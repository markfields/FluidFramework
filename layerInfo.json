--- conflicted
+++ resolved
@@ -65,9 +65,6 @@
 			},
 			"Telemetry-Utils": {
 				"packages": ["@fluidframework/telemetry-utils"],
-<<<<<<< HEAD
-				"deps": ["Common-Utils", "Core-Interfaces", "Core-Utils", "Protocol-Definitions"]
-=======
 				"deps": [
 					"Common-Utils",
 					"Core-Interfaces",
@@ -75,11 +72,6 @@
 					"Client-Utils",
 					"Protocol-Definitions"
 				]
-			},
-			"Container-Utils": {
-				"packages": ["@fluidframework/container-utils"],
-				"deps": ["Telemetry-Utils", "Container-Definitions", "Client-Utils"]
->>>>>>> 6d843baa
 			}
 		}
 	},
@@ -88,33 +80,15 @@
 		"layers": {
 			"Driver": {
 				"dirs": ["packages/drivers/"],
-<<<<<<< HEAD
-				"deps": ["Driver-Utils", "Core-Interfaces", "Other-Utils"]
+				"deps": ["Driver-Utils", "Core-Interfaces", "Client-Utils", "Other-Utils"]
 			},
 			"Loader": {
 				"dirs": ["packages/loader/"],
-				"deps": ["Container-Definitions", "Driver-Utils"]
+				"deps": ["Container-Definitions", "Driver-Utils", "Client-Utils"]
 			},
 			"Runtime": {
 				"dirs": ["experimental/dds/", "packages/dds/", "packages/runtime/"],
-				"deps": ["Container-Definitions", "Core-Utils", "Driver-Utils"]
-=======
-				"deps": ["Driver-Utils", "Core-Interfaces", "Client-Utils", "Other-Utils"]
-			},
-			"Loader": {
-				"dirs": ["packages/loader/"],
-				"deps": ["Container-Definitions", "Driver-Utils", "Client-Utils", "Container-Utils"]
-			},
-			"Runtime": {
-				"dirs": ["experimental/dds/", "packages/dds/", "packages/runtime/"],
-				"deps": [
-					"Container-Definitions",
-					"Container-Utils",
-					"Core-Utils",
-					"Client-Utils",
-					"Driver-Utils"
-				]
->>>>>>> 6d843baa
+				"deps": ["Container-Definitions", "Core-Utils", "Client-Utils", "Driver-Utils"]
 			},
 			"Framework": {
 				"packages": ["@fluid-experimental/data-objects", "@fluidframework/fluid-static"],
