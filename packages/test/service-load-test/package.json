--- conflicted
+++ resolved
@@ -50,22 +50,13 @@
     "temp-directory": "nyc/.nyc_output"
   },
   "dependencies": {
-<<<<<<< HEAD
-    "@fluidframework/aqueduct": "^0.25.0",
+    "@fluidframework/aqueduct": "^0.25.1",
     "@fluidframework/common-utils": "^0.21.0",
-    "@fluidframework/container-definitions": "^0.25.0",
-    "@fluidframework/container-loader": "^0.25.0",
-    "@fluidframework/odsp-driver": "^0.25.0",
-    "@fluidframework/test-utils": "^0.25.0",
-    "@fluidframework/tool-utils": "^0.25.0",
-=======
-    "@fluidframework/aqueduct": "^0.25.1",
     "@fluidframework/container-definitions": "^0.25.1",
     "@fluidframework/container-loader": "^0.25.1",
     "@fluidframework/odsp-driver": "^0.25.1",
     "@fluidframework/test-utils": "^0.25.1",
     "@fluidframework/tool-utils": "^0.25.1",
->>>>>>> e9980fbb
     "commander": "^5.1.0"
   },
   "devDependencies": {
