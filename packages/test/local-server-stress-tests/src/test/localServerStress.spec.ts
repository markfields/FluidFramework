--- conflicted
+++ resolved
@@ -28,11 +28,6 @@
 		// only: [28],
 		saveFailures,
 		// saveSuccesses,
-<<<<<<< HEAD
-		// TODO (AB#33713): we've seen seeds 43 and 44 fail in the pipeline with errors that might
-		// represent bugs in the underlying DDSes. Skipping for now.
-=======
->>>>>>> 88802218
 		skip: [0, 13, 30, 45, 54, 56, 90, 99],
 	});
 });