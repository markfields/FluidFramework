{
  "name": "@fluidframework/fluid-runner",
<<<<<<< HEAD
  "version": "2.0.0-internal.2.2.0",
=======
  "version": "2.0.0-internal.3.0.0",
>>>>>>> 2a9c8894
  "description": "Utility for running various functionality inside a Fluid Framework environment",
  "homepage": "https://fluidframework.com",
  "repository": {
    "type": "git",
    "url": "https://github.com/microsoft/FluidFramework.git",
    "directory": "packages/tools/fluid-runner"
  },
  "license": "MIT",
  "author": "Microsoft and contributors",
  "main": "dist/index.js",
  "types": "dist/index.d.ts",
  "bin": {
    "fluid-runner": "bin/fluid-runner"
  },
  "scripts": {
    "build": "concurrently npm:build:compile npm:lint",
    "build:commonjs": "npm run tsc && npm run build:test",
    "build:compile": "concurrently npm:build:commonjs npm:build:esnext",
    "build:esnext": "tsc --project ./tsconfig.esnext.json",
    "build:full": "npm run build",
    "build:full:compile": "npm run build:compile",
    "build:test": "tsc --project ./src/test/tsconfig.json",
    "clean": "rimraf dist lib *.tsbuildinfo *.build.log",
    "eslint": "eslint --format stylish src",
    "eslint:fix": "eslint --format stylish src --fix --fix-type problem,suggestion,layout",
    "lint": "npm run eslint",
    "lint:fix": "npm run eslint:fix",
    "test": "npm run test:mocha",
    "test:coverage": "nyc npm test -- --reporter xunit --reporter-option output=nyc/junit-report.xml",
    "test:mocha": "mocha --ignore 'dist/test/types/*' --recursive dist/test -r node_modules/@fluidframework/mocha-test-setup --unhandled-rejections=strict",
    "test:mocha:verbose": "cross-env FLUID_TEST_VERBOSE=1 npm run test:mocha",
    "tsc": "tsc"
  },
  "nyc": {
    "all": true,
    "cache-dir": "nyc/.cache",
    "exclude": [
      "src/test/**/*.ts",
      "dist/test/**/*.js"
    ],
    "exclude-after-remap": false,
    "include": [
      "src/**/*.ts",
      "dist/**/*.js"
    ],
    "report-dir": "nyc/report",
    "reporter": [
      "cobertura",
      "html",
      "text"
    ],
    "temp-directory": "nyc/.nyc_output"
  },
  "dependencies": {
<<<<<<< HEAD
    "@fluidframework/aqueduct": ">=2.0.0-internal.2.2.0 <2.0.0-internal.3.0.0",
    "@fluidframework/common-definitions": "^0.20.1",
    "@fluidframework/container-definitions": ">=2.0.0-internal.2.2.0 <2.0.0-internal.3.0.0",
    "@fluidframework/container-loader": ">=2.0.0-internal.2.2.0 <2.0.0-internal.3.0.0",
    "@fluidframework/core-interfaces": ">=2.0.0-internal.2.2.0 <2.0.0-internal.3.0.0",
    "@fluidframework/driver-definitions": ">=2.0.0-internal.2.2.0 <2.0.0-internal.3.0.0",
    "@fluidframework/odsp-driver": ">=2.0.0-internal.2.2.0 <2.0.0-internal.3.0.0",
    "@fluidframework/odsp-driver-definitions": ">=2.0.0-internal.2.2.0 <2.0.0-internal.3.0.0",
    "@fluidframework/telemetry-utils": ">=2.0.0-internal.2.2.0 <2.0.0-internal.3.0.0",
=======
    "@fluidframework/aqueduct": ">=2.0.0-internal.3.0.0 <2.0.0-internal.4.0.0",
    "@fluidframework/common-definitions": "^0.20.1",
    "@fluidframework/container-definitions": ">=2.0.0-internal.3.0.0 <2.0.0-internal.4.0.0",
    "@fluidframework/container-loader": ">=2.0.0-internal.3.0.0 <2.0.0-internal.4.0.0",
    "@fluidframework/core-interfaces": ">=2.0.0-internal.3.0.0 <2.0.0-internal.4.0.0",
    "@fluidframework/driver-definitions": ">=2.0.0-internal.3.0.0 <2.0.0-internal.4.0.0",
    "@fluidframework/odsp-driver": ">=2.0.0-internal.3.0.0 <2.0.0-internal.4.0.0",
    "@fluidframework/odsp-driver-definitions": ">=2.0.0-internal.3.0.0 <2.0.0-internal.4.0.0",
    "@fluidframework/telemetry-utils": ">=2.0.0-internal.3.0.0 <2.0.0-internal.4.0.0",
>>>>>>> 2a9c8894
    "json2csv": "^5.0.7",
    "yargs": "13.2.2"
  },
  "devDependencies": {
    "@fluid-tools/build-cli": "^0.5.0",
    "@fluidframework/build-common": "^1.1.0",
    "@fluidframework/eslint-config-fluid": "^1.1.0",
    "@fluidframework/fluid-runner-previous": "npm:@fluidframework/fluid-runner@2.0.0-internal.2.0.0",
<<<<<<< HEAD
    "@fluidframework/mocha-test-setup": ">=2.0.0-internal.2.2.0 <2.0.0-internal.3.0.0",
=======
    "@fluidframework/mocha-test-setup": ">=2.0.0-internal.3.0.0 <2.0.0-internal.4.0.0",
>>>>>>> 2a9c8894
    "@rushstack/eslint-config": "^2.5.1",
    "@types/mocha": "^9.1.1",
    "@types/node": "^14.18.0",
    "concurrently": "^6.2.0",
    "cross-env": "^7.0.2",
    "eslint": "~8.6.0",
    "mocha": "^10.0.0",
    "nyc": "^15.0.0",
    "rimraf": "^2.6.2",
    "typescript": "~4.5.5"
  },
  "typeValidation": {
    "version": "2.0.0-internal.3.0.0",
    "broken": {}
  }
}<|MERGE_RESOLUTION|>--- conflicted
+++ resolved
@@ -1,10 +1,6 @@
 {
   "name": "@fluidframework/fluid-runner",
-<<<<<<< HEAD
-  "version": "2.0.0-internal.2.2.0",
-=======
   "version": "2.0.0-internal.3.0.0",
->>>>>>> 2a9c8894
   "description": "Utility for running various functionality inside a Fluid Framework environment",
   "homepage": "https://fluidframework.com",
   "repository": {
@@ -59,17 +55,6 @@
     "temp-directory": "nyc/.nyc_output"
   },
   "dependencies": {
-<<<<<<< HEAD
-    "@fluidframework/aqueduct": ">=2.0.0-internal.2.2.0 <2.0.0-internal.3.0.0",
-    "@fluidframework/common-definitions": "^0.20.1",
-    "@fluidframework/container-definitions": ">=2.0.0-internal.2.2.0 <2.0.0-internal.3.0.0",
-    "@fluidframework/container-loader": ">=2.0.0-internal.2.2.0 <2.0.0-internal.3.0.0",
-    "@fluidframework/core-interfaces": ">=2.0.0-internal.2.2.0 <2.0.0-internal.3.0.0",
-    "@fluidframework/driver-definitions": ">=2.0.0-internal.2.2.0 <2.0.0-internal.3.0.0",
-    "@fluidframework/odsp-driver": ">=2.0.0-internal.2.2.0 <2.0.0-internal.3.0.0",
-    "@fluidframework/odsp-driver-definitions": ">=2.0.0-internal.2.2.0 <2.0.0-internal.3.0.0",
-    "@fluidframework/telemetry-utils": ">=2.0.0-internal.2.2.0 <2.0.0-internal.3.0.0",
-=======
     "@fluidframework/aqueduct": ">=2.0.0-internal.3.0.0 <2.0.0-internal.4.0.0",
     "@fluidframework/common-definitions": "^0.20.1",
     "@fluidframework/container-definitions": ">=2.0.0-internal.3.0.0 <2.0.0-internal.4.0.0",
@@ -79,7 +64,6 @@
     "@fluidframework/odsp-driver": ">=2.0.0-internal.3.0.0 <2.0.0-internal.4.0.0",
     "@fluidframework/odsp-driver-definitions": ">=2.0.0-internal.3.0.0 <2.0.0-internal.4.0.0",
     "@fluidframework/telemetry-utils": ">=2.0.0-internal.3.0.0 <2.0.0-internal.4.0.0",
->>>>>>> 2a9c8894
     "json2csv": "^5.0.7",
     "yargs": "13.2.2"
   },
@@ -88,11 +72,7 @@
     "@fluidframework/build-common": "^1.1.0",
     "@fluidframework/eslint-config-fluid": "^1.1.0",
     "@fluidframework/fluid-runner-previous": "npm:@fluidframework/fluid-runner@2.0.0-internal.2.0.0",
-<<<<<<< HEAD
-    "@fluidframework/mocha-test-setup": ">=2.0.0-internal.2.2.0 <2.0.0-internal.3.0.0",
-=======
     "@fluidframework/mocha-test-setup": ">=2.0.0-internal.3.0.0 <2.0.0-internal.4.0.0",
->>>>>>> 2a9c8894
     "@rushstack/eslint-config": "^2.5.1",
     "@types/mocha": "^9.1.1",
     "@types/node": "^14.18.0",
