--- conflicted
+++ resolved
@@ -56,11 +56,7 @@
 }
 
 /** type guard for old standard of valid/known errors */
-<<<<<<< HEAD
-export function isValidLegacyError(e: any): e is Omit<IFluidErrorBase, "fluidErrorCode" | "errorInstanceId"> {
-=======
 export function isValidLegacyError(e: any): e is Omit<IFluidErrorBase, "errorInstanceId"> {
->>>>>>> 3cb7c682
     return typeof e?.errorType === "string" &&
         typeof e?.message === "string" &&
         hasTelemetryPropFunctions(e);
