--- conflicted
+++ resolved
@@ -79,15 +79,6 @@
     props?: ITelemetryProperties;
 }
 
-<<<<<<< HEAD
-/** For backwards compatibility with pre-fluidErrorCode valid errors */
-function patchLegacyError(
-    legacyError: Omit<IFluidErrorBase, "fluidErrorCode" | "errorInstanceId">,
-): asserts legacyError is IFluidErrorBase {
-    const patchMe: { -readonly [P in "fluidErrorCode" | "errorInstanceId"]?: IFluidErrorBase[P] } = legacyError as any;
-    if (patchMe.fluidErrorCode === undefined) {
-        patchMe.fluidErrorCode = "<error predates fluidErrorCode>";
-=======
 /** For backwards compatibility with pre-errorInstanceId valid errors */
 function patchLegacyError(
     legacyError: Omit<IFluidErrorBase, "errorInstanceId">,
@@ -95,12 +86,9 @@
     const patchMe: { -readonly [P in "errorInstanceId"]?: IFluidErrorBase[P] } = legacyError as any;
     if (patchMe.errorInstanceId === undefined) {
         patchMe.errorInstanceId = uuid();
->>>>>>> 3cb7c682
-    }
-    if (patchMe.errorInstanceId === undefined) {
-        patchMe.errorInstanceId = uuid();
-    }
-}
+    }
+}
+
 
 // errorType "genericError" is used as a default value throughout the code.
 // Note that this matches ContainerErrorType/DriverErrorType's genericError
@@ -131,10 +119,6 @@
     const { message, stack } = extractLogSafeErrorProperties(error, false /* sanitizeStack */);
     const fluidError: IFluidErrorBase = new SimpleFluidError({
         errorType: defaultErrorTypeForNormalize,
-<<<<<<< HEAD
-        fluidErrorCode: "",
-=======
->>>>>>> 3cb7c682
         message,
         stack,
     });
@@ -296,13 +280,10 @@
          e.errorType === defaultErrorTypeForNormalize);
 }
 
-<<<<<<< HEAD
 export function isRecognizedError(e: any): e is IFluidErrorBase { //* ish
     return !isExternalError(e);
 }
 
-=======
->>>>>>> 3cb7c682
 /**
  * Type guard to identify if a particular value (loosely) appears to be a tagged telemetry property
  */
@@ -372,13 +353,10 @@
     private _errorInstanceId = uuid();
     get errorInstanceId() { return this._errorInstanceId; }
     overwriteErrorInstanceId(id: string) { this._errorInstanceId = id; }
-<<<<<<< HEAD
-=======
 
     /** Back-compat to appease isFluidError typeguard in old code that may handle this error */
     // @ts-expect-error - This field shouldn't be referenced in the current version, but needs to exist at runtime.
     private fluidErrorCode: "-" = "-";
->>>>>>> 3cb7c682
 
     /**
      * Create a new LoggingError
