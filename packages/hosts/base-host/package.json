--- conflicted
+++ resolved
@@ -1,10 +1,6 @@
 {
   "name": "@microsoft/fluid-base-host",
-<<<<<<< HEAD
   "version": "0.17.0",
-=======
-  "version": "0.16.2",
->>>>>>> cf8ed501
   "description": "Loader client app",
   "repository": "microsoft/FluidFramework",
   "license": "MIT",
@@ -53,33 +49,19 @@
   "dependencies": {
     "@microsoft/fluid-common-definitions": "^0.16.0",
     "@microsoft/fluid-common-utils": "^0.16.0",
-<<<<<<< HEAD
     "@microsoft/fluid-component-core-interfaces": "^0.17.0",
     "@microsoft/fluid-container-definitions": "^0.17.0",
     "@microsoft/fluid-container-loader": "^0.17.0",
     "@microsoft/fluid-driver-definitions": "^0.17.0",
-    "@microsoft/fluid-protocol-base": "^0.1004.1",
-    "@microsoft/fluid-protocol-definitions": "^0.1004.1",
+    "@microsoft/fluid-protocol-base": "^0.1004.2",
+    "@microsoft/fluid-protocol-definitions": "^0.1004.2",
     "@microsoft/fluid-web-code-loader": "^0.17.0"
-=======
-    "@microsoft/fluid-component-core-interfaces": "^0.16.2",
-    "@microsoft/fluid-container-definitions": "^0.16.2",
-    "@microsoft/fluid-container-loader": "^0.16.2",
-    "@microsoft/fluid-driver-definitions": "^0.16.2",
-    "@microsoft/fluid-protocol-base": "^0.1004.2-0",
-    "@microsoft/fluid-protocol-definitions": "^0.1004.2-0",
-    "@microsoft/fluid-web-code-loader": "^0.16.2"
->>>>>>> cf8ed501
   },
   "devDependencies": {
     "@microsoft/api-extractor": "^7.7.2",
     "@microsoft/eslint-config-fluid": "^0.16.0",
     "@microsoft/fluid-build-common": "^0.14.0",
-<<<<<<< HEAD
     "@microsoft/fluid-test-runtime-utils": "^0.17.0",
-=======
-    "@microsoft/fluid-test-runtime-utils": "^0.16.2",
->>>>>>> cf8ed501
     "@types/mocha": "^5.2.5",
     "@types/node": "^10.14.6",
     "@typescript-eslint/eslint-plugin": "~2.17.0",
