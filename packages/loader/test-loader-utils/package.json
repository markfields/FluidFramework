{
<<<<<<< HEAD
	"name": "@fluidframework/test-loader-utils",
	"version": "2.0.0-internal.3.1.0",
	"description": "Mocks and other test utilities for the Fluid Framework Loader",
	"homepage": "https://fluidframework.com",
	"repository": {
		"type": "git",
		"url": "https://github.com/microsoft/FluidFramework.git",
		"directory": "packages/loader/test-loader-utils"
	},
	"license": "MIT",
	"author": "Microsoft and contributors",
	"sideEffects": false,
	"main": "dist/index.js",
	"module": "dist/index.js",
	"types": "dist/index.d.ts",
	"scripts": {
		"build": "concurrently npm:build:compile npm:lint",
		"build:compile": "npm run tsc && npm run typetests:gen",
		"build:full": "npm run build",
		"build:full:compile": "npm run build:compile",
		"clean": "rimraf dist *.tsbuildinfo *.build.log",
		"eslint": "eslint --format stylish src",
		"eslint:fix": "eslint --format stylish src --fix --fix-type problem,suggestion,layout",
		"format": "npm run prettier:fix",
		"lint": "npm run prettier && npm run eslint",
		"lint:fix": "npm run prettier:fix && npm run eslint:fix",
		"prettier": "prettier --check . --ignore-path ../../../.prettierignore",
		"prettier:fix": "prettier --write . --ignore-path ../../../.prettierignore",
		"tsc": "tsc",
		"typetests:gen": "flub generate typetests --generate --dir .",
		"typetests:prepare": "flub generate typetests --prepare --dir . --pin"
	},
	"dependencies": {
		"@fluidframework/common-definitions": "^0.20.1",
		"@fluidframework/common-utils": "^1.0.0",
		"@fluidframework/driver-definitions": ">=2.0.0-internal.3.1.0 <2.0.0-internal.4.0.0",
		"@fluidframework/driver-utils": ">=2.0.0-internal.3.1.0 <2.0.0-internal.4.0.0",
		"@fluidframework/protocol-definitions": "^1.1.0"
	},
	"devDependencies": {
		"@fluid-tools/build-cli": "^0.8.0",
		"@fluidframework/build-common": "^1.1.0",
		"@fluidframework/eslint-config-fluid": "^2.0.0",
		"@fluidframework/test-loader-utils-previous": "npm:@fluidframework/test-loader-utils@2.0.0-internal.3.0.0",
		"@rushstack/eslint-config": "^2.5.1",
		"concurrently": "^6.2.0",
		"eslint": "~8.6.0",
		"prettier": "~2.6.2",
		"rimraf": "^2.6.2",
		"typescript": "~4.5.5"
	},
	"typeValidation": {
		"version": "2.0.0-internal.3.1.0",
		"previousVersionStyle": "~previousMinor",
		"baselineRange": ">=2.0.0-internal.3.0.0 <2.0.0-internal.3.1.0",
		"baselineVersion": "2.0.0-internal.3.0.0",
		"broken": {}
	}
=======
  "name": "@fluidframework/test-loader-utils",
  "version": "2.0.0-internal.4.0.0",
  "description": "Mocks and other test utilities for the Fluid Framework Loader",
  "homepage": "https://fluidframework.com",
  "repository": {
    "type": "git",
    "url": "https://github.com/microsoft/FluidFramework.git",
    "directory": "packages/loader/test-loader-utils"
  },
  "license": "MIT",
  "author": "Microsoft and contributors",
  "sideEffects": false,
  "main": "dist/index.js",
  "module": "dist/index.js",
  "types": "dist/index.d.ts",
  "scripts": {
    "build": "concurrently npm:build:compile npm:lint",
    "build:compile": "npm run tsc && npm run typetests:gen",
    "build:full": "npm run build",
    "build:full:compile": "npm run build:compile",
    "clean": "rimraf dist *.tsbuildinfo *.build.log",
    "eslint": "eslint --format stylish src",
    "eslint:fix": "eslint --format stylish src --fix --fix-type problem,suggestion,layout",
    "format": "npm run prettier:fix",
    "lint": "npm run prettier && npm run eslint",
    "lint:fix": "npm run prettier:fix && npm run eslint:fix",
    "prettier": "prettier --check . --ignore-path ../../../.prettierignore",
    "prettier:fix": "prettier --write . --ignore-path ../../../.prettierignore",
    "tsc": "tsc",
    "typetests:gen": "flub generate typetests --generate --dir .",
    "typetests:prepare": "flub generate typetests --prepare --dir . --pin"
  },
  "dependencies": {
    "@fluidframework/common-definitions": "^0.20.1",
    "@fluidframework/common-utils": "^1.0.0",
    "@fluidframework/driver-definitions": ">=2.0.0-internal.4.0.0 <2.0.0-internal.5.0.0",
    "@fluidframework/driver-utils": ">=2.0.0-internal.4.0.0 <2.0.0-internal.5.0.0",
    "@fluidframework/protocol-definitions": "^1.1.0"
  },
  "devDependencies": {
    "@fluid-tools/build-cli": "^0.8.0",
    "@fluidframework/build-common": "^1.1.0",
    "@fluidframework/eslint-config-fluid": "^2.0.0",
    "@fluidframework/test-loader-utils-previous": "npm:@fluidframework/test-loader-utils@2.0.0-internal.3.0.0",
    "@rushstack/eslint-config": "^2.5.1",
    "concurrently": "^6.2.0",
    "eslint": "~8.6.0",
    "prettier": "~2.6.2",
    "rimraf": "^2.6.2",
    "typescript": "~4.5.5"
  },
  "typeValidation": {
    "version": "2.0.0-internal.4.0.0",
    "previousVersionStyle": "^previousMajor",
    "baselineRange": ">=2.0.0-internal.3.0.0 <2.0.0-internal.4.0.0",
    "baselineVersion": "2.0.0-internal.3.0.0",
    "broken": {}
  }
>>>>>>> 02f77047
}<|MERGE_RESOLUTION|>--- conflicted
+++ resolved
@@ -1,7 +1,6 @@
 {
-<<<<<<< HEAD
 	"name": "@fluidframework/test-loader-utils",
-	"version": "2.0.0-internal.3.1.0",
+	"version": "2.0.0-internal.4.0.0",
 	"description": "Mocks and other test utilities for the Fluid Framework Loader",
 	"homepage": "https://fluidframework.com",
 	"repository": {
@@ -35,8 +34,8 @@
 	"dependencies": {
 		"@fluidframework/common-definitions": "^0.20.1",
 		"@fluidframework/common-utils": "^1.0.0",
-		"@fluidframework/driver-definitions": ">=2.0.0-internal.3.1.0 <2.0.0-internal.4.0.0",
-		"@fluidframework/driver-utils": ">=2.0.0-internal.3.1.0 <2.0.0-internal.4.0.0",
+		"@fluidframework/driver-definitions": ">=2.0.0-internal.4.0.0 <2.0.0-internal.5.0.0",
+		"@fluidframework/driver-utils": ">=2.0.0-internal.4.0.0 <2.0.0-internal.5.0.0",
 		"@fluidframework/protocol-definitions": "^1.1.0"
 	},
 	"devDependencies": {
@@ -52,70 +51,10 @@
 		"typescript": "~4.5.5"
 	},
 	"typeValidation": {
-		"version": "2.0.0-internal.3.1.0",
-		"previousVersionStyle": "~previousMinor",
-		"baselineRange": ">=2.0.0-internal.3.0.0 <2.0.0-internal.3.1.0",
+		"version": "2.0.0-internal.4.0.0",
+		"previousVersionStyle": "^previousMajor",
+		"baselineRange": ">=2.0.0-internal.3.0.0 <2.0.0-internal.4.0.0",
 		"baselineVersion": "2.0.0-internal.3.0.0",
 		"broken": {}
 	}
-=======
-  "name": "@fluidframework/test-loader-utils",
-  "version": "2.0.0-internal.4.0.0",
-  "description": "Mocks and other test utilities for the Fluid Framework Loader",
-  "homepage": "https://fluidframework.com",
-  "repository": {
-    "type": "git",
-    "url": "https://github.com/microsoft/FluidFramework.git",
-    "directory": "packages/loader/test-loader-utils"
-  },
-  "license": "MIT",
-  "author": "Microsoft and contributors",
-  "sideEffects": false,
-  "main": "dist/index.js",
-  "module": "dist/index.js",
-  "types": "dist/index.d.ts",
-  "scripts": {
-    "build": "concurrently npm:build:compile npm:lint",
-    "build:compile": "npm run tsc && npm run typetests:gen",
-    "build:full": "npm run build",
-    "build:full:compile": "npm run build:compile",
-    "clean": "rimraf dist *.tsbuildinfo *.build.log",
-    "eslint": "eslint --format stylish src",
-    "eslint:fix": "eslint --format stylish src --fix --fix-type problem,suggestion,layout",
-    "format": "npm run prettier:fix",
-    "lint": "npm run prettier && npm run eslint",
-    "lint:fix": "npm run prettier:fix && npm run eslint:fix",
-    "prettier": "prettier --check . --ignore-path ../../../.prettierignore",
-    "prettier:fix": "prettier --write . --ignore-path ../../../.prettierignore",
-    "tsc": "tsc",
-    "typetests:gen": "flub generate typetests --generate --dir .",
-    "typetests:prepare": "flub generate typetests --prepare --dir . --pin"
-  },
-  "dependencies": {
-    "@fluidframework/common-definitions": "^0.20.1",
-    "@fluidframework/common-utils": "^1.0.0",
-    "@fluidframework/driver-definitions": ">=2.0.0-internal.4.0.0 <2.0.0-internal.5.0.0",
-    "@fluidframework/driver-utils": ">=2.0.0-internal.4.0.0 <2.0.0-internal.5.0.0",
-    "@fluidframework/protocol-definitions": "^1.1.0"
-  },
-  "devDependencies": {
-    "@fluid-tools/build-cli": "^0.8.0",
-    "@fluidframework/build-common": "^1.1.0",
-    "@fluidframework/eslint-config-fluid": "^2.0.0",
-    "@fluidframework/test-loader-utils-previous": "npm:@fluidframework/test-loader-utils@2.0.0-internal.3.0.0",
-    "@rushstack/eslint-config": "^2.5.1",
-    "concurrently": "^6.2.0",
-    "eslint": "~8.6.0",
-    "prettier": "~2.6.2",
-    "rimraf": "^2.6.2",
-    "typescript": "~4.5.5"
-  },
-  "typeValidation": {
-    "version": "2.0.0-internal.4.0.0",
-    "previousVersionStyle": "^previousMajor",
-    "baselineRange": ">=2.0.0-internal.3.0.0 <2.0.0-internal.4.0.0",
-    "baselineVersion": "2.0.0-internal.3.0.0",
-    "broken": {}
-  }
->>>>>>> 02f77047
 }