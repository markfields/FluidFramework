{
  "name": "@fluidframework/test-loader-utils",
  "version": "0.60.1000",
  "description": "Mocks and other test utilities for the Fluid Framework Loader",
  "homepage": "https://fluidframework.com",
  "repository": {
    "type": "git",
    "url": "https://github.com/microsoft/FluidFramework.git",
    "directory": "packages/loader/test-loader-utils"
  },
  "license": "MIT",
  "author": "Microsoft and contributors",
  "sideEffects": false,
  "main": "dist/index.js",
  "module": "dist/index.js",
  "types": "dist/index.d.ts",
  "scripts": {
    "build": "concurrently npm:build:compile npm:lint",
    "build:compile": "npm run tsc",
    "build:full": "npm run build",
    "build:full:compile": "npm run build:compile",
    "clean": "rimraf dist *.tsbuildinfo *.build.log",
    "eslint": "eslint --format stylish src",
    "eslint:fix": "eslint --format stylish src --fix --fix-type problem,suggestion,layout",
    "lint": "npm run eslint",
    "lint:fix": "npm run eslint:fix",
    "tsc": "tsc",
    "tsfmt": "tsfmt --verify",
    "tsfmt:fix": "tsfmt --replace"
  },
  "dependencies": {
    "@fluidframework/common-definitions": "^0.20.1",
    "@fluidframework/common-utils": "^0.32.1",
<<<<<<< HEAD
    "@fluidframework/driver-definitions": "^0.47.1000-0",
    "@fluidframework/driver-utils": "^0.60.1000",
    "@fluidframework/protocol-definitions": "^0.1028.1000"
  },
  "devDependencies": {
    "@fluidframework/build-common": "^0.23.0",
    "@fluidframework/eslint-config-fluid": "^0.28.2000-0",
    "@fluidframework/test-loader-utils-previous": "npm:@fluidframework/test-loader-utils@^0.59.0",
=======
    "@fluidframework/driver-definitions": "^0.46.2000-0",
    "@fluidframework/driver-utils": "^0.59.4000",
    "@fluidframework/protocol-definitions": "^0.1028.2000-0"
  },
  "devDependencies": {
    "@fluidframework/build-common": "^0.23.0",
    "@fluidframework/eslint-config-fluid": "^0.28.2000",
    "@fluidframework/test-loader-utils-previous": "npm:@fluidframework/test-loader-utils@0.59.3000",
>>>>>>> 73929f26
    "@rushstack/eslint-config": "^2.5.1",
    "@typescript-eslint/eslint-plugin": "~5.9.0",
    "@typescript-eslint/parser": "~5.9.0",
    "concurrently": "^6.2.0",
    "eslint": "~8.6.0",
    "eslint-plugin-editorconfig": "~3.2.0",
    "eslint-plugin-eslint-comments": "~3.2.0",
    "eslint-plugin-import": "~2.25.4",
    "eslint-plugin-jest": "~26.1.3",
    "eslint-plugin-jsdoc": "~39.3.0",
    "eslint-plugin-mocha": "~10.0.3",
    "eslint-plugin-promise": "~6.0.0",
    "eslint-plugin-react": "~7.28.0",
    "eslint-plugin-tsdoc": "~0.2.14",
    "eslint-plugin-unicorn": "~40.0.0",
    "rimraf": "^2.6.2",
    "typescript": "~4.5.5",
    "typescript-formatter": "7.1.0"
  },
  "typeValidation": {
<<<<<<< HEAD
    "version": "0.60.1000",
=======
    "version": "0.59.4000",
>>>>>>> 73929f26
    "broken": {}
  }
}<|MERGE_RESOLUTION|>--- conflicted
+++ resolved
@@ -31,7 +31,6 @@
   "dependencies": {
     "@fluidframework/common-definitions": "^0.20.1",
     "@fluidframework/common-utils": "^0.32.1",
-<<<<<<< HEAD
     "@fluidframework/driver-definitions": "^0.47.1000-0",
     "@fluidframework/driver-utils": "^0.60.1000",
     "@fluidframework/protocol-definitions": "^0.1028.1000"
@@ -40,16 +39,6 @@
     "@fluidframework/build-common": "^0.23.0",
     "@fluidframework/eslint-config-fluid": "^0.28.2000-0",
     "@fluidframework/test-loader-utils-previous": "npm:@fluidframework/test-loader-utils@^0.59.0",
-=======
-    "@fluidframework/driver-definitions": "^0.46.2000-0",
-    "@fluidframework/driver-utils": "^0.59.4000",
-    "@fluidframework/protocol-definitions": "^0.1028.2000-0"
-  },
-  "devDependencies": {
-    "@fluidframework/build-common": "^0.23.0",
-    "@fluidframework/eslint-config-fluid": "^0.28.2000",
-    "@fluidframework/test-loader-utils-previous": "npm:@fluidframework/test-loader-utils@0.59.3000",
->>>>>>> 73929f26
     "@rushstack/eslint-config": "^2.5.1",
     "@typescript-eslint/eslint-plugin": "~5.9.0",
     "@typescript-eslint/parser": "~5.9.0",
@@ -70,11 +59,7 @@
     "typescript-formatter": "7.1.0"
   },
   "typeValidation": {
-<<<<<<< HEAD
     "version": "0.60.1000",
-=======
-    "version": "0.59.4000",
->>>>>>> 73929f26
     "broken": {}
   }
 }