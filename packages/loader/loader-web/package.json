--- conflicted
+++ resolved
@@ -1,10 +1,6 @@
 {
   "name": "@fluidframework/web-code-loader",
-<<<<<<< HEAD
   "version": "0.20.0",
-=======
-  "version": "0.19.1",
->>>>>>> 04de2ac4
   "description": "Loader client app",
   "repository": "microsoft/FluidFramework",
   "license": "MIT",
@@ -28,11 +24,7 @@
     "tsc": "tsc"
   },
   "dependencies": {
-<<<<<<< HEAD
     "@fluidframework/container-definitions": "^0.20.0",
-=======
-    "@fluidframework/container-definitions": "^0.19.1",
->>>>>>> 04de2ac4
     "@types/node": "^10.17.24",
     "isomorphic-fetch": "^2.2.1"
   },
