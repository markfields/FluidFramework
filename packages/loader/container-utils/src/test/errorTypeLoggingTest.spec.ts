--- conflicted
+++ resolved
@@ -98,34 +98,5 @@
                 error: "genericError",
             }]));
         });
-<<<<<<< HEAD
-=======
-
-        it("Send and receive a DataCorruptionError using CreateContainerError", () => {
-            const childLogger = ChildLogger.create(mockLogger, "errorTypeTestNamespace");
-            // Example dataCorruptionError kicked up by some process:
-            const testError = new DataCorruptionError(
-                "dataCorruptionErrorTest",
-                { exampleExtraTelemetryProp: "exampleExtraTelemetryProp" },
-            );
-            // Equivalent of common scenario where we call container.close(CreateContainerError(some_error)):
-            const wrappedTestError = CreateContainerError(testError);
-            childLogger.sendErrorEvent({
-                eventName: "CloseContainerOnDataCorruptionTest",
-                sequenceNumber: 0,
-            }, wrappedTestError);
-
-            assert(mockLogger.matchEvents([{
-                eventName: "errorTypeTestNamespace:CloseContainerOnDataCorruptionTest",
-                category: "error",
-                message: "dataCorruptionErrorTest",
-                errorType: ContainerErrorType.dataCorruptionError,
-                error: "dataCorruptionErrorTest",
-                exampleExtraTelemetryProp: "exampleExtraTelemetryProp",
-                sequenceNumber: 0,
-                dataProcessingError: 1,
-            }]));
-        });
->>>>>>> 071a083c
     });
 });