{
  "name": "@fluidframework/container-utils",
  "version": "0.60.1000",
  "description": "Fluid container utils",
  "homepage": "https://fluidframework.com",
  "repository": {
    "type": "git",
    "url": "https://github.com/microsoft/FluidFramework.git",
    "directory": "packages/loader/container-utils"
  },
  "license": "MIT",
  "author": "Microsoft and contributors",
  "sideEffects": false,
  "main": "dist/index.js",
  "module": "lib/index.js",
  "types": "dist/index.d.ts",
  "scripts": {
    "build": "npm run build:genver && concurrently npm:build:compile npm:lint && npm run build:docs",
    "build:commonjs": "npm run tsc && npm run typetests:gen && npm run build:test",
    "build:compile": "concurrently npm:build:commonjs npm:build:esnext",
    "build:docs": "api-extractor run --local --typescript-compiler-folder ../../../node_modules/typescript && copyfiles -u 1 ./_api-extractor-temp/doc-models/* ../../../_api-extractor-temp/",
    "build:esnext": "tsc --project ./tsconfig.esnext.json",
    "build:full": "npm run build",
    "build:full:compile": "npm run build:compile",
    "build:genver": "gen-version",
    "build:test": "tsc --project ./src/test/tsconfig.json",
    "ci:build:docs": "api-extractor run --typescript-compiler-folder ../../../node_modules/typescript && copyfiles -u 1 ./_api-extractor-temp/* ../../../_api-extractor-temp/",
    "clean": "rimraf dist lib *.tsbuildinfo *.build.log",
    "eslint": "eslint --format stylish src",
    "eslint:fix": "eslint --format stylish src --fix --fix-type problem,suggestion,layout",
    "lint": "npm run eslint",
    "lint:fix": "npm run eslint:fix",
    "test": "npm run test:mocha",
    "test:coverage": "nyc npm test -- --reporter xunit --reporter-option output=nyc/junit-report.xml",
    "test:mocha": "mocha --ignore 'dist/test/types/*' --recursive dist/test -r node_modules/@fluidframework/mocha-test-setup --unhandled-rejections=strict",
    "test:mocha:verbose": "cross-env FLUID_TEST_VERBOSE=1 npm run test:mocha",
    "tsc": "tsc",
    "tsc:watch": "tsc --watch",
    "typetests:gen": "fluid-type-validator -g -d ."
  },
  "nyc": {
    "all": true,
    "cache-dir": "nyc/.cache",
    "exclude": [
      "src/test/**/*.ts",
      "dist/test/**/*.js"
    ],
    "exclude-after-remap": false,
    "include": [
      "src/**/*.ts",
      "dist/**/*.js"
    ],
    "report-dir": "nyc/report",
    "reporter": [
      "cobertura",
      "html",
      "text"
    ],
    "temp-directory": "nyc/.nyc_output"
  },
  "dependencies": {
    "@fluidframework/common-definitions": "^0.20.1",
    "@fluidframework/common-utils": "^0.32.1",
    "@fluidframework/container-definitions": "^0.49.1000-62937",
    "@fluidframework/protocol-definitions": "^0.1028.1000",
    "@fluidframework/telemetry-utils": "^0.60.1000"
  },
  "devDependencies": {
    "@fluidframework/build-common": "^0.23.0",
    "@fluidframework/container-utils-previous": "npm:@fluidframework/container-utils@^0.58.0",
    "@fluidframework/eslint-config-fluid": "^0.28.1000",
<<<<<<< HEAD
    "@fluidframework/mocha-test-setup": "^0.60.1000",
    "@fluidframework/test-runtime-utils": "^0.60.1000",
    "@microsoft/api-extractor": "^7.16.1",
=======
    "@fluidframework/mocha-test-setup": "^0.59.2000",
    "@fluidframework/test-runtime-utils": "^0.59.2000",
    "@microsoft/api-extractor": "^7.22.2",
>>>>>>> ec15d8ac
    "@rushstack/eslint-config": "^2.5.1",
    "@types/mocha": "^8.2.2",
    "@types/node": "^14.18.0",
    "@typescript-eslint/eslint-plugin": "~5.9.0",
    "@typescript-eslint/parser": "~5.9.0",
    "concurrently": "^6.2.0",
    "copyfiles": "^2.1.0",
    "cross-env": "^7.0.2",
    "eslint": "~8.6.0",
    "eslint-plugin-editorconfig": "~3.2.0",
    "eslint-plugin-eslint-comments": "~3.2.0",
    "eslint-plugin-import": "~2.25.4",
    "eslint-plugin-no-null": "~1.0.2",
    "eslint-plugin-react": "~7.28.0",
    "eslint-plugin-unicorn": "~40.0.0",
    "mocha": "^8.4.0",
    "nyc": "^15.0.0",
    "rimraf": "^2.6.2",
    "typescript": "~4.1.3"
  },
  "typeValidation": {
    "version": "0.59.1000",
    "broken": {}
  }
}<|MERGE_RESOLUTION|>--- conflicted
+++ resolved
@@ -69,15 +69,9 @@
     "@fluidframework/build-common": "^0.23.0",
     "@fluidframework/container-utils-previous": "npm:@fluidframework/container-utils@^0.58.0",
     "@fluidframework/eslint-config-fluid": "^0.28.1000",
-<<<<<<< HEAD
-    "@fluidframework/mocha-test-setup": "^0.60.1000",
-    "@fluidframework/test-runtime-utils": "^0.60.1000",
-    "@microsoft/api-extractor": "^7.16.1",
-=======
     "@fluidframework/mocha-test-setup": "^0.59.2000",
     "@fluidframework/test-runtime-utils": "^0.59.2000",
     "@microsoft/api-extractor": "^7.22.2",
->>>>>>> ec15d8ac
     "@rushstack/eslint-config": "^2.5.1",
     "@types/mocha": "^8.2.2",
     "@types/node": "^14.18.0",
