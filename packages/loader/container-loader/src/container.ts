/*!
 * Copyright (c) Microsoft Corporation and contributors. All rights reserved.
 * Licensed under the MIT License.
 */

// eslint-disable-next-line import/no-internal-modules
import merge from "lodash/merge";
import { v4 as uuid } from "uuid";
import {
    IDisposable, ITelemetryProperties,
} from "@fluidframework/common-definitions";
import { assert, performance, unreachableCase } from "@fluidframework/common-utils";
import {
    IRequest,
    IResponse,
    IFluidRouter,
} from "@fluidframework/core-interfaces";
import {
    IAudience,
    IConnectionDetails,
    IContainer,
    IContainerEvents,
    IDeltaManager,
    ICriticalContainerError,
    ContainerWarning,
    AttachState,
    IThrottlingWarning,
    ReadOnlyInfo,
    IContainerLoadMode,
    IFluidCodeDetails,
    isFluidCodeDetails,
} from "@fluidframework/container-definitions";
import {
    DataCorruptionError,
    extractSafePropertiesFromMessage,
    GenericError,
    UsageError,
 } from "@fluidframework/container-utils";
import {
    IDocumentService,
    IDocumentStorageService,
    IFluidResolvedUrl,
    IResolvedUrl,
} from "@fluidframework/driver-definitions";
import {
    readAndParse,
    OnlineStatus,
    isOnline,
    ensureFluidResolvedUrl,
    combineAppAndProtocolSummary,
    runWithRetry,
    isFluidResolvedUrl,
} from "@fluidframework/driver-utils";
import {
    isSystemMessage,
    ProtocolOpHandler,
} from "@fluidframework/protocol-base";
import {
    IClient,
    IClientConfiguration,
    IClientDetails,
    ICommittedProposal,
    IDocumentAttributes,
    IDocumentMessage,
    IProcessMessageResult,
    IProtocolState,
    IQuorumClients,
    IQuorumProposals,
    ISequencedClient,
    ISequencedDocumentMessage,
    ISequencedProposal,
    ISignalClient,
    ISignalMessage,
    ISnapshotTree,
    ISummaryContent,
    ISummaryTree,
    IVersion,
    MessageType,
    SummaryType,
} from "@fluidframework/protocol-definitions";
import {
    ChildLogger,
    EventEmitterWithErrorHandling,
    PerformanceEvent,
    raiseConnectedEvent,
    TelemetryLogger,
    connectedEventName,
    disconnectedEventName,
    normalizeError,
    MonitoringContext,
    loggerToMonitoringContext,
    wrapError,
} from "@fluidframework/telemetry-utils";
import { Audience } from "./audience";
import { ContainerContext } from "./containerContext";
import { ReconnectMode, IConnectionManagerFactoryArgs, getPackageName } from "./contracts";
import { DeltaManager, IConnectionArgs } from "./deltaManager";
import { DeltaManagerProxy } from "./deltaManagerProxy";
import { ILoaderOptions, Loader, RelativeLoader } from "./loader";
import { pkgVersion } from "./packageVersion";
import { ConnectionStateHandler, ILocalSequencedClient } from "./connectionStateHandler";
import { RetriableDocumentStorageService } from "./retriableDocumentStorageService";
import { ProtocolTreeStorageService } from "./protocolTreeDocumentStorageService";
import { BlobOnlyStorage, ContainerStorageAdapter } from "./containerStorageAdapter";
import { getProtocolSnapshotTree, getSnapshotTreeFromSerializedContainer } from "./utils";
import { initQuorumValuesFromCodeDetails, getCodeDetailsFromQuorumValues, QuorumProxy } from "./quorum";
import { CollabWindowTracker } from "./collabWindowTracker";
import { ConnectionManager } from "./connectionManager";
import { ConnectionState } from "./connectionState";

const detachedContainerRefSeqNumber = 0;

const dirtyContainerEvent = "dirty";
const savedContainerEvent = "saved";

export interface IContainerLoadOptions {
    /**
     * Disables the Container from reconnecting if false, allows reconnect otherwise.
     */
    canReconnect?: boolean;
    /**
     * Client details provided in the override will be merged over the default client.
     */
    clientDetailsOverride?: IClientDetails;
    resolvedUrl: IFluidResolvedUrl;
    /**
     * Control which snapshot version to load from.  See IParsedUrl for detailed information.
     */
    version: string | undefined;
    /**
     * Loads the Container in paused state if true, unpaused otherwise.
     */
    loadMode?: IContainerLoadMode;
}

export interface IContainerConfig {
    resolvedUrl?: IFluidResolvedUrl;
    canReconnect?: boolean;
    /**
     * Client details provided in the override will be merged over the default client.
     */
    clientDetailsOverride?: IClientDetails;
    /**
     * Serialized state from a previous instance of this container
     */
    serializedContainerState?: IPendingContainerState;
}

/**
 * Waits until container connects to delta storage and gets up-to-date
 * Useful when resolving URIs and hitting 404, due to container being loaded from (stale) snapshot and not being
 * up to date. Host may chose to wait in such case and retry resolving URI.
 * Warning: Will wait infinitely for connection to establish if there is no connection.
 * May result in deadlock if Container.disconnect() is called and never followed by a call to Container.connect().
 * @returns true: container is up to date, it processed all the ops that were know at the time of first connection
 *          false: storage does not provide indication of how far the client is. Container processed
 *          all the ops known to it, but it maybe still behind.
 * @throws an error beginning with `"Container closed"` if the container is closed before it catches up.
 */
export async function waitContainerToCatchUp(container: IContainer) {
    // Make sure we stop waiting if container is closed.
    if (container.closed) {
        throw new UsageError("waitContainerToCatchUp: Container closed");
    }

    return new Promise<boolean>((resolve, reject) => {
        const deltaManager = container.deltaManager;

        const closedCallback = (err?: ICriticalContainerError | undefined) => {
            container.off("closed", closedCallback);
            const baseMessage = "Container closed while waiting to catch up";
            reject(
                err !== undefined
                    ? wrapError(err, (innerMessage) => new GenericError(`${baseMessage}: ${innerMessage}`))
                    : new GenericError(baseMessage),
            );
        };
        container.on("closed", closedCallback);

        const waitForOps = () => {
            assert(container.connectionState === ConnectionState.CatchingUp
                || container.connectionState === ConnectionState.Connected,
                0x0cd /* "Container disconnected while waiting for ops!" */);
            const hasCheckpointSequenceNumber = deltaManager.hasCheckpointSequenceNumber;

            const connectionOpSeqNumber = deltaManager.lastKnownSeqNumber;
            assert(deltaManager.lastSequenceNumber <= connectionOpSeqNumber,
                0x266 /* "lastKnownSeqNumber should never be below last processed sequence number" */);
            if (deltaManager.lastSequenceNumber === connectionOpSeqNumber) {
                container.off("closed", closedCallback);
                resolve(hasCheckpointSequenceNumber);
                return;
            }
            const callbackOps = (message: ISequencedDocumentMessage) => {
                if (connectionOpSeqNumber <= message.sequenceNumber) {
                    container.off("closed", closedCallback);
                    resolve(hasCheckpointSequenceNumber);
                    deltaManager.off("op", callbackOps);
                }
            };
            deltaManager.on("op", callbackOps);
        };

        // We can leverage DeltaManager's "connect" event here and test for ConnectionState.Disconnected
        // But that works only if service provides us checkPointSequenceNumber
        // Our internal testing is based on R11S that does not, but almost all tests connect as "write" and
        // use this function to catch up, so leveraging our own join op as a fence/barrier
        if (container.connectionState === ConnectionState.Connected) {
            waitForOps();
            return;
        }

        const callback = () => {
            container.off(connectedEventName, callback);
            waitForOps();
        };
        container.on(connectedEventName, callback);

        container.connect();
    });
}

const getCodeProposal =
    // eslint-disable-next-line @typescript-eslint/no-unsafe-return
    (quorum: IQuorumProposals) => quorum.get("code") ?? quorum.get("code2");

/**
 * State saved by a container at close time, to be used to load a new instance
 * of the container to the same state
 */
export interface IPendingContainerState {
    pendingRuntimeState: unknown;
    url: string;
    protocol: IProtocolState;
    term: number;
    clientId?: string;
}

const summarizerClientType = "summarizer";

export class Container extends EventEmitterWithErrorHandling<IContainerEvents> implements IContainer {
    public static version = "^0.1.0";

    /**
     * Load an existing container.
     */
    public static async load(
        loader: Loader,
        loadOptions: IContainerLoadOptions,
        pendingLocalState?: IPendingContainerState,
    ): Promise<Container> {
        const container = new Container(
            loader,
            {
                clientDetailsOverride: loadOptions.clientDetailsOverride,
                resolvedUrl: loadOptions.resolvedUrl,
                canReconnect: loadOptions.canReconnect,
                serializedContainerState: pendingLocalState,
            });

        return PerformanceEvent.timedExecAsync(
            container.mc.logger,
            { eventName: "Load" },
            async (event) => new Promise<Container>((resolve, reject) => {
                container._lifecycleState = "loading";
                const version = loadOptions.version;

                const defaultMode: IContainerLoadMode = { opsBeforeReturn: "cached" };
                // if we have pendingLocalState, anything we cached is not useful and we shouldn't wait for connection
                // to return container, so ignore this value and use undefined for opsBeforeReturn
                const mode: IContainerLoadMode = pendingLocalState
                    ? { ...(loadOptions.loadMode ?? defaultMode), opsBeforeReturn: undefined }
                    : loadOptions.loadMode ?? defaultMode;

                const onClosed = (err?: ICriticalContainerError) => {
                    // pre-0.58 error message: containerClosedWithoutErrorDuringLoad
                    reject(err ?? new GenericError("Container closed without error during load"));
                };
                container.on("closed", onClosed);

                container.load(version, mode, pendingLocalState)
                    .finally(() => {
                        container.removeListener("closed", onClosed);
                    })
                    .then((props) => {
                        event.end({ ...props, ...loadOptions.loadMode });
                        resolve(container);
                    },
                    (error) => {
                        const err = normalizeError(error);
                        // Depending where error happens, we can be attempting to connect to web socket
                        // and continuously retrying (consider offline mode)
                        // Host has no container to close, so it's prudent to do it here
                        container.close(err);
                        onClosed(err);
                    });
            }),
            { start: true, end: true, cancel: "generic" },
        );
    }

    /**
     * Create a new container in a detached state.
     */
    public static async createDetached(
        loader: Loader,
        codeDetails: IFluidCodeDetails,
    ): Promise<Container> {
        const container = new Container(
            loader,
            {});

        return PerformanceEvent.timedExecAsync(
            container.mc.logger,
            { eventName: "CreateDetached" },
            async (_event) => {
                container._lifecycleState = "loading";
                await container.createDetached(codeDetails);
                return container;
            },
            { start: true, end: true, cancel: "generic" });
    }

    /**
     * Create a new container in a detached state that is initialized with a
     * snapshot from a previous detached container.
     */
    public static async rehydrateDetachedFromSnapshot(
        loader: Loader,
        snapshot: string,
    ): Promise<Container> {
        const container = new Container(
            loader,
            {});
        return PerformanceEvent.timedExecAsync(
            container.mc.logger,
            { eventName: "RehydrateDetachedFromSnapshot" },
            async (_event) => {
                const deserializedSummary = JSON.parse(snapshot) as ISummaryTree;
                container._lifecycleState = "loading";
                await container.rehydrateDetachedFromSnapshot(deserializedSummary);
                return container;
            },
            { start: true, end: true, cancel: "generic" });
    }

    public subLogger: TelemetryLogger;

    // Tells if container can reconnect on losing fist connection
    // If false, container gets closed on loss of connection.
    private readonly _canReconnect: boolean = true;

    private readonly mc: MonitoringContext;

    private _lifecycleState: "created" | "loading" | "loaded" | "closing" | "closed" = "created";

    private get loaded(): boolean {
        return (this._lifecycleState !== "created" && this._lifecycleState !== "loading");
    }

    private set loaded(t: boolean) {
        assert(t, 0x27d /* "Setting loaded state to false is not supported" */);
        assert(this._lifecycleState !== "created", 0x27e /* "Must go through loading state before loaded" */);

        // It's conceivable the container could be closed when this is called
        // Only transition states if currently loading
        if (this._lifecycleState === "loading") {
            this._lifecycleState = "loaded";
        }
    }

    public get closed(): boolean {
        return (this._lifecycleState === "closing" || this._lifecycleState === "closed");
    }

    private _attachState = AttachState.Detached;

    private readonly _storage: ContainerStorageAdapter;
    public get storage(): IDocumentStorageService {
        return this._storage;
    }

    private _storageService: IDocumentStorageService & IDisposable | undefined;
    private get storageService(): IDocumentStorageService {
        if (this._storageService === undefined) {
            throw new Error("Attempted to access storageService before it was defined");
        }
        return this._storageService;
    }

    private readonly clientDetailsOverride: IClientDetails | undefined;
    private readonly _deltaManager: DeltaManager<ConnectionManager>;
    private service: IDocumentService | undefined;
    private readonly _audience: Audience;

    private _context: ContainerContext | undefined;
    private get context() {
        if (this._context === undefined) {
            throw new GenericError("Attempted to access context before it was defined");
        }
        return this._context;
    }
    private _protocolHandler: ProtocolOpHandler | undefined;
    private get protocolHandler() {
        if (this._protocolHandler === undefined) {
            throw new Error("Attempted to access protocolHandler before it was defined");
        }
        return this._protocolHandler;
    }

    private resumedOpProcessingAfterLoad = false;
    private firstConnection = true;
    private readonly connectionTransitionTimes: number[] = [];
    private messageCountAfterDisconnection: number = 0;
    private _loadedFromVersion: IVersion | undefined;
    private _resolvedUrl: IFluidResolvedUrl | undefined;
    private attachStarted = false;
    private _dirtyContainer = false;

    private lastVisible: number | undefined;
    private readonly visibilityEventHandler: (() => void) | undefined;
    private readonly connectionStateHandler: ConnectionStateHandler;

    private setAutoReconnectTime = performance.now();

    private collabWindowTracker: CollabWindowTracker | undefined;

    private get connectionMode() { return this._deltaManager.connectionManager.connectionMode; }

    public get IFluidRouter(): IFluidRouter { return this; }

    public get resolvedUrl(): IResolvedUrl | undefined {
        return this._resolvedUrl;
    }

    public get loadedFromVersion(): IVersion | undefined {
        return this._loadedFromVersion;
    }

    public get readOnlyInfo(): ReadOnlyInfo {
        return this._deltaManager.readOnlyInfo;
    }

    public get closeSignal(): AbortSignal {
        return this._deltaManager.closeAbortController.signal;
    }

    /**
     * Tracks host requiring read-only mode.
     */
    public forceReadonly(readonly: boolean) {
        this._deltaManager.connectionManager.forceReadonly(readonly);
    }

    public get deltaManager(): IDeltaManager<ISequencedDocumentMessage, IDocumentMessage> {
        return this._deltaManager;
    }

    public get connectionState(): ConnectionState {
        return this.connectionStateHandler.connectionState;
    }

    public get connected(): boolean {
        return this.connectionStateHandler.connected;
    }

    /**
     * Service configuration details. If running in offline mode will be undefined otherwise will contain service
     * configuration details returned as part of the initial connection.
     */
    public get serviceConfiguration(): IClientConfiguration | undefined {
        return this._deltaManager.serviceConfiguration;
    }

    /**
     * The server provided id of the client.
     * Set once this.connected is true, otherwise undefined
     */
    public get clientId(): string | undefined {
        return this.connectionStateHandler.clientId;
    }

    /**
     * The server provided claims of the client.
     * Set once this.connected is true, otherwise undefined
     */
    public get scopes(): string[] | undefined {
        return this._deltaManager.connectionManager.scopes;
    }

    public get clientDetails(): IClientDetails {
        return this._deltaManager.clientDetails;
    }

    /**
     * Get the code details that are currently specified for the container.
     * @returns The current code details if any are specified, undefined if none are specified.
     */
    public getSpecifiedCodeDetails(): IFluidCodeDetails | undefined {
        return this.getCodeDetailsFromQuorum();
    }

    /**
     * Get the code details that were used to load the container.
     * @returns The code details that were used to load the container if it is loaded, undefined if it is not yet
     * loaded.
     */
    public getLoadedCodeDetails(): IFluidCodeDetails | undefined {
        return this._context?.codeDetails;
    }

    /**
     * Retrieves the audience associated with the document
     */
    public get audience(): IAudience {
        return this._audience;
    }

    /**
     * Returns true if container is dirty.
     * Which means data loss if container is closed at that same moment
     * Most likely that happens when there is no network connection to ordering service
     */
    public get isDirty() {
        return this._dirtyContainer;
    }

    private get serviceFactory() { return this.loader.services.documentServiceFactory; }
    private get urlResolver() { return this.loader.services.urlResolver; }
    public readonly options: ILoaderOptions;
    private get scope() { return this.loader.services.scope; }
    private get codeLoader() { return this.loader.services.codeLoader; }

    constructor(
        private readonly loader: Loader,
        config: IContainerConfig,
    ) {
        super((name, error) => {
            this.mc.logger.sendErrorEvent(
                {
                    eventName: "ContainerEventHandlerException",
                    name: typeof name === "string" ? name : undefined,
                },
                error);
            });
        this._audience = new Audience();

        this.clientDetailsOverride = config.clientDetailsOverride;
        this._resolvedUrl = config.resolvedUrl;
        if (config.canReconnect !== undefined) {
            this._canReconnect = config.canReconnect;
        }

        // Create logger for data stores to use
        const type = this.client.details.type;
        const interactive = this.client.details.capabilities.interactive;
        const clientType =
            `${interactive ? "interactive" : "noninteractive"}${type !== undefined && type !== "" ? `/${type}` : ""}`;
        // Need to use the property getter for docId because for detached flow we don't have the docId initially.
        // We assign the id later so property getter is used.
        this.subLogger = ChildLogger.create(
            loader.services.subLogger,
            undefined,
            {
                all: {
                    clientType, // Differentiating summarizer container from main container
                    containerId: uuid(),
                    docId: () => this._resolvedUrl?.id ?? undefined,
                    containerAttachState: () => this._attachState,
                    containerLifecycleState: () => this._lifecycleState,
                    containerConnectionState: () => ConnectionState[this.connectionState],
                },
                // we need to be judicious with our logging here to avoid generating too much data
                // all data logged here should be broadly applicable, and not specific to a
                // specific error or class of errors
                error: {
                    // load information to associate errors with the specific load point
                    dmInitialSeqNumber: () => this._deltaManager?.initialSequenceNumber,
                    dmLastProcessedSeqNumber: () => this._deltaManager?.lastSequenceNumber,
                    dmLastKnownSeqNumber: () => this._deltaManager?.lastKnownSeqNumber,
                    containerLoadedFromVersionId: () => this.loadedFromVersion?.id,
                    containerLoadedFromVersionDate: () => this.loadedFromVersion?.date,
                    // message information to associate errors with the specific execution state
                    dmLastMsqSeqNumber: () => this.deltaManager?.lastMessage?.sequenceNumber,
                    dmLastMsqSeqTimestamp: () => this.deltaManager?.lastMessage?.timestamp,
                    dmLastMsqSeqClientId: () => this.deltaManager?.lastMessage?.clientId,
                    connectionStateDuration:
                        () => performance.now() - this.connectionTransitionTimes[this.connectionState],
                },
            });

        // Prefix all events in this file with container-loader
        this.mc = loggerToMonitoringContext(ChildLogger.create(this.subLogger, "Container"));

        const summarizeProtocolTree =
            this.mc.config.getBoolean("Fluid.Container.summarizeProtocolTree")
            ?? this.loader.services.options.summarizeProtocolTree;

        this.options = {
            ... this.loader.services.options,
            summarizeProtocolTree,
        };

        this.connectionStateHandler = new ConnectionStateHandler(
            {
                quorumClients: () => this._protocolHandler?.quorum,
                logConnectionStateChangeTelemetry: (value, oldState, reason) =>
                    this.logConnectionStateChangeTelemetry(value, oldState, reason),
                shouldClientJoinWrite: () => this._deltaManager.connectionManager.shouldJoinWrite(),
                maxClientLeaveWaitTime: this.loader.services.options.maxClientLeaveWaitTime,
                logConnectionIssue: (eventName: string, details?: ITelemetryProperties) => {
                    // We get here when socket does not receive any ops on "write" connection, including
                    // its own join op. Attempt recovery option.
                    this._deltaManager.logConnectionIssue({
                        eventName,
<<<<<<< HEAD
                        duration: performance.now() - this.connectionTransitionTimes[ConnectionState.Connecting],
                        ...(details === undefined ? {} : { details: JSON.stringify(details) }),
=======
                        duration: performance.now() - this.connectionTransitionTimes[ConnectionState.CatchingUp],
>>>>>>> 679d87b9
                    });
                },
                connectionStateChanged: () => {
                    if (this.loaded) {
                        this.propagateConnectionState();
                    }
                },
            },
            this.mc.logger,
            config.serializedContainerState?.clientId,
        );

        this.on(savedContainerEvent, () => {
            this.connectionStateHandler.containerSaved();
        });

        this._deltaManager = this.createDeltaManager();
        this._storage = new ContainerStorageAdapter(
            () => {
                if (this.attachState !== AttachState.Attached) {
                    if (this.loader.services.detachedBlobStorage !== undefined) {
                        return new BlobOnlyStorage(this.loader.services.detachedBlobStorage, this.mc.logger);
                    }
                    this.mc.logger.sendErrorEvent({
                        eventName: "NoRealStorageInDetachedContainer",
                    });
                    throw new Error("Real storage calls not allowed in Unattached container");
                }
                return this.storageService;
            },
        );

        const isDomAvailable = typeof document === "object" &&
            document !== null &&
            typeof document.addEventListener === "function" &&
            document.addEventListener !== null;
        // keep track of last time page was visible for telemetry
        if (isDomAvailable) {
            this.lastVisible = document.hidden ? performance.now() : undefined;
            this.visibilityEventHandler = () => {
                if (document.hidden) {
                    this.lastVisible = performance.now();
                } else {
                    // settimeout so this will hopefully fire after disconnect event if being hidden caused it
                    setTimeout(() => { this.lastVisible = undefined; }, 0);
                }
            };
            document.addEventListener("visibilitychange", this.visibilityEventHandler);
        }

        // We observed that most users of platform do not check Container.connected event on load, causing bugs.
        // As such, we are raising events when new listener pops up.
        // Note that we can raise both "disconnected" & "connect" events at the same time,
        // if we are in connecting stage.
        this.on("newListener", (event: string, listener: (...args: any[]) => void) => {
            // Fire events on the end of JS turn, giving a chance for caller to be in consistent state.
            Promise.resolve().then(() => {
                switch (event) {
                    case dirtyContainerEvent:
                        if (this._dirtyContainer) {
                            listener();
                        }
                        break;
                    case savedContainerEvent:
                        if (!this._dirtyContainer) {
                            listener();
                        }
                        break;
                    case connectedEventName:
                         if (this.connected) {
                            listener(this.clientId);
                         }
                         break;
                    case disconnectedEventName:
                        if (!this.connected) {
                            listener();
                        }
                        break;
                    default:
                }
            }).catch((error) => {
                this.mc.logger.sendErrorEvent({ eventName: "RaiseConnectedEventError" }, error);
            });
        });
    }

    /**
     * Retrieves the quorum associated with the document
     */
    public getQuorum(): IQuorumClients {
        return this.protocolHandler.quorum;
    }

    public close(error?: ICriticalContainerError) {
        if (this.closed) {
            return;
        }

        try {
            this._lifecycleState = "closing";

            // Ensure that we raise all key events even if one of these throws
            try {
                this._deltaManager.close(error);

                this._protocolHandler?.close();

                this.connectionStateHandler.dispose();

                this._context?.dispose(error !== undefined ? new Error(error.message) : undefined);

                assert(this.connectionState === ConnectionState.Disconnected,
                    0x0cf /* "disconnect event was not raised!" */);

                this._storageService?.dispose();

                // Notify storage about critical errors. They may be due to disconnect between client & server knowledge
                // about file, like file being overwritten in storage, but client having stale local cache.
                // Driver need to ensure all caches are cleared on critical errors
                this.service?.dispose(error);
            } catch (exception) {
                this.mc.logger.sendErrorEvent({ eventName: "ContainerCloseException" }, exception);
            }

            this.mc.logger.sendTelemetryEvent(
                {
                    eventName: "ContainerClose",
                    category: error === undefined ? "generic" : "error",
                },
                error,
            );

            this.emit("closed", error);

            this.removeAllListeners();
            if (this.visibilityEventHandler !== undefined) {
                document.removeEventListener("visibilitychange", this.visibilityEventHandler);
            }
        } finally {
            this._lifecycleState = "closed";
        }
    }

    public closeAndGetPendingLocalState(): string {
        // runtime matches pending ops to successful ones by clientId and client seq num, so we need to close the
        // container at the same time we get pending state, otherwise this container could reconnect and resubmit with
        // a new clientId and a future container using stale pending state without the new clientId would resubmit them

        assert(this.attachState === AttachState.Attached, 0x0d1 /* "Container should be attached before close" */);
        assert(this.resolvedUrl !== undefined && this.resolvedUrl.type === "fluid",
            0x0d2 /* "resolved url should be valid Fluid url" */);
        assert(!!this._protocolHandler, 0x2e3 /* "Must have a valid protocol handler instance" */);
        const pendingState: IPendingContainerState = {
            pendingRuntimeState: this.context.getPendingLocalState(),
            url: this.resolvedUrl.url,
            protocol: this._protocolHandler.getProtocolState(),
            term: this._protocolHandler.term,
            clientId: this.clientId,
        };

        this.close();

        return JSON.stringify(pendingState);
    }

    public get attachState(): AttachState {
        return this._attachState;
    }

    public serialize(): string {
        assert(this.attachState === AttachState.Detached, 0x0d3 /* "Should only be called in detached container" */);

        const appSummary: ISummaryTree = this.context.createSummary();
        const protocolSummary = this.captureProtocolSummary();
        const combinedSummary = combineAppAndProtocolSummary(appSummary, protocolSummary);

        if (this.loader.services.detachedBlobStorage && this.loader.services.detachedBlobStorage.size > 0) {
            combinedSummary.tree[".hasAttachmentBlobs"] = { type: SummaryType.Blob, content: "true" };
        }
        return JSON.stringify(combinedSummary);
    }

    public async attach(request: IRequest): Promise<void> {
        await PerformanceEvent.timedExecAsync(this.mc.logger, { eventName: "Attach" }, async () => {
            if (this._lifecycleState !== "loaded") {
                // pre-0.58 error message: containerNotValidForAttach
                throw new UsageError(`The Container is not in a valid state for attach [${this._lifecycleState}]`);
            }

            // If container is already attached or attach is in progress, throw an error.
            assert(this._attachState === AttachState.Detached && !this.attachStarted,
                0x205 /* "attach() called more than once" */);
            this.attachStarted = true;

            // If attachment blobs were uploaded in detached state we will go through a different attach flow
            const hasAttachmentBlobs = this.loader.services.detachedBlobStorage !== undefined
                && this.loader.services.detachedBlobStorage.size > 0;

            try {
                assert(this.deltaManager.inbound.length === 0,
                    0x0d6 /* "Inbound queue should be empty when attaching" */);

                let summary: ISummaryTree;
                if (!hasAttachmentBlobs) {
                    // Get the document state post attach - possibly can just call attach but we need to change the
                    // semantics around what the attach means as far as async code goes.
                    const appSummary: ISummaryTree = this.context.createSummary();
                    const protocolSummary = this.captureProtocolSummary();
                    summary = combineAppAndProtocolSummary(appSummary, protocolSummary);

                    // Set the state as attaching as we are starting the process of attaching container.
                    // This should be fired after taking the summary because it is the place where we are
                    // starting to attach the container to storage.
                    // Also, this should only be fired in detached container.
                    this._attachState = AttachState.Attaching;
                    this.context.notifyAttaching(getSnapshotTreeFromSerializedContainer(summary));
                }

                // Actually go and create the resolved document
                const createNewResolvedUrl = await this.urlResolver.resolve(request);
                ensureFluidResolvedUrl(createNewResolvedUrl);
                if (this.service === undefined) {
                    assert(this.client.details.type !== summarizerClientType,
                        0x2c4 /* "client should not be summarizer before container is created" */);
                    this.service = await runWithRetry(
                        async () => this.serviceFactory.createContainer(
                            summary,
                            createNewResolvedUrl,
                            this.subLogger,
                            false, // clientIsSummarizer
                        ),
                        "containerAttach",
                        this.mc.logger,
                        {
                            cancel: this.closeSignal,
                        }, // progress
                    );
                }
                const resolvedUrl = this.service.resolvedUrl;
                ensureFluidResolvedUrl(resolvedUrl);
                this._resolvedUrl = resolvedUrl;
                await this.connectStorageService();

                if (hasAttachmentBlobs) {
                    // upload blobs to storage
                    assert(!!this.loader.services.detachedBlobStorage, 0x24e /* "assertion for type narrowing" */);

                    // build a table mapping IDs assigned locally to IDs assigned by storage and pass it to runtime to
                    // support blob handles that only know about the local IDs
                    const redirectTable = new Map<string, string>();
                    // if new blobs are added while uploading, upload them too
                    while (redirectTable.size < this.loader.services.detachedBlobStorage.size) {
                        const newIds = this.loader.services.detachedBlobStorage.getBlobIds().filter(
                            (id) => !redirectTable.has(id));
                        for (const id of newIds) {
                            const blob = await this.loader.services.detachedBlobStorage.readBlob(id);
                            const response = await this.storageService.createBlob(blob);
                            redirectTable.set(id, response.id);
                        }
                    }

                    // take summary and upload
                    const appSummary: ISummaryTree = this.context.createSummary(redirectTable);
                    const protocolSummary = this.captureProtocolSummary();
                    summary = combineAppAndProtocolSummary(appSummary, protocolSummary);

                    this._attachState = AttachState.Attaching;
                    this.context.notifyAttaching(getSnapshotTreeFromSerializedContainer(summary));

                    await this.storageService.uploadSummaryWithContext(summary, {
                        referenceSequenceNumber: 0,
                        ackHandle: undefined,
                        proposalHandle: undefined,
                    });
                }

                this._attachState = AttachState.Attached;
                this.emit("attached");

                // Propagate current connection state through the system.
                this.propagateConnectionState();
                if (!this.closed) {
                    this.resumeInternal({ fetchOpsFromStorage: false, reason: "createDetached" });
                }
            } catch (error) {
                // add resolved URL on error object so that host has the ability to find this document and delete it
                const newError = normalizeError(error);
                const resolvedUrl = this.resolvedUrl;
                if (isFluidResolvedUrl(resolvedUrl)) {
                    newError.addTelemetryProperties({ resolvedUrl: resolvedUrl.url });
                }
                this.close(newError);
                throw newError;
            }
        },
        { start: true, end: true, cancel: "generic" });
    }

    public async request(path: IRequest): Promise<IResponse> {
        return PerformanceEvent.timedExecAsync(
            this.mc.logger,
            { eventName: "Request" },
            async () => this.context.request(path),
            { end: true, cancel: "error" },
        );
    }

    private setAutoReconnectInternal(mode: ReconnectMode) {
        const currentMode = this._deltaManager.connectionManager.reconnectMode;

        if (currentMode === mode) {
            return;
        }

        const now = performance.now();
        const duration = now - this.setAutoReconnectTime;
        this.setAutoReconnectTime = now;

        this.mc.logger.sendTelemetryEvent({
            eventName: mode === ReconnectMode.Enabled ? "AutoReconnectEnabled" : "AutoReconnectDisabled",
            connectionMode: this.connectionMode,
            connectionState: ConnectionState[this.connectionState],
            duration,
        });

        this._deltaManager.connectionManager.setAutoReconnect(mode);
    }

    public connect() {
        if (this.closed) {
            throw new UsageError(`The Container is closed and cannot be connected`);
        } else if (this._attachState !== AttachState.Attached) {
            throw new UsageError(`The Container is not attached and cannot be connected`);
        } else if (!this.connected) {
            // Note: no need to fetch ops as we do it preemptively as part of DeltaManager.attachOpHandler().
            // If there is gap, we will learn about it once connected, but the gap should be small (if any),
            // assuming that connect() is called quickly after initial container boot.
            this.connectInternal({ reason: "DocumentConnect", fetchOpsFromStorage: false });
        }
    }

    private connectInternal(args: IConnectionArgs) {
        assert(!this.closed, 0x2c5 /* "Attempting to connect() a closed Container" */);
        assert(this._attachState === AttachState.Attached,
            0x2c6 /* "Attempting to connect() a container that is not attached" */);

        // Resume processing ops and connect to delta stream
        this.resumeInternal(args);

        // Set Auto Reconnect Mode
        const mode = ReconnectMode.Enabled;
        this.setAutoReconnectInternal(mode);
    }

    public disconnect() {
        if (this.closed) {
            throw new UsageError(`The Container is closed and cannot be disconnected`);
        } else {
            this.disconnectInternal();
        }
    }

    private disconnectInternal() {
        assert(!this.closed, 0x2c7 /* "Attempting to disconnect() a closed Container" */);

        // Set Auto Reconnect Mode
        const mode = ReconnectMode.Disabled;
        this.setAutoReconnectInternal(mode);
    }

    private resumeInternal(args: IConnectionArgs) {
        assert(!this.closed, 0x0d9 /* "Attempting to connect() a closed DeltaManager" */);

        // Resume processing ops
        if (!this.resumedOpProcessingAfterLoad) {
            this.resumedOpProcessingAfterLoad = true;
            this._deltaManager.inbound.resume();
            this._deltaManager.inboundSignal.resume();
        }

        // Ensure connection to web socket
        this.connectToDeltaStream(args);
    }

    public async getAbsoluteUrl(relativeUrl: string): Promise<string | undefined> {
        if (this.resolvedUrl === undefined) {
            return undefined;
        }

        return this.urlResolver.getAbsoluteUrl(
            this.resolvedUrl,
            relativeUrl,
            getPackageName(this._context?.codeDetails));
    }

    public async proposeCodeDetails(codeDetails: IFluidCodeDetails) {
        if (!isFluidCodeDetails(codeDetails)) {
            throw new Error("Provided codeDetails are not IFluidCodeDetails");
        }

        if (this.codeLoader.IFluidCodeDetailsComparer) {
            const comparison = await this.codeLoader.IFluidCodeDetailsComparer.compare(
                codeDetails,
                this.getCodeDetailsFromQuorum());
            if (comparison !== undefined && comparison <= 0) {
                throw new Error("Proposed code details should be greater than the current");
            }
        }

        return this.protocolHandler.quorum.propose("code", codeDetails)
            .then(() => true)
            .catch(() => false);
    }

    private async processCodeProposal(): Promise<void> {
        const codeDetails = this.getCodeDetailsFromQuorum();

        await Promise.all([
            this.deltaManager.inbound.pause(),
            this.deltaManager.inboundSignal.pause()]);

        if ((await this.context.satisfies(codeDetails) === true)) {
            this.deltaManager.inbound.resume();
            this.deltaManager.inboundSignal.resume();
            return;
        }

        // pre-0.58 error message: existingContextDoesNotSatisfyIncomingProposal
        this.close(new GenericError("Existing context does not satisfy incoming proposal"));
    }

    private async getVersion(version: string | null): Promise<IVersion | undefined> {
        const versions = await this.storageService.getVersions(version, 1);
        return versions[0];
    }

    private recordConnectStartTime() {
        if (this.connectionTransitionTimes[ConnectionState.Disconnected] === undefined) {
            this.connectionTransitionTimes[ConnectionState.Disconnected] = performance.now();
        }
    }

    private connectToDeltaStream(args: IConnectionArgs) {
        this.recordConnectStartTime();

        // All agents need "write" access, including summarizer.
        if (!this._canReconnect || !this.client.details.capabilities.interactive) {
            args.mode = "write";
        }

        this._deltaManager.connect(args);
    }

    /**
     * Load container.
     *
     * @param specifiedVersion - one of the following
     *   - undefined - fetch latest snapshot
     *   - otherwise, version sha to load snapshot
     */
    private async load(
        specifiedVersion: string | undefined,
        loadMode: IContainerLoadMode,
        pendingLocalState?: IPendingContainerState,
    ) {
        if (this._resolvedUrl === undefined) {
            throw new Error("Attempting to load without a resolved url");
        }
        this.service = await this.serviceFactory.createDocumentService(
            this._resolvedUrl,
            this.subLogger,
            this.client.details.type === summarizerClientType,
        );

        // Ideally we always connect as "read" by default.
        // Currently that works with SPO & r11s, because we get "write" connection when connecting to non-existing file.
        // We should not rely on it by (one of them will address the issue, but we need to address both)
        // 1) switching create new flow to one where we create file by posting snapshot
        // 2) Fixing quorum workflows (have retry logic)
        // That all said, "read" does not work with memorylicious workflows (that opens two simultaneous
        // connections to same file) in two ways:
        // A) creation flow breaks (as one of the clients "sees" file as existing, and hits #2 above)
        // B) Once file is created, transition from view-only connection to write does not work - some bugs to be fixed.
        const connectionArgs: IConnectionArgs = { reason: "DocumentOpen", mode: "write", fetchOpsFromStorage: false };

        // Start websocket connection as soon as possible. Note that there is no op handler attached yet, but the
        // DeltaManager is resilient to this and will wait to start processing ops until after it is attached.
        if (loadMode.deltaConnection === undefined) {
            this.connectToDeltaStream(connectionArgs);
        }

        if (!pendingLocalState) {
            await this.connectStorageService();
        } else {
            // if we have pendingLocalState we can load without storage; don't wait for connection
            this.connectStorageService().catch((error) => this.close(error));
        }

        this._attachState = AttachState.Attached;

        // Fetch specified snapshot.
        const { snapshot, versionId } = pendingLocalState === undefined
            ? await this.fetchSnapshotTree(specifiedVersion)
            : { snapshot: undefined, versionId: undefined };
        assert(snapshot !== undefined || pendingLocalState !== undefined, 0x237 /* "Snapshot should exist" */);

        const attributes: IDocumentAttributes = pendingLocalState === undefined
            ? await this.getDocumentAttributes(this.storageService, snapshot)
            : {
                sequenceNumber: pendingLocalState.protocol.sequenceNumber,
                minimumSequenceNumber: pendingLocalState.protocol.minimumSequenceNumber,
                term: pendingLocalState.term,
            };

        let opsBeforeReturnP: Promise<void> | undefined;

        // Attach op handlers to finish initialization and be able to start processing ops
        // Kick off any ops fetching if required.
        switch (loadMode.opsBeforeReturn) {
            case undefined:
                // Start prefetch, but not set opsBeforeReturnP - boot is not blocked by it!
                // eslint-disable-next-line @typescript-eslint/no-floating-promises
                this.attachDeltaManagerOpHandler(attributes, loadMode.deltaConnection !== "none" ? "all" : "none");
                break;
            case "cached":
                opsBeforeReturnP = this.attachDeltaManagerOpHandler(attributes, "cached");
                break;
            case "all":
                opsBeforeReturnP = this.attachDeltaManagerOpHandler(attributes, "all");
                break;
            default:
                unreachableCase(loadMode.opsBeforeReturn);
        }

        // ...load in the existing quorum
        // Initialize the protocol handler
        this._protocolHandler = pendingLocalState === undefined
            ? await this.initializeProtocolStateFromSnapshot(attributes, this.storageService, snapshot)
            : await this.initializeProtocolState(
                attributes,
                pendingLocalState.protocol.members,
                pendingLocalState.protocol.proposals,
                pendingLocalState.protocol.values,
            );

        const codeDetails = this.getCodeDetailsFromQuorum();
        await this.instantiateContext(
            true, // existing
            codeDetails,
            snapshot,
            pendingLocalState?.pendingRuntimeState,
        );

        // Propagate current connection state through the system.
        this.propagateConnectionState();

        // Internal context is fully loaded at this point
        this.loaded = true;

        // We might have hit some failure that did not manifest itself in exception in this flow,
        // do not start op processing in such case - static version of Container.load() will handle it correctly.
        if (!this.closed) {
            if (opsBeforeReturnP !== undefined) {
                this._deltaManager.inbound.resume();

                await opsBeforeReturnP;
                await this._deltaManager.inbound.waitTillProcessingDone();

                // eslint-disable-next-line @typescript-eslint/no-floating-promises
                this._deltaManager.inbound.pause();
            }

            switch (loadMode.deltaConnection) {
                case undefined:
                    // Note: no need to fetch ops as we do it preemptively as part of DeltaManager.attachOpHandler().
                    // If there is gap, we will learn about it once connected, but the gap should be small (if any),
                    // assuming that resumeInternal() is called quickly after initial container boot.
                    this.resumeInternal({ reason: "DocumentLoad", fetchOpsFromStorage: false });
                    break;
                case "delayed":
                    this.resumedOpProcessingAfterLoad = true;
                    this._deltaManager.inbound.resume();
                    this._deltaManager.inboundSignal.resume();
                    break;
                case "none":
                    break;
                default:
                    unreachableCase(loadMode.deltaConnection);
            }
        }

        // Safety net: static version of Container.load() should have learned about it through "closed" handler.
        // But if that did not happen for some reason, fail load for sure.
        // Otherwise we can get into situations where container is closed and does not try to connect to ordering
        // service, but caller does not know that (callers do expect container to be not closed on successful path
        // and listen only on "closed" event)
        if (this.closed) {
            throw new Error("Container was closed while load()");
        }

        return {
            sequenceNumber: attributes.sequenceNumber,
            version: versionId,
        };
    }

    private async createDetached(source: IFluidCodeDetails) {
        const attributes: IDocumentAttributes = {
            sequenceNumber: detachedContainerRefSeqNumber,
            term: 1,
            minimumSequenceNumber: 0,
        };

        await this.attachDeltaManagerOpHandler(attributes);

        // Need to just seed the source data in the code quorum. Quorum itself is empty
        const qValues = initQuorumValuesFromCodeDetails(source);
        this._protocolHandler = await this.initializeProtocolState(
            attributes,
            [], // members
            [], // proposals
            qValues,
        );

        // The load context - given we seeded the quorum - will be great
        await this.instantiateContextDetached(
            false, // existing
        );

        this.propagateConnectionState();

        this.loaded = true;
    }

    private async rehydrateDetachedFromSnapshot(detachedContainerSnapshot: ISummaryTree) {
        if (detachedContainerSnapshot.tree[".hasAttachmentBlobs"] !== undefined) {
            assert(!!this.loader.services.detachedBlobStorage && this.loader.services.detachedBlobStorage.size > 0,
                0x250 /* "serialized container with attachment blobs must be rehydrated with detached blob storage" */);
            delete detachedContainerSnapshot.tree[".hasAttachmentBlobs"];
        }

        const snapshotTree = getSnapshotTreeFromSerializedContainer(detachedContainerSnapshot);
        this._storage.loadSnapshotForRehydratingContainer(snapshotTree);
        const attributes = await this.getDocumentAttributes(this._storage, snapshotTree);

        await this.attachDeltaManagerOpHandler(attributes);

        // Initialize the protocol handler
        const baseTree = getProtocolSnapshotTree(snapshotTree);
        const qValues = await readAndParse<[string, ICommittedProposal][]>(
            this._storage,
            baseTree.blobs.quorumValues,
        );
        const codeDetails = getCodeDetailsFromQuorumValues(qValues);
        this._protocolHandler =
            await this.initializeProtocolState(
                attributes,
                [], // members
                [], // proposals
                codeDetails !== undefined ? initQuorumValuesFromCodeDetails(codeDetails) : []);

        await this.instantiateContextDetached(
            true, // existing
            snapshotTree,
        );

        this.loaded = true;

        this.propagateConnectionState();
    }

    private async connectStorageService(): Promise<void> {
        if (this._storageService !== undefined) {
            return;
        }

        assert(this.service !== undefined, 0x1ef /* "services must be defined" */);
        const storageService = await this.service.connectToStorage();

        this._storageService =
            new RetriableDocumentStorageService(storageService, this.mc.logger);

        if (this.options.summarizeProtocolTree === true) {
            this.mc.logger.sendTelemetryEvent({ eventName: "summarizeProtocolTreeEnabled" });
            this._storageService =
                new ProtocolTreeStorageService(this._storageService, () => this.captureProtocolSummary());
        }

        // ensure we did not lose that policy in the process of wrapping
        assert(storageService.policies?.minBlobSize === this.storageService.policies?.minBlobSize,
            0x0e0 /* "lost minBlobSize policy" */);
    }

    private async getDocumentAttributes(
        storage: IDocumentStorageService,
        tree: ISnapshotTree | undefined,
    ): Promise<IDocumentAttributes> {
        if (tree === undefined) {
            return {
                minimumSequenceNumber: 0,
                sequenceNumber: 0,
                term: 1,
            };
        }

        // Backward compatibility: old docs would have ".attributes" instead of "attributes"
        const attributesHash = ".protocol" in tree.trees
            ? tree.trees[".protocol"].blobs.attributes
            : tree.blobs[".attributes"];

        const attributes = await readAndParse<IDocumentAttributes>(storage, attributesHash);

        // Backward compatibility for older summaries with no term
        if (attributes.term === undefined) {
            attributes.term = 1;
        }

        return attributes;
    }

    private async initializeProtocolStateFromSnapshot(
        attributes: IDocumentAttributes,
        storage: IDocumentStorageService,
        snapshot: ISnapshotTree | undefined,
    ): Promise<ProtocolOpHandler> {
        let members: [string, ISequencedClient][] = [];
        let proposals: [number, ISequencedProposal, string[]][] = [];
        let values: [string, any][] = [];

        if (snapshot !== undefined) {
            const baseTree = getProtocolSnapshotTree(snapshot);
            [members, proposals, values] = await Promise.all([
                readAndParse<[string, ISequencedClient][]>(storage, baseTree.blobs.quorumMembers),
                readAndParse<[number, ISequencedProposal, string[]][]>(storage, baseTree.blobs.quorumProposals),
                readAndParse<[string, ICommittedProposal][]>(storage, baseTree.blobs.quorumValues),
            ]);
        }

        const protocolHandler = await this.initializeProtocolState(
            attributes,
            members,
            proposals,
            values);

        return protocolHandler;
    }

    private async initializeProtocolState(
        attributes: IDocumentAttributes,
        members: [string, ISequencedClient][],
        proposals: [number, ISequencedProposal, string[]][],
        values: [string, any][],
    ): Promise<ProtocolOpHandler> {
        const protocol = new ProtocolOpHandler(
            attributes.minimumSequenceNumber,
            attributes.sequenceNumber,
            attributes.term,
            members,
            proposals,
            values,
            (key, value) => this.submitMessage(MessageType.Propose, { key, value }),
        );

        const protocolLogger = ChildLogger.create(this.subLogger, "ProtocolHandler");

        protocol.quorum.on("error", (error) => {
            protocolLogger.sendErrorEvent(error);
        });

        // Track membership changes and update connection state accordingly
        this.connectionStateHandler.initProtocol(protocol);

        protocol.quorum.on("addProposal", (proposal: ISequencedProposal) => {
            if (proposal.key === "code" || proposal.key === "code2") {
                this.emit("codeDetailsProposed", proposal.value, proposal);
            }
        });

        protocol.quorum.on(
            "approveProposal",
            (sequenceNumber, key, value) => {
                if (key === "code" || key === "code2") {
                    if (!isFluidCodeDetails(value)) {
                        this.mc.logger.sendErrorEvent({
                                eventName: "CodeProposalNotIFluidCodeDetails",
                        });
                    }
                    this.processCodeProposal().catch((error) => {
                        this.close(normalizeError(error));
                        throw error;
                    });
                }
            });

        return protocol;
    }

    private captureProtocolSummary(): ISummaryTree {
        const quorumSnapshot = this.protocolHandler.quorum.snapshot();

        // Save attributes for the document
        const documentAttributes: IDocumentAttributes = {
            minimumSequenceNumber: this.protocolHandler.minimumSequenceNumber,
            sequenceNumber: this.protocolHandler.sequenceNumber,
            term: this.protocolHandler.term,
        };

        const summary: ISummaryTree = {
            tree: {
                attributes: {
                    content: JSON.stringify(documentAttributes),
                    type: SummaryType.Blob,
                },
                quorumMembers: {
                    content: JSON.stringify(quorumSnapshot.members),
                    type: SummaryType.Blob,
                },
                quorumProposals: {
                    content: JSON.stringify(quorumSnapshot.proposals),
                    type: SummaryType.Blob,
                },
                quorumValues: {
                    content: JSON.stringify(quorumSnapshot.values),
                    type: SummaryType.Blob,
                },
            },
            type: SummaryType.Tree,
        };

        return summary;
    }

    private getCodeDetailsFromQuorum(): IFluidCodeDetails {
        const quorum = this.protocolHandler.quorum;

        const pkg = getCodeProposal(quorum);

        return pkg as IFluidCodeDetails;
    }

    private get client(): IClient {
        const client: IClient = this.options?.client !== undefined
            ? (this.options.client as IClient)
            : {
                details: {
                    capabilities: { interactive: true },
                },
                mode: "read", // default reconnection mode on lost connection / connection error
                permission: [],
                scopes: [],
                user: { id: "" },
            };

        if (this.clientDetailsOverride !== undefined) {
            merge(client.details, this.clientDetailsOverride);
        }
        client.details.environment = [client.details.environment, ` loaderVersion:${pkgVersion}`].join(";");
        return client;
    }

    /**
     * Returns true if connection is active, i.e. it's "write" connection and
     * container runtime was notified about this connection (i.e. we are up-to-date and could send ops).
     * This happens after client received its own joinOp and thus is in the quorum.
     * If it's not true, runtime is not in position to send ops.
     */
    private activeConnection() {
        return this.connectionState === ConnectionState.Connected &&
            this.connectionMode === "write";
    }

    private createDeltaManager() {
        const serviceProvider = () => this.service;
        const deltaManager = new DeltaManager<ConnectionManager>(
            serviceProvider,
            ChildLogger.create(this.subLogger, "DeltaManager"),
            () => this.activeConnection(),
            (props: IConnectionManagerFactoryArgs) => new ConnectionManager(
                serviceProvider,
                this.client,
                this._canReconnect,
                ChildLogger.create(this.subLogger, "ConnectionManager"),
                props),
        );

        // Disable inbound queues as Container is not ready to accept any ops until we are fully loaded!
        // eslint-disable-next-line @typescript-eslint/no-floating-promises
        deltaManager.inbound.pause();
        // eslint-disable-next-line @typescript-eslint/no-floating-promises
        deltaManager.inboundSignal.pause();

        deltaManager.on("connect", (details: IConnectionDetails, opsBehind?: number) => {
            // Back-compat for new client and old server.
            this._audience.clear();

            for (const priorClient of details.initialClients ?? []) {
                this._audience.addMember(priorClient.clientId, priorClient.client);
            }

            this.connectionStateHandler.receivedConnectEvent(
                this.connectionMode,
                details,
            );
        });

        deltaManager.on("disconnect", (reason: string) => {
            this.collabWindowTracker?.stopSequenceNumberUpdate();
            this.connectionStateHandler.receivedDisconnectEvent(reason);
        });

        deltaManager.on("throttled", (warning: IThrottlingWarning) => {
            const warn = warning as ContainerWarning;
            // Some "warning" events come from outside the container and are logged
            // elsewhere (e.g. summarizing container). We shouldn't log these here.
            if (warn.logged !== true) {
                this.logContainerError(warn);
            }
            this.emit("warning", warn);
        });

        deltaManager.on("readonly", (readonly) => {
            this.emit("readonly", readonly);
        });

        deltaManager.on("closed", (error?: ICriticalContainerError) => {
            this.close(error);
        });

        return deltaManager;
    }

    private async attachDeltaManagerOpHandler(
        attributes: IDocumentAttributes,
        prefetchType?: "cached" | "all" | "none") {
        return this._deltaManager.attachOpHandler(
            attributes.minimumSequenceNumber,
            attributes.sequenceNumber,
            attributes.term ?? 1,
            {
                process: (message) => this.processRemoteMessage(message),
                processSignal: (message) => {
                    this.processSignal(message);
                },
            },
            prefetchType);
    }

    private logConnectionStateChangeTelemetry(
        value: ConnectionState,
        oldState: ConnectionState,
        reason?: string,
    ) {
        // Log actual event
        const time = performance.now();
        this.connectionTransitionTimes[value] = time;
        const duration = time - this.connectionTransitionTimes[oldState];

        let durationFromDisconnected: number | undefined;
        let connectionInitiationReason: string | undefined;
        let autoReconnect: ReconnectMode | undefined;
        let checkpointSequenceNumber: number | undefined;
        let opsBehind: number | undefined;
        if (value === ConnectionState.Disconnected) {
            autoReconnect = this._deltaManager.connectionManager.reconnectMode;
        } else {
            if (value === ConnectionState.Connected) {
                durationFromDisconnected = time - this.connectionTransitionTimes[ConnectionState.Disconnected];
                durationFromDisconnected = TelemetryLogger.formatTick(durationFromDisconnected);
            } else {
                // This info is of most interest on establishing connection only.
                checkpointSequenceNumber = this.deltaManager.lastKnownSeqNumber;
                if (this.deltaManager.hasCheckpointSequenceNumber) {
                    opsBehind = checkpointSequenceNumber - this.deltaManager.lastSequenceNumber;
                }
            }
            if (this.firstConnection) {
                connectionInitiationReason = "InitialConnect";
            } else {
                connectionInitiationReason = "AutoReconnect";
            }
        }

        this.mc.logger.sendPerformanceEvent({
            eventName: `ConnectionStateChange_${ConnectionState[value]}`,
            from: ConnectionState[oldState],
            duration,
            durationFromDisconnected,
            reason,
            connectionInitiationReason,
            pendingClientId: this.connectionStateHandler.pendingClientId,
            clientId: this.clientId,
            autoReconnect,
            opsBehind,
            online: OnlineStatus[isOnline()],
            lastVisible: this.lastVisible !== undefined ? performance.now() - this.lastVisible : undefined,
            checkpointSequenceNumber,
            quorumSize: this._protocolHandler?.quorum.getMembers().size,
            ...this._deltaManager.connectionProps,
        });

        if (value === ConnectionState.Connected) {
            this.firstConnection = false;
        }
    }

    private propagateConnectionState() {
        const logOpsOnReconnect: boolean =
            this.connectionState === ConnectionState.Connected &&
            !this.firstConnection &&
            this.connectionMode === "write";
        if (logOpsOnReconnect) {
            this.messageCountAfterDisconnection = 0;
        }

        const state = this.connectionState === ConnectionState.Connected;
        if (!this.context.disposed) {
            this.context.setConnectionState(state, this.clientId);
        }
        assert(this.protocolHandler !== undefined, 0x0dc /* "Protocol handler should be set here" */);
        this.protocolHandler.quorum.setConnectionState(state, this.clientId);
        raiseConnectedEvent(this.mc.logger, this, state, this.clientId);

        if (logOpsOnReconnect) {
            this.mc.logger.sendTelemetryEvent(
                { eventName: "OpsSentOnReconnect", count: this.messageCountAfterDisconnection });
        }
    }

    private submitContainerMessage(type: MessageType, contents: any, batch?: boolean, metadata?: any): number {
        const outboundMessageType: string = type;
        switch (outboundMessageType) {
            case MessageType.Operation:
            case MessageType.RemoteHelp:
                break;
            case MessageType.Summarize: {
                // github #6451: this is only needed for staging so the server
                // know when the protocol tree is included
                // this can be removed once all clients send
                // protocol tree by default
                const summary = contents as ISummaryContent;
                if (summary.details === undefined) {
                    summary.details = {};
                }
                summary.details.includesProtocolTree =
                    this.options.summarizeProtocolTree === true;
                break;
            }
            default:
                this.close(new GenericError("invalidContainerSubmitOpType",
                    undefined /* error */,
                    { messageType: type }));
                return -1;
        }
        return this.submitMessage(type, contents, batch, metadata);
    }

    private submitMessage(type: MessageType, contents: any, batch?: boolean, metadata?: any): number {
        if (this.connectionState !== ConnectionState.Connected) {
            this.mc.logger.sendErrorEvent({ eventName: "SubmitMessageWithNoConnection", type });
            return -1;
        }

        this.messageCountAfterDisconnection += 1;
        this.collabWindowTracker?.stopSequenceNumberUpdate();
        return this._deltaManager.submit(type, contents, batch, metadata);
    }

    private processRemoteMessage(message: ISequencedDocumentMessage): IProcessMessageResult {
        // Check and report if we're getting messages from a clientId that we previously
        // flagged as shouldHaveLeft, or from a client that's not in the quorum but should be
        if (message.clientId != null) {
            let errorMsg: string | undefined;
            const client: ILocalSequencedClient | undefined =
                this.getQuorum().getMember(message.clientId);
            if (client === undefined && message.type !== MessageType.ClientJoin) {
                // pre-0.58 error message: messageClientIdMissingFromQuorum
                errorMsg = "Remote message's clientId is missing from the quorum";
            } else if (client?.shouldHaveLeft === true && message.type !== MessageType.NoOp) {
                // pre-0.58 error message: messageClientIdShouldHaveLeft
                errorMsg = "Remote message's clientId already should have left";
            }
            if (errorMsg !== undefined) {
                const error = new DataCorruptionError(
                    errorMsg,
                    extractSafePropertiesFromMessage(message));
                this.close(normalizeError(error));
            }
        }

        const local = this.clientId === message.clientId;

        // Forward non system messages to the loaded runtime for processing
        if (!isSystemMessage(message)) {
            this.context.process(message, local, undefined);
        }

        // Allow the protocol handler to process the message
        const result = this.protocolHandler.processMessage(message, local);
        // Inactive (not in quorum or not writers) clients don't take part in the minimum sequence number calculation.
        if (this.activeConnection()) {
            if (this.collabWindowTracker === undefined) {
                // Note that config from first connection will be used for this container's lifetime.
                // That means that if relay service changes settings, such changes will impact only newly booted
                // clients.
                // All existing will continue to use settings they got earlier.
                assert(
                    this.serviceConfiguration !== undefined,
                    0x2e4 /* "there should be service config for active connection" */);
                this.collabWindowTracker = new CollabWindowTracker(
                    (type, contents) => {
                        assert(this.activeConnection(),
                            0x241 /* "disconnect should result in stopSequenceNumberUpdate() call" */);
                        this.submitMessage(type, contents);
                    },
                    this.serviceConfiguration?.noopTimeFrequency,
                    this.serviceConfiguration?.noopCountFrequency,
                );
            }
            this.collabWindowTracker.scheduleSequenceNumberUpdate(message, result.immediateNoOp === true);
        }

        this.emit("op", message);

        return result;
    }

    private submitSignal(message: any) {
        this._deltaManager.submitSignal(JSON.stringify(message));
    }

    private processSignal(message: ISignalMessage) {
        // No clientId indicates a system signal message.
        if (message.clientId === null) {
            const innerContent = message.content as { content: any; type: string; };
            if (innerContent.type === MessageType.ClientJoin) {
                const newClient = innerContent.content as ISignalClient;
                this._audience.addMember(newClient.clientId, newClient.client);
            } else if (innerContent.type === MessageType.ClientLeave) {
                const leftClientId = innerContent.content as string;
                this._audience.removeMember(leftClientId);
            }
        } else {
            const local = this.clientId === message.clientId;
            this.context.processSignal(message, local);
        }
    }

    /**
     * Get the most recent snapshot, or a specific version.
     * @param specifiedVersion - The specific version of the snapshot to retrieve
     * @returns The snapshot requested, or the latest snapshot if no version was specified, plus version ID
     */
    private async fetchSnapshotTree(specifiedVersion: string | undefined):
        Promise<{ snapshot?: ISnapshotTree; versionId?: string; }> {
        const version = await this.getVersion(specifiedVersion ?? null);

        if (version === undefined && specifiedVersion !== undefined) {
            // We should have a defined version to load from if specified version requested
            this.mc.logger.sendErrorEvent({ eventName: "NoVersionFoundWhenSpecified", id: specifiedVersion });
        }
        this._loadedFromVersion = version;
        const snapshot = await this.storageService.getSnapshotTree(version) ?? undefined;

        if (snapshot === undefined && version !== undefined) {
            this.mc.logger.sendErrorEvent({ eventName: "getSnapshotTreeFailed", id: version.id });
        }
        return { snapshot, versionId: version?.id };
    }

    private async instantiateContextDetached(
        existing: boolean,
        snapshot?: ISnapshotTree,
    ) {
        const codeDetails = this.getCodeDetailsFromQuorum();
        if (codeDetails === undefined) {
            throw new Error("pkg should be provided in create flow!!");
        }

        await this.instantiateContext(
            existing,
            codeDetails,
            snapshot,
        );
    }

    private async instantiateContext(
        existing: boolean,
        codeDetails: IFluidCodeDetails,
        snapshot?: ISnapshotTree,
        pendingLocalState?: unknown,
    ) {
        assert(this._context?.disposed !== false, 0x0dd /* "Existing context not disposed" */);

        // The relative loader will proxy requests to '/' to the loader itself assuming no non-cache flags
        // are set. Global requests will still go directly to the loader
        const loader = new RelativeLoader(this, this.loader);
        this._context = await ContainerContext.createOrLoad(
            this,
            this.scope,
            this.codeLoader,
            codeDetails,
            snapshot,
            new DeltaManagerProxy(this._deltaManager),
            new QuorumProxy(this.protocolHandler.quorum),
            loader,
            (type, contents, batch, metadata) => this.submitContainerMessage(type, contents, batch, metadata),
            (message) => this.submitSignal(message),
            (error?: ICriticalContainerError) => this.close(error),
            Container.version,
            (dirty: boolean) => this.updateDirtyContainerState(dirty),
            existing,
            pendingLocalState,
        );

        this.emit("contextChanged", codeDetails);
    }

    private updateDirtyContainerState(dirty: boolean) {
        if (this._dirtyContainer === dirty) {
            return;
        }
        this._dirtyContainer = dirty;
        this.emit(dirty ? dirtyContainerEvent : savedContainerEvent);
    }

    private logContainerError(warning: ContainerWarning) {
        this.mc.logger.sendErrorEvent({ eventName: "ContainerWarning" }, warning);
    }
}<|MERGE_RESOLUTION|>--- conflicted
+++ resolved
@@ -613,12 +613,8 @@
                     // its own join op. Attempt recovery option.
                     this._deltaManager.logConnectionIssue({
                         eventName,
-<<<<<<< HEAD
-                        duration: performance.now() - this.connectionTransitionTimes[ConnectionState.Connecting],
+                        duration: performance.now() - this.connectionTransitionTimes[ConnectionState.CatchingUp],
                         ...(details === undefined ? {} : { details: JSON.stringify(details) }),
-=======
-                        duration: performance.now() - this.connectionTransitionTimes[ConnectionState.CatchingUp],
->>>>>>> 679d87b9
                     });
                 },
                 connectionStateChanged: () => {
