/*!
 * Copyright (c) Microsoft Corporation and contributors. All rights reserved.
 * Licensed under the MIT License.
 */

// eslint-disable-next-line import/no-internal-modules
import merge from "lodash/merge";
import { v4 as uuid } from "uuid";
import {
    IDisposable,
} from "@fluidframework/common-definitions";
import { assert, performance, unreachableCase } from "@fluidframework/common-utils";
import {
    IRequest,
    IResponse,
    IFluidRouter,
} from "@fluidframework/core-interfaces";
import {
    IAudience,
    IConnectionDetails,
    IContainer,
    IContainerEvents,
    IDeltaManager,
    ICriticalContainerError,
    ContainerWarning,
    AttachState,
    IThrottlingWarning,
    IPendingLocalState,
    ReadOnlyInfo,
    IContainerLoadMode,
    IFluidCodeDetails,
    isFluidCodeDetails,
} from "@fluidframework/container-definitions";
import {
    DataCorruptionError,
    extractSafePropertiesFromMessage,
    GenericError,
    UsageError,
 } from "@fluidframework/container-utils";
import {
    IDocumentService,
    IDocumentStorageService,
    IFluidResolvedUrl,
    IResolvedUrl,
} from "@fluidframework/driver-definitions";
import {
    readAndParse,
    OnlineStatus,
    isOnline,
    ensureFluidResolvedUrl,
    combineAppAndProtocolSummary,
    runWithRetry,
    isFluidResolvedUrl,
} from "@fluidframework/driver-utils";
import {
    isSystemMessage,
    ProtocolOpHandler,
} from "@fluidframework/protocol-base";
import {
    IClient,
    IClientConfiguration,
    IClientDetails,
    ICommittedProposal,
    IDocumentAttributes,
    IDocumentMessage,
    IProcessMessageResult,
    IQuorumClients,
    IQuorumProposals,
    ISequencedClient,
    ISequencedDocumentMessage,
    ISequencedProposal,
    ISignalClient,
    ISignalMessage,
    ISnapshotTree,
    ISummaryContent,
    ISummaryTree,
    IVersion,
    MessageType,
    SummaryType,
} from "@fluidframework/protocol-definitions";
import {
    ChildLogger,
    EventEmitterWithErrorHandling,
    PerformanceEvent,
    raiseConnectedEvent,
    TelemetryLogger,
    connectedEventName,
    disconnectedEventName,
    normalizeError,
    MonitoringContext,
    loggerToMonitoringContext,
    wrapError,
} from "@fluidframework/telemetry-utils";
import { Audience } from "./audience";
import { ContainerContext } from "./containerContext";
import { ReconnectMode, IConnectionManagerFactoryArgs, getPackageName } from "./contracts";
import { DeltaManager, IConnectionArgs } from "./deltaManager";
import { DeltaManagerProxy } from "./deltaManagerProxy";
import { ILoaderOptions, Loader, RelativeLoader } from "./loader";
import { pkgVersion } from "./packageVersion";
import { ConnectionStateHandler, ILocalSequencedClient } from "./connectionStateHandler";
import { RetriableDocumentStorageService } from "./retriableDocumentStorageService";
import { ProtocolTreeStorageService } from "./protocolTreeDocumentStorageService";
import { BlobOnlyStorage, ContainerStorageAdapter } from "./containerStorageAdapter";
import { getProtocolSnapshotTree, getSnapshotTreeFromSerializedContainer } from "./utils";
import { initQuorumValuesFromCodeDetails, getCodeDetailsFromQuorumValues, QuorumProxy } from "./quorum";
import { CollabWindowTracker } from "./collabWindowTracker";
import { ConnectionManager } from "./connectionManager";
import { CatchUpMonitor, ImmediateCatchUpMonitor } from "./catchUpMonitor";

const detachedContainerRefSeqNumber = 0;

const dirtyContainerEvent = "dirty";
const savedContainerEvent = "saved";

export interface IContainerLoadOptions {
    /**
     * Disables the Container from reconnecting if false, allows reconnect otherwise.
     */
    canReconnect?: boolean;
    /**
     * Client details provided in the override will be merged over the default client.
     */
    clientDetailsOverride?: IClientDetails;
    resolvedUrl: IFluidResolvedUrl;
    /**
     * Control which snapshot version to load from.  See IParsedUrl for detailed information.
     */
    version: string | undefined;
    /**
     * Loads the Container in paused state if true, unpaused otherwise.
     */
    loadMode?: IContainerLoadMode;
}

export interface IContainerConfig {
    resolvedUrl?: IFluidResolvedUrl;
    canReconnect?: boolean;
    /**
     * Client details provided in the override will be merged over the default client.
     */
    clientDetailsOverride?: IClientDetails;
}

export enum ConnectionState {
    /**
     * The document is no longer connected to the delta server
     */
    Disconnected,

    /**
     * The document has an inbound connection but is still pending for outbound deltas
     */
    Connecting,

    /**
     * The document is fully connected
     */
    Connected,
}

/**
 * Waits until container connects to delta storage and gets up-to-date
 * Useful when resolving URIs and hitting 404, due to container being loaded from (stale) snapshot and not being
 * up to date. Host may chose to wait in such case and retry resolving URI.
 * Warning: Will wait infinitely for connection to establish if there is no connection.
 * May result in deadlock if Container.setAutoReconnect(false) is called and never switched back to auto-reconnect.
 * @returns true: container is up to date, it processed all the ops that were know at the time of first connection
 *          false: storage does not provide indication of how far the client is. Container processed
 *          all the ops known to it, but it maybe still behind.
 * @throws an error beginning with `"Container closed"` if the container is closed before it catches up.
 */
export async function waitContainerToCatchUp(container: IContainer) {
    // Make sure we stop waiting if container is closed.
    if (container.closed) {
        throw new UsageError("waitContainerToCatchUp: Container closed");
    }

    return new Promise<boolean>((resolve, reject) => {
<<<<<<< HEAD
        container.on("closed", reject);

        // This sets the target op to be last known op as of now.
        const catchUpMonitor = new CatchUpMonitor(container);

        // Depend on config, transition to "connected" state may include the guarantee
        // that all known ops have been processed.  If so, we may introduce additional wait here.
        // Waiting for "connected" state in either case gets us at least to our own Join op
        // which is a reasonable approximation of "caught up"
=======
        const deltaManager = container.deltaManager;

        const closedCallback = (err?: ICriticalContainerError | undefined) => {
            container.off("closed", closedCallback);
            const baseMessage = "Container closed while waiting to catch up";
            reject(
                err !== undefined
                    ? wrapError(err, (innerMessage) => new GenericError(`${baseMessage}: ${innerMessage}`))
                    : new GenericError(baseMessage),
            );
        };
        container.on("closed", closedCallback);

        const waitForOps = () => {
            assert(container.connectionState !== ConnectionState.Disconnected,
                0x0cd /* "Container disconnected while waiting for ops!" */);
            const hasCheckpointSequenceNumber = deltaManager.hasCheckpointSequenceNumber;

            const connectionOpSeqNumber = deltaManager.lastKnownSeqNumber;
            assert(deltaManager.lastSequenceNumber <= connectionOpSeqNumber,
                0x266 /* "lastKnownSeqNumber should never be below last processed sequence number" */);
            if (deltaManager.lastSequenceNumber === connectionOpSeqNumber) {
                container.off("closed", closedCallback);
                resolve(hasCheckpointSequenceNumber);
                return;
            }
            const callbackOps = (message: ISequencedDocumentMessage) => {
                if (connectionOpSeqNumber <= message.sequenceNumber) {
                    container.off("closed", closedCallback);
                    resolve(hasCheckpointSequenceNumber);
                    deltaManager.off("op", callbackOps);
                }
            };
            deltaManager.on("op", callbackOps);
        };
>>>>>>> b2f96caa

        if (container.connectionState === ConnectionState.Connected) {
            catchUpMonitor.on("caughtUp", resolve);
            return;
        }

        const callback = () => {
            container.off(connectedEventName, callback);
            catchUpMonitor.on("caughtUp", resolve);
        };
        container.on(connectedEventName, callback);

        // TODO: Remove null check after next release #8523
        // eslint-disable-next-line @typescript-eslint/no-non-null-assertion
        container.resume!();
    });
}

const getCodeProposal =
    // eslint-disable-next-line @typescript-eslint/no-unsafe-return
    (quorum: IQuorumProposals) => quorum.get("code") ?? quorum.get("code2");

const summarizerClientType = "summarizer";

export class Container extends EventEmitterWithErrorHandling<IContainerEvents> implements IContainer {
    public static version = "^0.1.0";

    /**
     * Load an existing container.
     */
    public static async load(
        loader: Loader,
        loadOptions: IContainerLoadOptions,
        pendingLocalState?: unknown,
    ): Promise<Container> {
        const container = new Container(
            loader,
            {
                clientDetailsOverride: loadOptions.clientDetailsOverride,
                resolvedUrl: loadOptions.resolvedUrl,
                canReconnect: loadOptions.canReconnect,
            });

        return PerformanceEvent.timedExecAsync(
            container.mc.logger,
            { eventName: "Load" },
            async (event) => new Promise<Container>((resolve, reject) => {
                container._lifecycleState = "loading";
                const version = loadOptions.version;

                // always load unpaused with pending ops!
                // It is also default mode in general.
                const defaultMode: IContainerLoadMode = { opsBeforeReturn: "cached" };
                assert(pendingLocalState === undefined || loadOptions.loadMode === undefined,
                    0x1e1 /* "pending state requires immediate connection!" */);
                const mode: IContainerLoadMode = loadOptions.loadMode ?? defaultMode;

                const onClosed = (err?: ICriticalContainerError) => {
                    // pre-0.58 error message: containerClosedWithoutErrorDuringLoad
                    reject(err ?? new GenericError("Container closed without error during load"));
                };
                container.on("closed", onClosed);

                container.load(version, mode, pendingLocalState)
                    .finally(() => {
                        container.removeListener("closed", onClosed);
                    })
                    .then((props) => {
                        event.end({ ...props, ...loadOptions.loadMode });
                        resolve(container);
                    },
                    (error) => {
                        const err = normalizeError(error);
                        // Depending where error happens, we can be attempting to connect to web socket
                        // and continuously retrying (consider offline mode)
                        // Host has no container to close, so it's prudent to do it here
                        container.close(err);
                        onClosed(err);
                    });
            }),
            { start: true, end: true, cancel: "generic" },
        );
    }

    /**
     * Create a new container in a detached state.
     */
    public static async createDetached(
        loader: Loader,
        codeDetails: IFluidCodeDetails,
    ): Promise<Container> {
        const container = new Container(
            loader,
            {});

        return PerformanceEvent.timedExecAsync(
            container.mc.logger,
            { eventName: "CreateDetached" },
            async (_event) => {
                container._lifecycleState = "loading";
                await container.createDetached(codeDetails);
                return container;
            },
            { start: true, end: true, cancel: "generic" });
    }

    /**
     * Create a new container in a detached state that is initialized with a
     * snapshot from a previous detached container.
     */
    public static async rehydrateDetachedFromSnapshot(
        loader: Loader,
        snapshot: string,
    ): Promise<Container> {
        const container = new Container(
            loader,
            {});
        return PerformanceEvent.timedExecAsync(
            container.mc.logger,
            { eventName: "RehydrateDetachedFromSnapshot" },
            async (_event) => {
                const deserializedSummary = JSON.parse(snapshot) as ISummaryTree;
                container._lifecycleState = "loading";
                await container.rehydrateDetachedFromSnapshot(deserializedSummary);
                return container;
            },
            { start: true, end: true, cancel: "generic" });
    }

    public subLogger: TelemetryLogger;

    // Tells if container can reconnect on losing fist connection
    // If false, container gets closed on loss of connection.
    private readonly _canReconnect: boolean = true;

    private readonly mc: MonitoringContext;

    private _lifecycleState: "created" | "loading" | "loaded" | "closing" | "closed" = "created";

    private get loaded(): boolean {
        return (this._lifecycleState !== "created" && this._lifecycleState !== "loading");
    }

    private set loaded(t: boolean) {
        assert(t, 0x27d /* "Setting loaded state to false is not supported" */);
        assert(this._lifecycleState !== "created", 0x27e /* "Must go through loading state before loaded" */);

        // It's conceivable the container could be closed when this is called
        // Only transition states if currently loading
        if (this._lifecycleState === "loading") {
            this._lifecycleState = "loaded";
        }
    }

    public get closed(): boolean {
        return (this._lifecycleState === "closing" || this._lifecycleState === "closed");
    }

    private _attachState = AttachState.Detached;

    private readonly _storage: ContainerStorageAdapter;
    public get storage(): IDocumentStorageService {
        return this._storage;
    }

    private _storageService: IDocumentStorageService & IDisposable | undefined;
    private get storageService(): IDocumentStorageService {
        if (this._storageService === undefined) {
            throw new Error("Attempted to access storageService before it was defined");
        }
        return this._storageService;
    }

    private readonly clientDetailsOverride: IClientDetails | undefined;
    private readonly _deltaManager: DeltaManager<ConnectionManager>;
    private service: IDocumentService | undefined;
    private readonly _audience: Audience;

    private _context: ContainerContext | undefined;
    private get context() {
        if (this._context === undefined) {
            throw new GenericError("Attempted to access context before it was defined");
        }
        return this._context;
    }
    private _protocolHandler: ProtocolOpHandler | undefined;
    private get protocolHandler() {
        if (this._protocolHandler === undefined) {
            throw new Error("Attempted to access protocolHandler before it was defined");
        }
        return this._protocolHandler;
    }

    private resumedOpProcessingAfterLoad = false;
    private firstConnection = true;
    private readonly connectionTransitionTimes: number[] = [];
    private messageCountAfterDisconnection: number = 0;
    private _loadedFromVersion: IVersion | undefined;
    private _resolvedUrl: IFluidResolvedUrl | undefined;
    private attachStarted = false;
    private _dirtyContainer = false;

    private lastVisible: number | undefined;
    private readonly visibilityEventHandler: (() => void) | undefined;
    private readonly connectionStateHandler: ConnectionStateHandler;

    private setAutoReconnectTime = performance.now();

    private readonly collabWindowTracker = new CollabWindowTracker(
        (type, contents) => this.submitMessage(type, contents),
        () => this.activeConnection(),
        this.loader.services.options?.noopTimeFrequency,
        this.loader.services.options?.noopCountFrequency,
    );

    private get connectionMode() { return this._deltaManager.connectionManager.connectionMode; }

    public get IFluidRouter(): IFluidRouter { return this; }

    public get resolvedUrl(): IResolvedUrl | undefined {
        return this._resolvedUrl;
    }

    public get loadedFromVersion(): IVersion | undefined {
        return this._loadedFromVersion;
    }

    public get readOnlyInfo(): ReadOnlyInfo {
        return this._deltaManager.readOnlyInfo;
    }

    public get closeSignal(): AbortSignal {
        return this._deltaManager.closeAbortController.signal;
    }

    /**
     * Tracks host requiring read-only mode.
     */
    public forceReadonly(readonly: boolean) {
        this._deltaManager.connectionManager.forceReadonly(readonly);
    }

    public get deltaManager(): IDeltaManager<ISequencedDocumentMessage, IDocumentMessage> {
        return this._deltaManager;
    }

    public get connectionState(): ConnectionState {
        return this.connectionStateHandler.connectionState;
    }

    public get connected(): boolean {
        return this.connectionStateHandler.connected;
    }

    /**
     * Service configuration details. If running in offline mode will be undefined otherwise will contain service
     * configuration details returned as part of the initial connection.
     */
    public get serviceConfiguration(): IClientConfiguration | undefined {
        return this._deltaManager.serviceConfiguration;
    }

    /**
     * The server provided id of the client.
     * Set once this.connected is true, otherwise undefined
     */
    public get clientId(): string | undefined {
        return this.connectionStateHandler.clientId;
    }

    /**
     * The server provided claims of the client.
     * Set once this.connected is true, otherwise undefined
     */
    public get scopes(): string[] | undefined {
        return this._deltaManager.connectionManager.scopes;
    }

    public get clientDetails(): IClientDetails {
        return this._deltaManager.clientDetails;
    }

    /**
     * Get the code details that are currently specified for the container.
     * @returns The current code details if any are specified, undefined if none are specified.
     */
    public getSpecifiedCodeDetails(): IFluidCodeDetails | undefined {
        return this.getCodeDetailsFromQuorum();
    }

    /**
     * Get the code details that were used to load the container.
     * @returns The code details that were used to load the container if it is loaded, undefined if it is not yet
     * loaded.
     */
    public getLoadedCodeDetails(): IFluidCodeDetails | undefined {
        return this._context?.codeDetails;
    }

    /**
     * Retrieves the audience associated with the document
     */
    public get audience(): IAudience {
        return this._audience;
    }

    /**
     * Returns true if container is dirty.
     * Which means data loss if container is closed at that same moment
     * Most likely that happens when there is no network connection to ordering service
     */
    public get isDirty() {
        return this._dirtyContainer;
    }

    private get serviceFactory() { return this.loader.services.documentServiceFactory; }
    private get urlResolver() { return this.loader.services.urlResolver; }
    public readonly options: ILoaderOptions;
    private get scope() { return this.loader.services.scope; }
    private get codeLoader() { return this.loader.services.codeLoader; }

    constructor(
        private readonly loader: Loader,
        config: IContainerConfig,
    ) {
        super((name, error) => {
            this.mc.logger.sendErrorEvent(
                {
                    eventName: "ContainerEventHandlerException",
                    name: typeof name === "string" ? name : undefined,
                },
                error);
            });
        this._audience = new Audience();

        this.clientDetailsOverride = config.clientDetailsOverride;
        this._resolvedUrl = config.resolvedUrl;
        if (config.canReconnect !== undefined) {
            this._canReconnect = config.canReconnect;
        }

        // Create logger for data stores to use
        const type = this.client.details.type;
        const interactive = this.client.details.capabilities.interactive;
        const clientType =
            `${interactive ? "interactive" : "noninteractive"}${type !== undefined && type !== "" ? `/${type}` : ""}`;
        // Need to use the property getter for docId because for detached flow we don't have the docId initially.
        // We assign the id later so property getter is used.
        this.subLogger = ChildLogger.create(
            loader.services.subLogger,
            undefined,
            {
                all: {
                    clientType, // Differentiating summarizer container from main container
                    containerId: uuid(),
                    docId: () => this._resolvedUrl?.id ?? undefined,
                    containerAttachState: () => this._attachState,
                    containerLifecycleState: () => this._lifecycleState,
                    containerConnectionState: () => ConnectionState[this.connectionState],
                },
                // we need to be judicious with our logging here to avoid generating too much data
                // all data logged here should be broadly applicable, and not specific to a
                // specific error or class of errors
                error: {
                    // load information to associate errors with the specific load point
                    dmInitialSeqNumber: () => this._deltaManager?.initialSequenceNumber,
                    dmLastProcessedSeqNumber: () => this._deltaManager?.lastSequenceNumber,
                    dmLastKnownSeqNumber: () => this._deltaManager?.lastKnownSeqNumber,
                    containerLoadedFromVersionId: () => this.loadedFromVersion?.id,
                    containerLoadedFromVersionDate: () => this.loadedFromVersion?.date,
                    // message information to associate errors with the specific execution state
                    dmLastMsqSeqNumber: () => this.deltaManager?.lastMessage?.sequenceNumber,
                    dmLastMsqSeqTimestamp: () => this.deltaManager?.lastMessage?.timestamp,
                    dmLastMsqSeqClientId: () => this.deltaManager?.lastMessage?.clientId,
                    connectionStateDuration:
                        () => performance.now() - this.connectionTransitionTimes[this.connectionState],
                },
            });

        // Prefix all events in this file with container-loader
        this.mc = loggerToMonitoringContext(ChildLogger.create(this.subLogger, "Container"));

        const summarizeProtocolTree =
            this.mc.config.getBoolean("Fluid.Container.summarizeProtocolTree")
            ?? this.loader.services.options.summarizeProtocolTree;

        this.options = {
            ... this.loader.services.options,
            summarizeProtocolTree,
        };

        this.connectionStateHandler = new ConnectionStateHandler(
            {
                quorumClients: () => this._protocolHandler?.quorum,
                logConnectionStateChangeTelemetry: (value, oldState, reason) =>
                    this.logConnectionStateChangeTelemetry(value, oldState, reason),
                shouldClientJoinWrite: () => this._deltaManager.connectionManager.shouldJoinWrite(),
                maxClientLeaveWaitTime: this.loader.services.options.maxClientLeaveWaitTime,
                logConnectionIssue: (eventName: string) => {
                    // We get here when socket does not receive any ops on "write" connection, including
                    // its own join op. Attempt recovery option.
                    this._deltaManager.logConnectionIssue({
                        eventName,
                        duration: performance.now() - this.connectionTransitionTimes[ConnectionState.Connecting],
                    });
                },
                connectionStateChanged: () => {
                    if (this.loaded) {
                        this.propagateConnectionState();
                    }
                },
                createCatchUpMonitor:
                    this.mc.config.getBoolean("Fluid.Container.catchUpBeforeDeclaringConnected") === true
                        ? () => new CatchUpMonitor(this)
                        : () => new ImmediateCatchUpMonitor(this._deltaManager.hasCheckpointSequenceNumber),
            },
            this.mc.logger,
        );

        this.on(savedContainerEvent, () => {
            this.connectionStateHandler.containerSaved();
        });

        this._deltaManager = this.createDeltaManager();
        this._storage = new ContainerStorageAdapter(
            () => {
                if (this.attachState !== AttachState.Attached) {
                    if (this.loader.services.detachedBlobStorage !== undefined) {
                        return new BlobOnlyStorage(this.loader.services.detachedBlobStorage, this.mc.logger);
                    }
                    this.mc.logger.sendErrorEvent({
                        eventName: "NoRealStorageInDetachedContainer",
                    });
                    throw new Error("Real storage calls not allowed in Unattached container");
                }
                return this.storageService;
            },
        );

        const isDomAvailable = typeof document === "object" &&
            document !== null &&
            typeof document.addEventListener === "function" &&
            document.addEventListener !== null;
        // keep track of last time page was visible for telemetry
        if (isDomAvailable) {
            this.lastVisible = document.hidden ? performance.now() : undefined;
            this.visibilityEventHandler = () => {
                if (document.hidden) {
                    this.lastVisible = performance.now();
                } else {
                    // settimeout so this will hopefully fire after disconnect event if being hidden caused it
                    setTimeout(() => { this.lastVisible = undefined; }, 0);
                }
            };
            document.addEventListener("visibilitychange", this.visibilityEventHandler);
        }

        // We observed that most users of platform do not check Container.connected event on load, causing bugs.
        // As such, we are raising events when new listener pops up.
        // Note that we can raise both "disconnected" & "connect" events at the same time,
        // if we are in connecting stage.
        this.on("newListener", (event: string, listener: (...args: any[]) => void) => {
            // Fire events on the end of JS turn, giving a chance for caller to be in consistent state.
            Promise.resolve().then(() => {
                switch (event) {
                    case dirtyContainerEvent:
                        if (this._dirtyContainer) {
                            listener();
                        }
                        break;
                    case savedContainerEvent:
                        if (!this._dirtyContainer) {
                            listener();
                        }
                        break;
                    case connectedEventName:
                         if (this.connected) {
                            listener(this.clientId);
                         }
                         break;
                    case disconnectedEventName:
                        if (!this.connected) {
                            listener();
                        }
                        break;
                    default:
                }
            }).catch((error) => {
                this.mc.logger.sendErrorEvent({ eventName: "RaiseConnectedEventError" }, error);
            });
        });
    }

    /**
     * Retrieves the quorum associated with the document
     */
    public getQuorum(): IQuorumClients {
        return this.protocolHandler.quorum;
    }

    public close(error?: ICriticalContainerError) {
        if (this.closed) {
            return;
        }

        try {
            this._lifecycleState = "closing";

            // Ensure that we raise all key events even if one of these throws
            try {
                this._deltaManager.close(error);

                this._protocolHandler?.close();

                this.connectionStateHandler.dispose();

                this._context?.dispose(error !== undefined ? new Error(error.message) : undefined);

                assert(this.connectionState === ConnectionState.Disconnected,
                    0x0cf /* "disconnect event was not raised!" */);

                this._storageService?.dispose();

                // Notify storage about critical errors. They may be due to disconnect between client & server knowledge
                // about file, like file being overwritten in storage, but client having stale local cache.
                // Driver need to ensure all caches are cleared on critical errors
                this.service?.dispose(error);
            } catch (exception) {
                this.mc.logger.sendErrorEvent({ eventName: "ContainerCloseException" }, exception);
            }

            this.mc.logger.sendTelemetryEvent(
                {
                    eventName: "ContainerClose",
                    category: error === undefined ? "generic" : "error",
                },
                error,
            );

            this.emit("closed", error);

            this.removeAllListeners();
            if (this.visibilityEventHandler !== undefined) {
                document.removeEventListener("visibilitychange", this.visibilityEventHandler);
            }
        } finally {
            this._lifecycleState = "closed";
        }
    }

    public closeAndGetPendingLocalState(): string {
        // runtime matches pending ops to successful ones by clientId and client seq num, so we need to close the
        // container at the same time we get pending state, otherwise this container could reconnect and resubmit with
        // a new clientId and a future container using stale pending state without the new clientId would resubmit them

        assert(this.attachState === AttachState.Attached, 0x0d1 /* "Container should be attached before close" */);
        assert(this.resolvedUrl !== undefined && this.resolvedUrl.type === "fluid",
            0x0d2 /* "resolved url should be valid Fluid url" */);
        const pendingState: IPendingLocalState = {
            pendingRuntimeState: this.context.getPendingLocalState(),
            url: this.resolvedUrl.url,
        };

        this.close();

        return JSON.stringify(pendingState);
    }

    public get attachState(): AttachState {
        return this._attachState;
    }

    public serialize(): string {
        assert(this.attachState === AttachState.Detached, 0x0d3 /* "Should only be called in detached container" */);

        const appSummary: ISummaryTree = this.context.createSummary();
        const protocolSummary = this.captureProtocolSummary();
        const combinedSummary = combineAppAndProtocolSummary(appSummary, protocolSummary);

        if (this.loader.services.detachedBlobStorage && this.loader.services.detachedBlobStorage.size > 0) {
            combinedSummary.tree[".hasAttachmentBlobs"] = { type: SummaryType.Blob, content: "true" };
        }
        return JSON.stringify(combinedSummary);
    }

    public async attach(request: IRequest): Promise<void> {
        await PerformanceEvent.timedExecAsync(this.mc.logger, { eventName: "Attach" }, async () => {
            if (this._lifecycleState !== "loaded") {
                // pre-0.58 error message: containerNotValidForAttach
                throw new UsageError(`The Container is not in a valid state for attach [${this._lifecycleState}]`);
            }

            // If container is already attached or attach is in progress, throw an error.
            assert(this._attachState === AttachState.Detached && !this.attachStarted,
                0x205 /* "attach() called more than once" */);
            this.attachStarted = true;

            // If attachment blobs were uploaded in detached state we will go through a different attach flow
            const hasAttachmentBlobs = this.loader.services.detachedBlobStorage !== undefined
                && this.loader.services.detachedBlobStorage.size > 0;

            try {
                assert(this.deltaManager.inbound.length === 0,
                    0x0d6 /* "Inbound queue should be empty when attaching" */);

                let summary: ISummaryTree;
                if (!hasAttachmentBlobs) {
                    // Get the document state post attach - possibly can just call attach but we need to change the
                    // semantics around what the attach means as far as async code goes.
                    const appSummary: ISummaryTree = this.context.createSummary();
                    const protocolSummary = this.captureProtocolSummary();
                    summary = combineAppAndProtocolSummary(appSummary, protocolSummary);

                    // Set the state as attaching as we are starting the process of attaching container.
                    // This should be fired after taking the summary because it is the place where we are
                    // starting to attach the container to storage.
                    // Also, this should only be fired in detached container.
                    this._attachState = AttachState.Attaching;
                    this.context.notifyAttaching();
                }

                // Actually go and create the resolved document
                const createNewResolvedUrl = await this.urlResolver.resolve(request);
                ensureFluidResolvedUrl(createNewResolvedUrl);
                if (this.service === undefined) {
                    assert(this.client.details.type !== summarizerClientType,
                        0x2c4 /* "client should not be summarizer before container is created" */);
                    this.service = await runWithRetry(
                        async () => this.serviceFactory.createContainer(
                            summary,
                            createNewResolvedUrl,
                            this.subLogger,
                            false, // clientIsSummarizer
                        ),
                        "containerAttach",
                        this.mc.logger,
                        {
                            cancel: this.closeSignal,
                        }, // progress
                    );
                }
                const resolvedUrl = this.service.resolvedUrl;
                ensureFluidResolvedUrl(resolvedUrl);
                this._resolvedUrl = resolvedUrl;
                await this.connectStorageService();

                if (hasAttachmentBlobs) {
                    // upload blobs to storage
                    assert(!!this.loader.services.detachedBlobStorage, 0x24e /* "assertion for type narrowing" */);

                    // build a table mapping IDs assigned locally to IDs assigned by storage and pass it to runtime to
                    // support blob handles that only know about the local IDs
                    const redirectTable = new Map<string, string>();
                    // if new blobs are added while uploading, upload them too
                    while (redirectTable.size < this.loader.services.detachedBlobStorage.size) {
                        const newIds = this.loader.services.detachedBlobStorage.getBlobIds().filter(
                            (id) => !redirectTable.has(id));
                        for (const id of newIds) {
                            const blob = await this.loader.services.detachedBlobStorage.readBlob(id);
                            const response = await this.storageService.createBlob(blob);
                            redirectTable.set(id, response.id);
                        }
                    }

                    // take summary and upload
                    const appSummary: ISummaryTree = this.context.createSummary(redirectTable);
                    const protocolSummary = this.captureProtocolSummary();
                    summary = combineAppAndProtocolSummary(appSummary, protocolSummary);

                    this._attachState = AttachState.Attaching;
                    this.context.notifyAttaching();

                    await this.storageService.uploadSummaryWithContext(summary, {
                        referenceSequenceNumber: 0,
                        ackHandle: undefined,
                        proposalHandle: undefined,
                    });
                }

                this._attachState = AttachState.Attached;
                this.emit("attached");

                // Propagate current connection state through the system.
                this.propagateConnectionState();
                if (!this.closed) {
                    this.resumeInternal({ fetchOpsFromStorage: false, reason: "createDetached" });
                }
            } catch (error) {
                // add resolved URL on error object so that host has the ability to find this document and delete it
                const newError = normalizeError(error);
                const resolvedUrl = this.resolvedUrl;
                if (isFluidResolvedUrl(resolvedUrl)) {
                    newError.addTelemetryProperties({ resolvedUrl: resolvedUrl.url });
                }
                this.close(newError);
                throw newError;
            }
        },
        { start: true, end: true, cancel: "generic" });
    }

    public async request(path: IRequest): Promise<IResponse> {
        return PerformanceEvent.timedExecAsync(
            this.mc.logger,
            { eventName: "Request" },
            async () => this.context.request(path),
            { end: true, cancel: "error" },
        );
    }

    /**
     * Dictates whether or not the current container will automatically attempt to reconnect to the delta stream
     * after receiving a disconnect event
     * @param reconnect - Boolean indicating if reconnect should automatically occur
     * @deprecated - 0.58, This API will be removed in 1.0
     * Use `connect()` and `disconnect()` instead of `setAutoReconnect(true)` and `setAutoReconnect(false)` respectively
     * See https://github.com/microsoft/FluidFramework/issues/9167 for context
     */
    public setAutoReconnect(reconnect: boolean) {
        if (this.closed) {
            throw new Error("Attempting to setAutoReconnect() a closed Container");
        }

        const mode = reconnect ? ReconnectMode.Enabled : ReconnectMode.Disabled;
        this.setAutoReconnectInternal(mode);

        // If container state is not attached and resumed, then don't connect to delta stream. Also don't set the
        // manual reconnection flag to true as we haven't made the initial connection yet.
        if (reconnect && this._attachState === AttachState.Attached && this.resumedOpProcessingAfterLoad) {
            // Ensure connection to web socket
            this.connectToDeltaStream({ reason: "autoReconnect" });
        }
    }

    private setAutoReconnectInternal(mode: ReconnectMode) {
        const currentMode = this._deltaManager.connectionManager.reconnectMode;

        if (currentMode === mode) {
            return;
        }

        const now = performance.now();
        const duration = now - this.setAutoReconnectTime;
        this.setAutoReconnectTime = now;

        this.mc.logger.sendTelemetryEvent({
            eventName: mode === ReconnectMode.Enabled ? "AutoReconnectEnabled" : "AutoReconnectDisabled",
            connectionMode: this.connectionMode,
            connectionState: ConnectionState[this.connectionState],
            duration,
        });

        this._deltaManager.connectionManager.setAutoReconnect(mode);
    }

    public connect() {
        if (this.closed) {
            throw new UsageError(`The Container is closed and cannot be connected`);
        } else if (this._attachState !== AttachState.Attached) {
            throw new UsageError(`The Container is not attached and cannot be connected`);
        } else if (!this.connected) {
            // Note: no need to fetch ops as we do it preemptively as part of DeltaManager.attachOpHandler().
            // If there is gap, we will learn about it once connected, but the gap should be small (if any),
            // assuming that connect() is called quickly after initial container boot.
            this.connectInternal({ reason: "DocumentConnect", fetchOpsFromStorage: false });
        }
    }

    private connectInternal(args: IConnectionArgs) {
        assert(!this.closed, 0x2c5 /* "Attempting to connect() a closed Container" */);
        assert(this._attachState === AttachState.Attached,
            0x2c6 /* "Attempting to connect() a container that is not attached" */);

        // Resume processing ops and connect to delta stream
        this.resumeInternal(args);

        // Set Auto Reconnect Mode
        const mode = ReconnectMode.Enabled;
        this.setAutoReconnectInternal(mode);
    }

    public disconnect() {
        if (this.closed) {
            throw new UsageError(`The Container is closed and cannot be disconnected`);
        } else {
            this.disconnectInternal();
        }
    }

    private disconnectInternal() {
        assert(!this.closed, 0x2c7 /* "Attempting to disconnect() a closed Container" */);

        // Set Auto Reconnect Mode
        const mode = ReconnectMode.Disabled;
        this.setAutoReconnectInternal(mode);
    }

    /**
     * Have the container attempt to resume processing ops
     * @deprecated - 0.58, This API will be removed in 1.0
     * Use `connect()` instead
     * See https://github.com/microsoft/FluidFramework/issues/9167 for context
     */
    public resume() {
        if (!this.closed) {
            // Note: no need to fetch ops as we do it preemptively as part of DeltaManager.attachOpHandler().
            // If there is gap, we will learn about it once connected, but the gap should be small (if any),
            // assuming that resume() is called quickly after initial container boot.
            this.resumeInternal({ reason: "DocumentOpenResume", fetchOpsFromStorage: false });
        }
    }

    private resumeInternal(args: IConnectionArgs) {
        assert(!this.closed, 0x0d9 /* "Attempting to setAutoReconnect() a closed DeltaManager" */);

        // Resume processing ops
        if (!this.resumedOpProcessingAfterLoad) {
            this.resumedOpProcessingAfterLoad = true;
            this._deltaManager.inbound.resume();
            this._deltaManager.inboundSignal.resume();
        }

        // Ensure connection to web socket
        this.connectToDeltaStream(args);
    }

    public async getAbsoluteUrl(relativeUrl: string): Promise<string | undefined> {
        if (this.resolvedUrl === undefined) {
            return undefined;
        }

        return this.urlResolver.getAbsoluteUrl(
            this.resolvedUrl,
            relativeUrl,
            getPackageName(this._context?.codeDetails));
    }

    public async proposeCodeDetails(codeDetails: IFluidCodeDetails) {
        if (!isFluidCodeDetails(codeDetails)) {
            throw new Error("Provided codeDetails are not IFluidCodeDetails");
        }

        if (this.codeLoader.IFluidCodeDetailsComparer) {
            const comparison = await this.codeLoader.IFluidCodeDetailsComparer.compare(
                codeDetails,
                this.getCodeDetailsFromQuorum());
            if (comparison !== undefined && comparison <= 0) {
                throw new Error("Proposed code details should be greater than the current");
            }
        }

        return this.protocolHandler.quorum.propose("code", codeDetails)
            .then(() => true)
            .catch(() => false);
    }

    private async processCodeProposal(): Promise<void> {
        const codeDetails = this.getCodeDetailsFromQuorum();

        await Promise.all([
            this.deltaManager.inbound.pause(),
            this.deltaManager.inboundSignal.pause()]);

        if ((await this.context.satisfies(codeDetails) === true)) {
            this.deltaManager.inbound.resume();
            this.deltaManager.inboundSignal.resume();
            return;
        }

        // pre-0.58 error message: existingContextDoesNotSatisfyIncomingProposal
        this.close(new GenericError("Existing context does not satisfy incoming proposal"));
    }

    private async getVersion(version: string | null): Promise<IVersion | undefined> {
        const versions = await this.storageService.getVersions(version, 1);
        return versions[0];
    }

    private recordConnectStartTime() {
        if (this.connectionTransitionTimes[ConnectionState.Disconnected] === undefined) {
            this.connectionTransitionTimes[ConnectionState.Disconnected] = performance.now();
        }
    }

    private connectToDeltaStream(args: IConnectionArgs) {
        this.recordConnectStartTime();

        // All agents need "write" access, including summarizer.
        if (!this._canReconnect || !this.client.details.capabilities.interactive) {
            args.mode = "write";
        }

        this._deltaManager.connect(args);
    }

    /**
     * Load container.
     *
     * @param specifiedVersion - one of the following
     *   - undefined - fetch latest snapshot
     *   - otherwise, version sha to load snapshot
     */
    private async load(
        specifiedVersion: string | undefined,
        loadMode: IContainerLoadMode,
        pendingLocalState?: unknown,
    ) {
        if (this._resolvedUrl === undefined) {
            throw new Error("Attempting to load without a resolved url");
        }
        this.service = await this.serviceFactory.createDocumentService(
            this._resolvedUrl,
            this.subLogger,
            this.client.details.type === summarizerClientType,
        );

        // Ideally we always connect as "read" by default.
        // Currently that works with SPO & r11s, because we get "write" connection when connecting to non-existing file.
        // We should not rely on it by (one of them will address the issue, but we need to address both)
        // 1) switching create new flow to one where we create file by posting snapshot
        // 2) Fixing quorum workflows (have retry logic)
        // That all said, "read" does not work with memorylicious workflows (that opens two simultaneous
        // connections to same file) in two ways:
        // A) creation flow breaks (as one of the clients "sees" file as existing, and hits #2 above)
        // B) Once file is created, transition from view-only connection to write does not work - some bugs to be fixed.
        const connectionArgs: IConnectionArgs = { reason: "DocumentOpen", mode: "write", fetchOpsFromStorage: false };

        // Start websocket connection as soon as possible. Note that there is no op handler attached yet, but the
        // DeltaManager is resilient to this and will wait to start processing ops until after it is attached.
        if (loadMode.deltaConnection === undefined) {
            this.connectToDeltaStream(connectionArgs);
        }

        await this.connectStorageService();
        this._attachState = AttachState.Attached;

        // Fetch specified snapshot.
        const { snapshot, versionId } = await this.fetchSnapshotTree(specifiedVersion);
        assert(snapshot !== undefined, 0x237 /* "Snapshot should exist" */);

        const attributes = await this.getDocumentAttributes(this.storageService, snapshot);

        let opsBeforeReturnP: Promise<void> | undefined;

        // Attach op handlers to finish initialization and be able to start processing ops
        // Kick off any ops fetching if required.
        switch (loadMode.opsBeforeReturn) {
            case undefined:
                // Start prefetch, but not set opsBeforeReturnP - boot is not blocked by it!
                // eslint-disable-next-line @typescript-eslint/no-floating-promises
                this.attachDeltaManagerOpHandler(attributes, loadMode.deltaConnection !== "none" ? "all" : "none");
                break;
            case "cached":
                opsBeforeReturnP = this.attachDeltaManagerOpHandler(attributes, "cached");
                break;
            case "all":
                opsBeforeReturnP = this.attachDeltaManagerOpHandler(attributes, "all");
                break;
            default:
                unreachableCase(loadMode.opsBeforeReturn);
        }

        // ...load in the existing quorum
        // Initialize the protocol handler
        this._protocolHandler =
            await this.initializeProtocolStateFromSnapshot(attributes, this.storageService, snapshot);

        const codeDetails = this.getCodeDetailsFromQuorum();
        await this.instantiateContext(
            true, // existing
            codeDetails,
            snapshot,
            pendingLocalState,
        );

        // Propagate current connection state through the system.
        this.propagateConnectionState();

        // Internal context is fully loaded at this point
        this.loaded = true;

        // We might have hit some failure that did not manifest itself in exception in this flow,
        // do not start op processing in such case - static version of Container.load() will handle it correctly.
        if (!this.closed) {
            if (opsBeforeReturnP !== undefined) {
                this._deltaManager.inbound.resume();

                await opsBeforeReturnP;
                await this._deltaManager.inbound.waitTillProcessingDone();

                // eslint-disable-next-line @typescript-eslint/no-floating-promises
                this._deltaManager.inbound.pause();
            }

            switch (loadMode.deltaConnection) {
                case undefined:
                    this.resume();
                    break;
                case "delayed":
                    this.resumedOpProcessingAfterLoad = true;
                    this._deltaManager.inbound.resume();
                    this._deltaManager.inboundSignal.resume();
                    break;
                case "none":
                    break;
                default:
                    unreachableCase(loadMode.deltaConnection);
            }
        }

        // Safety net: static version of Container.load() should have learned about it through "closed" handler.
        // But if that did not happen for some reason, fail load for sure.
        // Otherwise we can get into situations where container is closed and does not try to connect to ordering
        // service, but caller does not know that (callers do expect container to be not closed on successful path
        // and listen only on "closed" event)
        if (this.closed) {
            throw new Error("Container was closed while load()");
        }

        return {
            sequenceNumber: attributes.sequenceNumber,
            version: versionId,
        };
    }

    private async createDetached(source: IFluidCodeDetails) {
        const attributes: IDocumentAttributes = {
            sequenceNumber: detachedContainerRefSeqNumber,
            term: 1,
            minimumSequenceNumber: 0,
        };

        await this.attachDeltaManagerOpHandler(attributes);

        // Need to just seed the source data in the code quorum. Quorum itself is empty
        const qValues = initQuorumValuesFromCodeDetails(source);
        this._protocolHandler = await this.initializeProtocolState(
            attributes,
            [], // members
            [], // proposals
            qValues,
        );

        // The load context - given we seeded the quorum - will be great
        await this.instantiateContextDetached(
            false, // existing
        );

        this.propagateConnectionState();

        this.loaded = true;
    }

    private async rehydrateDetachedFromSnapshot(detachedContainerSnapshot: ISummaryTree) {
        if (detachedContainerSnapshot.tree[".hasAttachmentBlobs"] !== undefined) {
            assert(!!this.loader.services.detachedBlobStorage && this.loader.services.detachedBlobStorage.size > 0,
                0x250 /* "serialized container with attachment blobs must be rehydrated with detached blob storage" */);
            delete detachedContainerSnapshot.tree[".hasAttachmentBlobs"];
        }

        const snapshotTree = getSnapshotTreeFromSerializedContainer(detachedContainerSnapshot);
        this._storage.loadSnapshotForRehydratingContainer(snapshotTree);
        const attributes = await this.getDocumentAttributes(this._storage, snapshotTree);

        await this.attachDeltaManagerOpHandler(attributes);

        // Initialize the protocol handler
        const baseTree = getProtocolSnapshotTree(snapshotTree);
        const qValues = await readAndParse<[string, ICommittedProposal][]>(
            this._storage,
            baseTree.blobs.quorumValues,
        );
        const codeDetails = getCodeDetailsFromQuorumValues(qValues);
        this._protocolHandler =
            await this.initializeProtocolState(
                attributes,
                [], // members
                [], // proposals
                codeDetails !== undefined ? initQuorumValuesFromCodeDetails(codeDetails) : []);

        await this.instantiateContextDetached(
            true, // existing
            snapshotTree,
        );

        this.loaded = true;

        this.propagateConnectionState();
    }

    private async connectStorageService(): Promise<void> {
        if (this._storageService !== undefined) {
            return;
        }

        assert(this.service !== undefined, 0x1ef /* "services must be defined" */);
        const storageService = await this.service.connectToStorage();

        this._storageService =
            new RetriableDocumentStorageService(storageService, this.mc.logger);

        if (this.options.summarizeProtocolTree === true) {
            this.mc.logger.sendTelemetryEvent({ eventName: "summarizeProtocolTreeEnabled" });
            this._storageService =
                new ProtocolTreeStorageService(this._storageService, () => this.captureProtocolSummary());
        }

        // ensure we did not lose that policy in the process of wrapping
        assert(storageService.policies?.minBlobSize === this.storageService.policies?.minBlobSize,
            0x0e0 /* "lost minBlobSize policy" */);
    }

    private async getDocumentAttributes(
        storage: IDocumentStorageService,
        tree: ISnapshotTree | undefined,
    ): Promise<IDocumentAttributes> {
        if (tree === undefined) {
            return {
                minimumSequenceNumber: 0,
                sequenceNumber: 0,
                term: 1,
            };
        }

        // Backward compatibility: old docs would have ".attributes" instead of "attributes"
        const attributesHash = ".protocol" in tree.trees
            ? tree.trees[".protocol"].blobs.attributes
            : tree.blobs[".attributes"];

        const attributes = await readAndParse<IDocumentAttributes>(storage, attributesHash);

        // Backward compatibility for older summaries with no term
        if (attributes.term === undefined) {
            attributes.term = 1;
        }

        return attributes;
    }

    private async initializeProtocolStateFromSnapshot(
        attributes: IDocumentAttributes,
        storage: IDocumentStorageService,
        snapshot: ISnapshotTree | undefined,
    ): Promise<ProtocolOpHandler> {
        let members: [string, ISequencedClient][] = [];
        let proposals: [number, ISequencedProposal, string[]][] = [];
        let values: [string, any][] = [];

        if (snapshot !== undefined) {
            const baseTree = getProtocolSnapshotTree(snapshot);
            [members, proposals, values] = await Promise.all([
                readAndParse<[string, ISequencedClient][]>(storage, baseTree.blobs.quorumMembers),
                readAndParse<[number, ISequencedProposal, string[]][]>(storage, baseTree.blobs.quorumProposals),
                readAndParse<[string, ICommittedProposal][]>(storage, baseTree.blobs.quorumValues),
            ]);
        }

        const protocolHandler = await this.initializeProtocolState(
            attributes,
            members,
            proposals,
            values);

        return protocolHandler;
    }

    private async initializeProtocolState(
        attributes: IDocumentAttributes,
        members: [string, ISequencedClient][],
        proposals: [number, ISequencedProposal, string[]][],
        values: [string, any][],
    ): Promise<ProtocolOpHandler> {
        const protocol = new ProtocolOpHandler(
            attributes.minimumSequenceNumber,
            attributes.sequenceNumber,
            attributes.term,
            members,
            proposals,
            values,
            (key, value) => this.submitMessage(MessageType.Propose, { key, value }),
        );

        const protocolLogger = ChildLogger.create(this.subLogger, "ProtocolHandler");

        protocol.quorum.on("error", (error) => {
            protocolLogger.sendErrorEvent(error);
        });

        // Track membership changes and update connection state accordingly
        protocol.quorum.on("addMember", (clientId, details) => {
            this.connectionStateHandler.receivedAddMemberEvent(clientId);
        });

        protocol.quorum.on("removeMember", (clientId) => {
            this.connectionStateHandler.receivedRemoveMemberEvent(clientId);
        });

        protocol.quorum.on("addProposal", (proposal: ISequencedProposal) => {
            if (proposal.key === "code" || proposal.key === "code2") {
                this.emit("codeDetailsProposed", proposal.value, proposal);
            }
        });

        protocol.quorum.on(
            "approveProposal",
            (sequenceNumber, key, value) => {
                if (key === "code" || key === "code2") {
                    if (!isFluidCodeDetails(value)) {
                        this.mc.logger.sendErrorEvent({
                                eventName: "CodeProposalNotIFluidCodeDetails",
                        });
                    }
                    this.processCodeProposal().catch((error) => {
                        this.close(normalizeError(error));
                        throw error;
                    });
                }
            });

        return protocol;
    }

    private captureProtocolSummary(): ISummaryTree {
        const quorumSnapshot = this.protocolHandler.quorum.snapshot();

        // Save attributes for the document
        const documentAttributes: IDocumentAttributes = {
            minimumSequenceNumber: this.protocolHandler.minimumSequenceNumber,
            sequenceNumber: this.protocolHandler.sequenceNumber,
            term: this.protocolHandler.term,
        };

        const summary: ISummaryTree = {
            tree: {
                attributes: {
                    content: JSON.stringify(documentAttributes),
                    type: SummaryType.Blob,
                },
                quorumMembers: {
                    content: JSON.stringify(quorumSnapshot.members),
                    type: SummaryType.Blob,
                },
                quorumProposals: {
                    content: JSON.stringify(quorumSnapshot.proposals),
                    type: SummaryType.Blob,
                },
                quorumValues: {
                    content: JSON.stringify(quorumSnapshot.values),
                    type: SummaryType.Blob,
                },
            },
            type: SummaryType.Tree,
        };

        return summary;
    }

    private getCodeDetailsFromQuorum(): IFluidCodeDetails {
        const quorum = this.protocolHandler.quorum;

        const pkg = getCodeProposal(quorum);

        return pkg as IFluidCodeDetails;
    }

    private get client(): IClient {
        const client: IClient = this.options?.client !== undefined
            ? (this.options.client as IClient)
            : {
                details: {
                    capabilities: { interactive: true },
                },
                mode: "read", // default reconnection mode on lost connection / connection error
                permission: [],
                scopes: [],
                user: { id: "" },
            };

        if (this.clientDetailsOverride !== undefined) {
            merge(client.details, this.clientDetailsOverride);
        }
        client.details.environment = [client.details.environment, ` loaderVersion:${pkgVersion}`].join(";");
        return client;
    }

    /**
     * Returns true if connection is active, i.e. it's "write" connection and
     * container runtime was notified about this connection (i.e. we are up-to-date and could send ops).
     * This happens after client received its own joinOp and thus is in the quorum.
     * If it's not true, runtime is not in position to send ops.
     */
    private activeConnection() {
        return this.connectionState === ConnectionState.Connected &&
            this.connectionMode === "write";
    }

    private createDeltaManager() {
        const serviceProvider = () => this.service;
        const deltaManager = new DeltaManager<ConnectionManager>(
            serviceProvider,
            ChildLogger.create(this.subLogger, "DeltaManager"),
            () => this.activeConnection(),
            (props: IConnectionManagerFactoryArgs) => new ConnectionManager(
                serviceProvider,
                this.client,
                this._canReconnect,
                ChildLogger.create(this.subLogger, "ConnectionManager"),
                props),
        );

        // Disable inbound queues as Container is not ready to accept any ops until we are fully loaded!
        // eslint-disable-next-line @typescript-eslint/no-floating-promises
        deltaManager.inbound.pause();
        // eslint-disable-next-line @typescript-eslint/no-floating-promises
        deltaManager.inboundSignal.pause();

        deltaManager.on("connect", (details: IConnectionDetails, opsBehind?: number) => {
            // Back-compat for new client and old server.
            this._audience.clear();

            for (const priorClient of details.initialClients ?? []) {
                this._audience.addMember(priorClient.clientId, priorClient.client);
            }

            this.connectionStateHandler.receivedConnectEvent(
                this.connectionMode,
                details,
            );
        });

        deltaManager.on("disconnect", (reason: string) => {
            this.collabWindowTracker.stopSequenceNumberUpdate();
            this.connectionStateHandler.receivedDisconnectEvent(reason);
        });

        deltaManager.on("throttled", (warning: IThrottlingWarning) => {
            const warn = warning as ContainerWarning;
            // Some "warning" events come from outside the container and are logged
            // elsewhere (e.g. summarizing container). We shouldn't log these here.
            if (warn.logged !== true) {
                this.logContainerError(warn);
            }
            this.emit("warning", warn);
        });

        deltaManager.on("readonly", (readonly) => {
            this.emit("readonly", readonly);
        });

        deltaManager.on("closed", (error?: ICriticalContainerError) => {
            this.close(error);
        });

        return deltaManager;
    }

    private async attachDeltaManagerOpHandler(
        attributes: IDocumentAttributes,
        prefetchType?: "cached" | "all" | "none") {
        return this._deltaManager.attachOpHandler(
            attributes.minimumSequenceNumber,
            attributes.sequenceNumber,
            attributes.term ?? 1,
            {
                process: (message) => this.processRemoteMessage(message),
                processSignal: (message) => {
                    this.processSignal(message);
                },
            },
            prefetchType);
    }

    private logConnectionStateChangeTelemetry(
        value: ConnectionState,
        oldState: ConnectionState,
        reason?: string,
    ) {
        // Log actual event
        const time = performance.now();
        this.connectionTransitionTimes[value] = time;
        const duration = time - this.connectionTransitionTimes[oldState];

        let durationFromDisconnected: number | undefined;
        let connectionInitiationReason: string | undefined;
        let autoReconnect: ReconnectMode | undefined;
        let checkpointSequenceNumber: number | undefined;
        let opsBehind: number | undefined;
        if (value === ConnectionState.Disconnected) {
            autoReconnect = this._deltaManager.connectionManager.reconnectMode;
        } else {
            if (value === ConnectionState.Connected) {
                durationFromDisconnected = time - this.connectionTransitionTimes[ConnectionState.Disconnected];
                durationFromDisconnected = TelemetryLogger.formatTick(durationFromDisconnected);
            } else {
                // This info is of most interest on establishing connection only.
                checkpointSequenceNumber = this.deltaManager.lastKnownSeqNumber;
                if (this.deltaManager.hasCheckpointSequenceNumber) {
                    opsBehind = checkpointSequenceNumber - this.deltaManager.lastSequenceNumber;
                }
            }
            if (this.firstConnection) {
                connectionInitiationReason = "InitialConnect";
            } else {
                connectionInitiationReason = "AutoReconnect";
            }
        }

        this.mc.logger.sendPerformanceEvent({
            eventName: `ConnectionStateChange_${ConnectionState[value]}`,
            from: ConnectionState[oldState],
            duration,
            durationFromDisconnected,
            reason,
            connectionInitiationReason,
            pendingClientId: this.connectionStateHandler.pendingClientId,
            clientId: this.clientId,
            autoReconnect,
            opsBehind,
            online: OnlineStatus[isOnline()],
            lastVisible: this.lastVisible !== undefined ? performance.now() - this.lastVisible : undefined,
            checkpointSequenceNumber,
            ...this._deltaManager.connectionProps,
        });

        if (value === ConnectionState.Connected) {
            this.firstConnection = false;
        }
    }

    private propagateConnectionState() {
        const logOpsOnReconnect: boolean =
            this.connectionState === ConnectionState.Connected &&
            !this.firstConnection &&
            this.connectionMode === "write";
        if (logOpsOnReconnect) {
            this.messageCountAfterDisconnection = 0;
        }

        const state = this.connectionState === ConnectionState.Connected;
        if (!this.context.disposed) {
            this.context.setConnectionState(state, this.clientId);
        }
        assert(this.protocolHandler !== undefined, 0x0dc /* "Protocol handler should be set here" */);
        this.protocolHandler.quorum.setConnectionState(state, this.clientId);
        raiseConnectedEvent(this.mc.logger, this, state, this.clientId);

        if (logOpsOnReconnect) {
            this.mc.logger.sendTelemetryEvent(
                { eventName: "OpsSentOnReconnect", count: this.messageCountAfterDisconnection });
        }
    }

    private submitContainerMessage(type: MessageType, contents: any, batch?: boolean, metadata?: any): number {
        const outboundMessageType: string = type;
        switch (outboundMessageType) {
            case MessageType.Operation:
            case MessageType.RemoteHelp:
                break;
            case MessageType.Summarize: {
                // github #6451: this is only needed for staging so the server
                // know when the protocol tree is included
                // this can be removed once all clients send
                // protocol tree by default
                const summary = contents as ISummaryContent;
                if (summary.details === undefined) {
                    summary.details = {};
                }
                summary.details.includesProtocolTree =
                    this.options.summarizeProtocolTree === true;
                break;
            }
            default:
                this.close(new GenericError("invalidContainerSubmitOpType",
                    undefined /* error */,
                    { messageType: type }));
                return -1;
        }
        return this.submitMessage(type, contents, batch, metadata);
    }

    private submitMessage(type: MessageType, contents: any, batch?: boolean, metadata?: any): number {
        if (this.connectionState !== ConnectionState.Connected) {
            this.mc.logger.sendErrorEvent({ eventName: "SubmitMessageWithNoConnection", type });
            return -1;
        }

        this.messageCountAfterDisconnection += 1;
        this.collabWindowTracker.stopSequenceNumberUpdate();
        return this._deltaManager.submit(type, contents, batch, metadata);
    }

    private processRemoteMessage(message: ISequencedDocumentMessage): IProcessMessageResult {
        // Check and report if we're getting messages from a clientId that we previously
        // flagged as shouldHaveLeft, or from a client that's not in the quorum but should be
        if (message.clientId != null) {
            let errorMsg: string | undefined;
            const client: ILocalSequencedClient | undefined =
                this.getQuorum().getMember(message.clientId);
            if (client === undefined && message.type !== MessageType.ClientJoin) {
                // pre-0.58 error message: messageClientIdMissingFromQuorum
                errorMsg = "Remote message's clientId is missing from the quorum";
            } else if (client?.shouldHaveLeft === true && message.type !== MessageType.NoOp) {
                // pre-0.58 error message: messageClientIdShouldHaveLeft
                errorMsg = "Remote message's clientId already should have left";
            }
            if (errorMsg !== undefined) {
                const error = new DataCorruptionError(
                    errorMsg,
                    extractSafePropertiesFromMessage(message));
                this.close(normalizeError(error));
            }
        }

        const local = this.clientId === message.clientId;

        // Forward non system messages to the loaded runtime for processing
        if (!isSystemMessage(message)) {
            this.context.process(message, local, undefined);
        }

        // Allow the protocol handler to process the message
        const result = this.protocolHandler.processMessage(message, local);
        this.collabWindowTracker.scheduleSequenceNumberUpdate(message, result.immediateNoOp === true);

        this.emit("op", message);

        return result;
    }

    private submitSignal(message: any) {
        this._deltaManager.submitSignal(JSON.stringify(message));
    }

    private processSignal(message: ISignalMessage) {
        // No clientId indicates a system signal message.
        if (message.clientId === null) {
            const innerContent = message.content as { content: any; type: string };
            if (innerContent.type === MessageType.ClientJoin) {
                const newClient = innerContent.content as ISignalClient;
                this._audience.addMember(newClient.clientId, newClient.client);
            } else if (innerContent.type === MessageType.ClientLeave) {
                const leftClientId = innerContent.content as string;
                this._audience.removeMember(leftClientId);
            }
        } else {
            const local = this.clientId === message.clientId;
            this.context.processSignal(message, local);
        }
    }

    /**
     * Get the most recent snapshot, or a specific version.
     * @param specifiedVersion - The specific version of the snapshot to retrieve
     * @returns The snapshot requested, or the latest snapshot if no version was specified, plus version ID
     */
    private async fetchSnapshotTree(specifiedVersion: string | undefined):
        Promise<{ snapshot?: ISnapshotTree; versionId?: string }> {
        const version = await this.getVersion(specifiedVersion ?? null);

        if (version === undefined && specifiedVersion !== undefined) {
            // We should have a defined version to load from if specified version requested
            this.mc.logger.sendErrorEvent({ eventName: "NoVersionFoundWhenSpecified", id: specifiedVersion });
        }
        this._loadedFromVersion = version;
        const snapshot = await this.storageService.getSnapshotTree(version) ?? undefined;

        if (snapshot === undefined && version !== undefined) {
            this.mc.logger.sendErrorEvent({ eventName: "getSnapshotTreeFailed", id: version.id });
        }
        return { snapshot, versionId: version?.id };
    }

    private async instantiateContextDetached(
        existing: boolean,
        snapshot?: ISnapshotTree,
        pendingLocalState?: unknown,
    ) {
        const codeDetails = this.getCodeDetailsFromQuorum();
        if (codeDetails === undefined) {
            throw new Error("pkg should be provided in create flow!!");
        }

        await this.instantiateContext(
            existing,
            codeDetails,
            snapshot,
            pendingLocalState,
        );
    }

    private async instantiateContext(
        existing: boolean,
        codeDetails: IFluidCodeDetails,
        snapshot?: ISnapshotTree,
        pendingLocalState?: unknown,
    ) {
        assert(this._context?.disposed !== false, 0x0dd /* "Existing context not disposed" */);

        // The relative loader will proxy requests to '/' to the loader itself assuming no non-cache flags
        // are set. Global requests will still go directly to the loader
        const loader = new RelativeLoader(this, this.loader);
        this._context = await ContainerContext.createOrLoad(
            this,
            this.scope,
            this.codeLoader,
            codeDetails,
            snapshot,
            new DeltaManagerProxy(this._deltaManager),
            new QuorumProxy(this.protocolHandler.quorum),
            loader,
            (type, contents, batch, metadata) => this.submitContainerMessage(type, contents, batch, metadata),
            (message) => this.submitSignal(message),
            (error?: ICriticalContainerError) => this.close(error),
            Container.version,
            (dirty: boolean) => this.updateDirtyContainerState(dirty),
            existing,
            pendingLocalState,
        );

        this.emit("contextChanged", codeDetails);
    }

    private updateDirtyContainerState(dirty: boolean) {
        if (this._dirtyContainer === dirty) {
            return;
        }
        this._dirtyContainer = dirty;
        this.emit(dirty ? dirtyContainerEvent : savedContainerEvent);
    }

    private logContainerError(warning: ContainerWarning) {
        this.mc.logger.sendErrorEvent({ eventName: "ContainerWarning" }, warning);
    }
}<|MERGE_RESOLUTION|>--- conflicted
+++ resolved
@@ -177,19 +177,6 @@
     }
 
     return new Promise<boolean>((resolve, reject) => {
-<<<<<<< HEAD
-        container.on("closed", reject);
-
-        // This sets the target op to be last known op as of now.
-        const catchUpMonitor = new CatchUpMonitor(container);
-
-        // Depend on config, transition to "connected" state may include the guarantee
-        // that all known ops have been processed.  If so, we may introduce additional wait here.
-        // Waiting for "connected" state in either case gets us at least to our own Join op
-        // which is a reasonable approximation of "caught up"
-=======
-        const deltaManager = container.deltaManager;
-
         const closedCallback = (err?: ICriticalContainerError | undefined) => {
             container.off("closed", closedCallback);
             const baseMessage = "Container closed while waiting to catch up";
@@ -201,29 +188,13 @@
         };
         container.on("closed", closedCallback);
 
-        const waitForOps = () => {
-            assert(container.connectionState !== ConnectionState.Disconnected,
-                0x0cd /* "Container disconnected while waiting for ops!" */);
-            const hasCheckpointSequenceNumber = deltaManager.hasCheckpointSequenceNumber;
-
-            const connectionOpSeqNumber = deltaManager.lastKnownSeqNumber;
-            assert(deltaManager.lastSequenceNumber <= connectionOpSeqNumber,
-                0x266 /* "lastKnownSeqNumber should never be below last processed sequence number" */);
-            if (deltaManager.lastSequenceNumber === connectionOpSeqNumber) {
-                container.off("closed", closedCallback);
-                resolve(hasCheckpointSequenceNumber);
-                return;
-            }
-            const callbackOps = (message: ISequencedDocumentMessage) => {
-                if (connectionOpSeqNumber <= message.sequenceNumber) {
-                    container.off("closed", closedCallback);
-                    resolve(hasCheckpointSequenceNumber);
-                    deltaManager.off("op", callbackOps);
-                }
-            };
-            deltaManager.on("op", callbackOps);
-        };
->>>>>>> b2f96caa
+        // This sets the target op to be last known op as of now.
+        const catchUpMonitor = new CatchUpMonitor(container);
+
+        // Depend on config, transition to "connected" state may include the guarantee
+        // that all known ops have been processed.  If so, we may introduce additional wait here.
+        // Waiting for "connected" state in either case gets us at least to our own Join op
+        // which is a reasonable approximation of "caught up"
 
         if (container.connectionState === ConnectionState.Connected) {
             catchUpMonitor.on("caughtUp", resolve);
