/*!
 * Copyright (c) Microsoft Corporation and contributors. All rights reserved.
 * Licensed under the MIT License.
 */

// eslint-disable-next-line import/no-internal-modules
import merge from "lodash/merge";
import { v4 as uuid } from "uuid";
import {
    ITelemetryLogger, ITelemetryProperties,
} from "@fluidframework/common-definitions";
import { assert, performance, unreachableCase } from "@fluidframework/common-utils";
import {
    IRequest,
    IResponse,
    IFluidRouter,
} from "@fluidframework/core-interfaces";
import {
    IAudience,
    IConnectionDetails,
    IContainer,
    IContainerEvents,
    IDeltaManager,
    ICriticalContainerError,
    ContainerWarning,
    AttachState,
    IThrottlingWarning,
    ReadOnlyInfo,
    IContainerLoadMode,
    IFluidCodeDetails,
    isFluidCodeDetails,
    IBatchMessage,
} from "@fluidframework/container-definitions";
import {
    GenericError,
    UsageError,
} from "@fluidframework/container-utils";
import {
    IDocumentService,
    IDocumentStorageService,
    IFluidResolvedUrl,
    IResolvedUrl,
} from "@fluidframework/driver-definitions";
import {
    readAndParse,
    OnlineStatus,
    isOnline,
    ensureFluidResolvedUrl,
    combineAppAndProtocolSummary,
    runWithRetry,
    isFluidResolvedUrl,
} from "@fluidframework/driver-utils";
import { IQuorumSnapshot } from "@fluidframework/protocol-base";
import {
    IClient,
    IClientConfiguration,
    IClientDetails,
    ICommittedProposal,
    IDocumentAttributes,
    IDocumentMessage,
    IProtocolState,
    IQuorumClients,
    IQuorumProposals,
    ISequencedClient,
    ISequencedDocumentMessage,
    ISequencedProposal,
    ISignalClient,
    ISignalMessage,
    ISnapshotTree,
    ISummaryContent,
    ISummaryTree,
    IVersion,
    MessageType,
    SummaryType,
} from "@fluidframework/protocol-definitions";
import {
    ChildLogger,
    EventEmitterWithErrorHandling,
    PerformanceEvent,
    raiseConnectedEvent,
    TelemetryLogger,
    connectedEventName,
    disconnectedEventName,
    normalizeError,
    MonitoringContext,
    loggerToMonitoringContext,
    wrapError,
} from "@fluidframework/telemetry-utils";
import { Audience } from "./audience";
import { ContainerContext } from "./containerContext";
import { ReconnectMode, IConnectionManagerFactoryArgs, getPackageName } from "./contracts";
import { DeltaManager, IConnectionArgs } from "./deltaManager";
import { DeltaManagerProxy } from "./deltaManagerProxy";
import { ILoaderOptions, Loader, RelativeLoader } from "./loader";
import { pkgVersion } from "./packageVersion";
import { ContainerStorageAdapter } from "./containerStorageAdapter";
import {
    IConnectionStateHandler,
    createConnectionStateHandler,
} from "./connectionStateHandler";
import { getProtocolSnapshotTree, getSnapshotTreeFromSerializedContainer } from "./utils";
import { initQuorumValuesFromCodeDetails, getCodeDetailsFromQuorumValues, QuorumProxy } from "./quorum";
import { CollabWindowTracker } from "./collabWindowTracker";
import { ConnectionManager } from "./connectionManager";
import { ConnectionState } from "./connectionState";
import {
    IProtocolHandler,
    ProtocolHandler,
    ProtocolHandlerBuilder,
} from "./protocol";

const detachedContainerRefSeqNumber = 0;

const dirtyContainerEvent = "dirty";
const savedContainerEvent = "saved";

export interface IContainerLoadOptions {
    /**
     * Disables the Container from reconnecting if false, allows reconnect otherwise.
     */
    canReconnect?: boolean;
    /**
     * Client details provided in the override will be merged over the default client.
     */
    clientDetailsOverride?: IClientDetails;
    resolvedUrl: IFluidResolvedUrl;
    /**
     * Control which snapshot version to load from.  See IParsedUrl for detailed information.
     */
    version: string | undefined;
    /**
     * Loads the Container in paused state if true, unpaused otherwise.
     */
    loadMode?: IContainerLoadMode;
}

export interface IContainerConfig {
    resolvedUrl?: IFluidResolvedUrl;
    canReconnect?: boolean;
    /**
     * Client details provided in the override will be merged over the default client.
     */
    clientDetailsOverride?: IClientDetails;
    /**
     * Serialized state from a previous instance of this container
     */
    serializedContainerState?: IPendingContainerState;
}

/**
 * Waits until container connects to delta storage and gets up-to-date.
 *
 * Useful when resolving URIs and hitting 404, due to container being loaded from (stale) snapshot and not being
 * up to date. Host may chose to wait in such case and retry resolving URI.
 *
 * Warning: Will wait infinitely for connection to establish if there is no connection.
 * May result in deadlock if Container.disconnect() is called and never followed by a call to Container.connect().
 *
 * @returns `true`: container is up to date, it processed all the ops that were know at the time of first connection.
 *
 * `false`: storage does not provide indication of how far the client is. Container processed all the ops known to it,
 * but it maybe still behind.
 *
 * @throws an error beginning with `"Container closed"` if the container is closed before it catches up.
 */
export async function waitContainerToCatchUp(container: IContainer) {
    // Make sure we stop waiting if container is closed.
    if (container.closed) {
        throw new UsageError("waitContainerToCatchUp: Container closed");
    }

    return new Promise<boolean>((resolve, reject) => {
        const deltaManager = container.deltaManager;

        const closedCallback = (err?: ICriticalContainerError | undefined) => {
            container.off("closed", closedCallback);
            const baseMessage = "Container closed while waiting to catch up";
            reject(
                err !== undefined
                    ? wrapError(err, (innerMessage) => new GenericError(`${baseMessage}: ${innerMessage}`))
                    : new GenericError(baseMessage),
            );
        };
        container.on("closed", closedCallback);

        // Depending on config, transition to "connected" state may include the guarantee
        // that all known ops have been processed.  If so, we may introduce additional wait here.
        // Waiting for "connected" state in either case gets us at least to our own Join op
        // which is a reasonable approximation of "caught up"
        const waitForOps = () => {
            assert(container.connectionState === ConnectionState.CatchingUp
                || container.connectionState === ConnectionState.Connected,
                0x0cd /* "Container disconnected while waiting for ops!" */);
            const hasCheckpointSequenceNumber = deltaManager.hasCheckpointSequenceNumber;

            const connectionOpSeqNumber = deltaManager.lastKnownSeqNumber;
            assert(deltaManager.lastSequenceNumber <= connectionOpSeqNumber,
                0x266 /* "lastKnownSeqNumber should never be below last processed sequence number" */);
            if (deltaManager.lastSequenceNumber === connectionOpSeqNumber) {
                container.off("closed", closedCallback);
                resolve(hasCheckpointSequenceNumber);
                return;
            }
            const callbackOps = (message: ISequencedDocumentMessage) => {
                if (connectionOpSeqNumber <= message.sequenceNumber) {
                    container.off("closed", closedCallback);
                    resolve(hasCheckpointSequenceNumber);
                    deltaManager.off("op", callbackOps);
                }
            };
            deltaManager.on("op", callbackOps);
        };

        // We can leverage DeltaManager's "connect" event here and test for ConnectionState.Disconnected
        // But that works only if service provides us checkPointSequenceNumber
        // Our internal testing is based on R11S that does not, but almost all tests connect as "write" and
        // use this function to catch up, so leveraging our own join op as a fence/barrier
        if (container.connectionState === ConnectionState.Connected) {
            waitForOps();
            return;
        }

        const callback = () => {
            container.off(connectedEventName, callback);
            waitForOps();
        };
        container.on(connectedEventName, callback);

        if (container.connectionState === ConnectionState.Disconnected) {
            container.connect();
        }
    });
}

const getCodeProposal =
    // eslint-disable-next-line @typescript-eslint/no-unsafe-return
    (quorum: IQuorumProposals) => quorum.get("code") ?? quorum.get("code2");

/**
 * Helper function to report to telemetry cases where operation takes longer than expected (1s)
 * @param logger - logger to use
 * @param eventName - event name
 * @param action - functor to call and measure
 */
async function ReportIfTooLong(
    logger: ITelemetryLogger,
    eventName: string,
    action: () => Promise<ITelemetryProperties>,
) {
    const event = PerformanceEvent.start(logger, { eventName });
    const props = await action();
    if (event.duration > 1000) {
        event.end(props);
    }
}

/**
 * State saved by a container at close time, to be used to load a new instance
 * of the container to the same state
 */
export interface IPendingContainerState {
    pendingRuntimeState: unknown;
    url: string;
    protocol: IProtocolState;
    term: number;
    clientId?: string;
}

const summarizerClientType = "summarizer";

export class Container extends EventEmitterWithErrorHandling<IContainerEvents> implements IContainer {
    public static version = "^0.1.0";

    /**
     * Load an existing container.
     */
    public static async load(
        loader: Loader,
        loadOptions: IContainerLoadOptions,
        pendingLocalState?: IPendingContainerState,
        protocolHandlerBuilder?: ProtocolHandlerBuilder,
    ): Promise<Container> {
        const container = new Container(
            loader,
            {
                clientDetailsOverride: loadOptions.clientDetailsOverride,
                resolvedUrl: loadOptions.resolvedUrl,
                canReconnect: loadOptions.canReconnect,
                serializedContainerState: pendingLocalState,
            },
            protocolHandlerBuilder);

        return PerformanceEvent.timedExecAsync(
            container.mc.logger,
            { eventName: "Load" },
            async (event) => new Promise<Container>((resolve, reject) => {
                const version = loadOptions.version;

                const defaultMode: IContainerLoadMode = { opsBeforeReturn: "cached" };
                // if we have pendingLocalState, anything we cached is not useful and we shouldn't wait for connection
                // to return container, so ignore this value and use undefined for opsBeforeReturn
                const mode: IContainerLoadMode = pendingLocalState
                    ? { ...(loadOptions.loadMode ?? defaultMode), opsBeforeReturn: undefined }
                    : loadOptions.loadMode ?? defaultMode;

                const onClosed = (err?: ICriticalContainerError) => {
                    // pre-0.58 error message: containerClosedWithoutErrorDuringLoad
                    reject(err ?? new GenericError("Container closed without error during load"));
                };
                container.on("closed", onClosed);

                container.load(version, mode, pendingLocalState)
                    .finally(() => {
                        container.removeListener("closed", onClosed);
                    })
                    .then((props) => {
                        event.end({ ...props, ...loadOptions.loadMode });
                        resolve(container);
                    },
                        (error) => {
                            const err = normalizeError(error);
                            // Depending where error happens, we can be attempting to connect to web socket
                            // and continuously retrying (consider offline mode)
                            // Host has no container to close, so it's prudent to do it here
                            container.close(err);
                            onClosed(err);
                        });
            }),
            { start: true, end: true, cancel: "generic" },
        );
    }

    /**
     * Create a new container in a detached state.
     */
    public static async createDetached(
        loader: Loader,
        codeDetails: IFluidCodeDetails,
        protocolHandlerBuilder?: ProtocolHandlerBuilder,
    ): Promise<Container> {
        const container = new Container(
            loader,
            {},
            protocolHandlerBuilder);

        return PerformanceEvent.timedExecAsync(
            container.mc.logger,
            { eventName: "CreateDetached" },
            async (_event) => {
                await container.createDetached(codeDetails);
                return container;
            },
            { start: true, end: true, cancel: "generic" });
    }

    /**
     * Create a new container in a detached state that is initialized with a
     * snapshot from a previous detached container.
     */
    public static async rehydrateDetachedFromSnapshot(
        loader: Loader,
        snapshot: string,
        protocolHandlerBuilder?: ProtocolHandlerBuilder,
    ): Promise<Container> {
        const container = new Container(
            loader,
            {},
            protocolHandlerBuilder);

        return PerformanceEvent.timedExecAsync(
            container.mc.logger,
            { eventName: "RehydrateDetachedFromSnapshot" },
            async (_event) => {
                const deserializedSummary = JSON.parse(snapshot) as ISummaryTree;
                await container.rehydrateDetachedFromSnapshot(deserializedSummary);
                return container;
            },
            { start: true, end: true, cancel: "generic" });
    }

    public subLogger: TelemetryLogger;

    // Tells if container can reconnect on losing fist connection
    // If false, container gets closed on loss of connection.
    private readonly _canReconnect: boolean = true;

    private readonly mc: MonitoringContext;

    private _lifecycleState: "loading" | "loaded" | "closing" | "closed" = "loading";

    private setLoaded() {
        // It's conceivable the container could be closed when this is called
        // Only transition states if currently loading
        if (this._lifecycleState === "loading") {
            // Propagate current connection state through the system.
            this.propagateConnectionState(true /* initial transition */);
            this._lifecycleState = "loaded";
        }
    }

    public get closed(): boolean {
        return (this._lifecycleState === "closing" || this._lifecycleState === "closed");
    }

    private _attachState = AttachState.Detached;

    private readonly storageService: ContainerStorageAdapter;
    public get storage(): IDocumentStorageService {
        return this.storageService;
    }

    private readonly clientDetailsOverride: IClientDetails | undefined;
    private readonly _deltaManager: DeltaManager<ConnectionManager>;
    private service: IDocumentService | undefined;
    private _initialClients: ISignalClient[] | undefined;

    private _context: ContainerContext | undefined;
    private get context() {
        if (this._context === undefined) {
            throw new GenericError("Attempted to access context before it was defined");
        }
        return this._context;
    }
    private _protocolHandler: IProtocolHandler | undefined;
    private get protocolHandler() {
        if (this._protocolHandler === undefined) {
            throw new Error("Attempted to access protocolHandler before it was defined");
        }
        return this._protocolHandler;
    }

    /** During initialization we pause the inbound queues. We track this state to ensure we only call resume once */
    private inboundQueuePausedFromInit = true;
    private firstConnection = true;
    private readonly connectionTransitionTimes: number[] = [];
    private messageCountAfterDisconnection: number = 0;
    private _loadedFromVersion: IVersion | undefined;
    private _resolvedUrl: IFluidResolvedUrl | undefined;
    private attachStarted = false;
    private _dirtyContainer = false;

    private lastVisible: number | undefined;
    private readonly visibilityEventHandler: (() => void) | undefined;
    private readonly connectionStateHandler: IConnectionStateHandler;

    private setAutoReconnectTime = performance.now();

    private collabWindowTracker: CollabWindowTracker | undefined;

    private get connectionMode() { return this._deltaManager.connectionManager.connectionMode; }

    public get IFluidRouter(): IFluidRouter { return this; }

    public get resolvedUrl(): IResolvedUrl | undefined {
        return this._resolvedUrl;
    }

    public get loadedFromVersion(): IVersion | undefined {
        return this._loadedFromVersion;
    }

    public get readOnlyInfo(): ReadOnlyInfo {
        return this._deltaManager.readOnlyInfo;
    }

    public get closeSignal(): AbortSignal {
        return this._deltaManager.closeAbortController.signal;
    }

    /**
     * Tracks host requiring read-only mode.
     */
    public forceReadonly(readonly: boolean) {
        this._deltaManager.connectionManager.forceReadonly(readonly);
    }

    public get deltaManager(): IDeltaManager<ISequencedDocumentMessage, IDocumentMessage> {
        return this._deltaManager;
    }

    public get connectionState(): ConnectionState {
        return this.connectionStateHandler.connectionState;
    }

    public get connected(): boolean {
        return this.connectionStateHandler.connectionState === ConnectionState.Connected;
    }

    /**
     * Service configuration details. If running in offline mode will be undefined otherwise will contain service
     * configuration details returned as part of the initial connection.
     */
    public get serviceConfiguration(): IClientConfiguration | undefined {
        return this._deltaManager.serviceConfiguration;
    }

    private _clientId: string | undefined;

    /**
     * The server provided id of the client.
     * Set once this.connected is true, otherwise undefined
     */
    public get clientId(): string | undefined {
        return this._clientId;
    }

    /**
     * The server provided claims of the client.
     * Set once this.connected is true, otherwise undefined
     */
    public get scopes(): string[] | undefined {
        return this._deltaManager.connectionManager.scopes;
    }

    public get clientDetails(): IClientDetails {
        return this._deltaManager.clientDetails;
    }

    /**
     * Get the code details that are currently specified for the container.
     * @returns The current code details if any are specified, undefined if none are specified.
     */
    public getSpecifiedCodeDetails(): IFluidCodeDetails | undefined {
        return this.getCodeDetailsFromQuorum();
    }

    /**
     * Get the code details that were used to load the container.
     * @returns The code details that were used to load the container if it is loaded, undefined if it is not yet
     * loaded.
     */
    public getLoadedCodeDetails(): IFluidCodeDetails | undefined {
        return this._context?.codeDetails;
    }

    /**
     * Retrieves the audience associated with the document
     */
    public get audience(): IAudience {
        return this.protocolHandler.audience;
    }

    /**
     * Returns true if container is dirty.
     * Which means data loss if container is closed at that same moment
     * Most likely that happens when there is no network connection to Relay Service
     */
    public get isDirty() {
        return this._dirtyContainer;
    }

    private get serviceFactory() { return this.loader.services.documentServiceFactory; }
    private get urlResolver() { return this.loader.services.urlResolver; }
    public readonly options: ILoaderOptions;
    private get scope() { return this.loader.services.scope; }
    private get codeLoader() { return this.loader.services.codeLoader; }

    constructor(
        private readonly loader: Loader,
        config: IContainerConfig,
        private readonly protocolHandlerBuilder?: ProtocolHandlerBuilder,
    ) {
        super((name, error) => {
            this.mc.logger.sendErrorEvent(
                {
                    eventName: "ContainerEventHandlerException",
                    name: typeof name === "string" ? name : undefined,
                },
                error);
        });

        this.clientDetailsOverride = config.clientDetailsOverride;
        this._resolvedUrl = config.resolvedUrl;
        if (config.canReconnect !== undefined) {
            this._canReconnect = config.canReconnect;
        }

        // Create logger for data stores to use
        const type = this.client.details.type;
        const interactive = this.client.details.capabilities.interactive;
        const clientType =
            `${interactive ? "interactive" : "noninteractive"}${type !== undefined && type !== "" ? `/${type}` : ""}`;
        // Need to use the property getter for docId because for detached flow we don't have the docId initially.
        // We assign the id later so property getter is used.
        this.subLogger = ChildLogger.create(
            loader.services.subLogger,
            undefined,
            {
                all: {
                    clientType, // Differentiating summarizer container from main container
                    containerId: uuid(),
                    docId: () => this._resolvedUrl?.id ?? undefined,
                    containerAttachState: () => this._attachState,
                    containerLifecycleState: () => this._lifecycleState,
                    containerConnectionState: () => ConnectionState[this.connectionState],
                    serializedContainer: config.serializedContainerState !== undefined,
                },
                // we need to be judicious with our logging here to avoid generating too much data
                // all data logged here should be broadly applicable, and not specific to a
                // specific error or class of errors
                error: {
                    // load information to associate errors with the specific load point
                    dmInitialSeqNumber: () => this._deltaManager?.initialSequenceNumber,
                    dmLastProcessedSeqNumber: () => this._deltaManager?.lastSequenceNumber,
                    dmLastKnownSeqNumber: () => this._deltaManager?.lastKnownSeqNumber,
                    containerLoadedFromVersionId: () => this.loadedFromVersion?.id,
                    containerLoadedFromVersionDate: () => this.loadedFromVersion?.date,
                    // message information to associate errors with the specific execution state
                    // dmLastMsqSeqNumber: if present, same as dmLastProcessedSeqNumber
                    dmLastMsqSeqNumber: () => this.deltaManager?.lastMessage?.sequenceNumber,
                    dmLastMsqSeqTimestamp: () => this.deltaManager?.lastMessage?.timestamp,
                    dmLastMsqSeqClientId: () => this.deltaManager?.lastMessage?.clientId,
                    connectionStateDuration:
                        () => performance.now() - this.connectionTransitionTimes[this.connectionState],
                },
            });

        // Prefix all events in this file with container-loader
        this.mc = loggerToMonitoringContext(ChildLogger.create(this.subLogger, "Container"));

        const summarizeProtocolTree =
            this.mc.config.getBoolean("Fluid.Container.summarizeProtocolTree")
            ?? this.loader.services.options.summarizeProtocolTree;

        this.options = {
            ... this.loader.services.options,
            summarizeProtocolTree,
        };

        this._deltaManager = this.createDeltaManager();

        this._clientId = config.serializedContainerState?.clientId;
        this.connectionStateHandler = createConnectionStateHandler(
            {
                logger: this.mc.logger,
                connectionStateChanged: (value, oldState, reason) => {
                    if (value === ConnectionState.Connected) {
                        this._clientId = this.connectionStateHandler.pendingClientId;
                    }
                    this.logConnectionStateChangeTelemetry(value, oldState, reason);
                    if (this._lifecycleState === "loaded") {
                        this.propagateConnectionState(false /* initial transition */);
                    }
                },
                shouldClientJoinWrite: () => this._deltaManager.connectionManager.shouldJoinWrite(),
                maxClientLeaveWaitTime: this.loader.services.options.maxClientLeaveWaitTime,
                logConnectionIssue: (eventName: string, details?: ITelemetryProperties) => {
                    // We get here when socket does not receive any ops on "write" connection, including
                    // its own join op. Attempt recovery option.
                    this._deltaManager.logConnectionIssue({
                        eventName,
                        duration: performance.now() - this.connectionTransitionTimes[ConnectionState.CatchingUp],
                        ...(details === undefined ? {} : { details: JSON.stringify(details) }),
                    });
                },
            },
            this.deltaManager,
            this._clientId,
        );

        this.on(savedContainerEvent, () => {
            this.connectionStateHandler.containerSaved();
        });

<<<<<<< HEAD
        this._deltaManager = this.createDeltaManager();
        this._storage = new ContainerStorageAdapter(
            () => {
                if (this.attachState !== AttachState.Attached) {
                    if (this.loader.services.detachedBlobStorage !== undefined) {
                        return new BlobOnlyStorage(this.loader.services.detachedBlobStorage, this.mc.logger);
                    }
                    this.mc.logger.sendTelemetryEvent({
                        eventName: "NoRealStorageInDetachedContainer",
                    });
                    throw new Error("Real storage calls not allowed in Unattached container");
                }
                return this.storageService;
            },
=======
        this.storageService = new ContainerStorageAdapter(
            this.loader.services.detachedBlobStorage,
            this.mc.logger,
            this.options.summarizeProtocolTree === true
                ? () => this.captureProtocolSummary()
                : undefined,
>>>>>>> bedc5040
        );

        const isDomAvailable = typeof document === "object" &&
            document !== null &&
            typeof document.addEventListener === "function" &&
            document.addEventListener !== null;
        // keep track of last time page was visible for telemetry
        if (isDomAvailable) {
            this.lastVisible = document.hidden ? performance.now() : undefined;
            this.visibilityEventHandler = () => {
                if (document.hidden) {
                    this.lastVisible = performance.now();
                } else {
                    // settimeout so this will hopefully fire after disconnect event if being hidden caused it
                    setTimeout(() => { this.lastVisible = undefined; }, 0);
                }
            };
            document.addEventListener("visibilitychange", this.visibilityEventHandler);
        }

        // We observed that most users of platform do not check Container.connected event on load, causing bugs.
        // As such, we are raising events when new listener pops up.
        // Note that we can raise both "disconnected" & "connect" events at the same time,
        // if we are in connecting stage.
        this.on("newListener", (event: string, listener: (...args: any[]) => void) => {
            // Fire events on the end of JS turn, giving a chance for caller to be in consistent state.
            Promise.resolve().then(() => {
                switch (event) {
                    case dirtyContainerEvent:
                        if (this._dirtyContainer) {
                            listener();
                        }
                        break;
                    case savedContainerEvent:
                        if (!this._dirtyContainer) {
                            listener();
                        }
                        break;
                    case connectedEventName:
                        if (this.connected) {
                            listener(this.clientId);
                        }
                        break;
                    case disconnectedEventName:
                        if (!this.connected) {
                            listener();
                        }
                        break;
                    default:
                }
            }).catch((error) => {
                this.mc.logger.sendErrorEvent({ eventName: "RaiseConnectedEventError" }, error);
            });
        });
    }

    /**
     * Retrieves the quorum associated with the document
     */
    public getQuorum(): IQuorumClients {
        return this.protocolHandler.quorum;
    }

    public close(error?: ICriticalContainerError) {
        // 1. Ensure that close sequence is exactly the same no matter if it's initiated by host or by DeltaManager
        // 2. We need to ensure that we deliver disconnect event to runtime properly. See connectionStateChanged
        //    handler. We only deliver events if container fully loaded. Transitioning from "loading" ->
        //    "closing" will lose that info (can also solve by tracking extra state).
        this._deltaManager.close(error);
        assert(this.connectionState === ConnectionState.Disconnected,
            0x0cf /* "disconnect event was not raised!" */);

        assert(this._lifecycleState === "closed", 0x314 /* Container properly closed */);
    }

    private closeCore(error?: ICriticalContainerError) {
        assert(!this.closed, 0x315 /* re-entrancy */);

        try {
            // Ensure that we raise all key events even if one of these throws
            try {
                // Raise event first, to ensure we capture _lifecycleState before transition.
                // This gives us a chance to know what errors happened on open vs. on fully loaded container.
                this.mc.logger.sendTelemetryEvent(
                    {
                        eventName: "ContainerClose",
                        category: error === undefined ? "generic" : "error",
                    },
                    error,
                );

                this._lifecycleState = "closing";

                this._protocolHandler?.close();

                this.connectionStateHandler.dispose();

                this._context?.dispose(error !== undefined ? new Error(error.message) : undefined);

                this.storageService.dispose();

                // Notify storage about critical errors. They may be due to disconnect between client & server knowledge
                // about file, like file being overwritten in storage, but client having stale local cache.
                // Driver need to ensure all caches are cleared on critical errors
                this.service?.dispose(error);
            } catch (exception) {
                this.mc.logger.sendErrorEvent({ eventName: "ContainerCloseException" }, exception);
            }

            this.emit("closed", error);

            this.removeAllListeners();
            if (this.visibilityEventHandler !== undefined) {
                document.removeEventListener("visibilitychange", this.visibilityEventHandler);
            }
        } finally {
            this._lifecycleState = "closed";
        }
    }

    public closeAndGetPendingLocalState(): string {
        // runtime matches pending ops to successful ones by clientId and client seq num, so we need to close the
        // container at the same time we get pending state, otherwise this container could reconnect and resubmit with
        // a new clientId and a future container using stale pending state without the new clientId would resubmit them
        assert(this.attachState === AttachState.Attached, 0x0d1 /* "Container should be attached before close" */);
        assert(this.resolvedUrl !== undefined && this.resolvedUrl.type === "fluid",
            0x0d2 /* "resolved url should be valid Fluid url" */);
        assert(!!this._protocolHandler, 0x2e3 /* "Must have a valid protocol handler instance" */);
        assert(this._protocolHandler.attributes.term !== undefined,
            0x37e /* Must have a valid protocol handler instance */);
        const pendingState: IPendingContainerState = {
            pendingRuntimeState: this.context.getPendingLocalState(),
            url: this.resolvedUrl.url,
            protocol: this.protocolHandler.getProtocolState(),
            term: this._protocolHandler.attributes.term,
            clientId: this.clientId,
        };

        this.mc.logger.sendTelemetryEvent({ eventName: "CloseAndGetPendingLocalState" });

        this.close();

        return JSON.stringify(pendingState);
    }

    public get attachState(): AttachState {
        return this._attachState;
    }

    public serialize(): string {
        assert(this.attachState === AttachState.Detached, 0x0d3 /* "Should only be called in detached container" */);

        const appSummary: ISummaryTree = this.context.createSummary();
        const protocolSummary = this.captureProtocolSummary();
        const combinedSummary = combineAppAndProtocolSummary(appSummary, protocolSummary);

        if (this.loader.services.detachedBlobStorage && this.loader.services.detachedBlobStorage.size > 0) {
            combinedSummary.tree[".hasAttachmentBlobs"] = { type: SummaryType.Blob, content: "true" };
        }
        return JSON.stringify(combinedSummary);
    }

    public async attach(request: IRequest): Promise<void> {
        await PerformanceEvent.timedExecAsync(this.mc.logger, { eventName: "Attach" }, async () => {
            if (this._lifecycleState !== "loaded") {
                // pre-0.58 error message: containerNotValidForAttach
                throw new UsageError(`The Container is not in a valid state for attach [${this._lifecycleState}]`);
            }

            // If container is already attached or attach is in progress, throw an error.
            assert(this._attachState === AttachState.Detached && !this.attachStarted,
                0x205 /* "attach() called more than once" */);
            this.attachStarted = true;

            // If attachment blobs were uploaded in detached state we will go through a different attach flow
            const hasAttachmentBlobs = this.loader.services.detachedBlobStorage !== undefined
                && this.loader.services.detachedBlobStorage.size > 0;

            try {
                assert(this.deltaManager.inbound.length === 0,
                    0x0d6 /* "Inbound queue should be empty when attaching" */);

                let summary: ISummaryTree;
                if (!hasAttachmentBlobs) {
                    // Get the document state post attach - possibly can just call attach but we need to change the
                    // semantics around what the attach means as far as async code goes.
                    const appSummary: ISummaryTree = this.context.createSummary();
                    const protocolSummary = this.captureProtocolSummary();
                    summary = combineAppAndProtocolSummary(appSummary, protocolSummary);

                    // Set the state as attaching as we are starting the process of attaching container.
                    // This should be fired after taking the summary because it is the place where we are
                    // starting to attach the container to storage.
                    // Also, this should only be fired in detached container.
                    this._attachState = AttachState.Attaching;
                    this.context.notifyAttaching(getSnapshotTreeFromSerializedContainer(summary));
                }

                // Actually go and create the resolved document
                const createNewResolvedUrl = await this.urlResolver.resolve(request);
                ensureFluidResolvedUrl(createNewResolvedUrl);
                if (this.service === undefined) {
                    assert(this.client.details.type !== summarizerClientType,
                        0x2c4 /* "client should not be summarizer before container is created" */);
                    this.service = await runWithRetry(
                        async () => this.serviceFactory.createContainer(
                            summary,
                            createNewResolvedUrl,
                            this.subLogger,
                            false, // clientIsSummarizer
                        ),
                        "containerAttach",
                        this.mc.logger,
                        {
                            cancel: this.closeSignal,
                        }, // progress
                    );
                }
                const resolvedUrl = this.service.resolvedUrl;
                ensureFluidResolvedUrl(resolvedUrl);
                this._resolvedUrl = resolvedUrl;
                await this.storageService.connectToService(this.service);

                if (hasAttachmentBlobs) {
                    // upload blobs to storage
                    assert(!!this.loader.services.detachedBlobStorage, 0x24e /* "assertion for type narrowing" */);

                    // build a table mapping IDs assigned locally to IDs assigned by storage and pass it to runtime to
                    // support blob handles that only know about the local IDs
                    const redirectTable = new Map<string, string>();
                    // if new blobs are added while uploading, upload them too
                    while (redirectTable.size < this.loader.services.detachedBlobStorage.size) {
                        const newIds = this.loader.services.detachedBlobStorage.getBlobIds().filter(
                            (id) => !redirectTable.has(id));
                        for (const id of newIds) {
                            const blob = await this.loader.services.detachedBlobStorage.readBlob(id);
                            const response = await this.storageService.createBlob(blob);
                            redirectTable.set(id, response.id);
                        }
                    }

                    // take summary and upload
                    const appSummary: ISummaryTree = this.context.createSummary(redirectTable);
                    const protocolSummary = this.captureProtocolSummary();
                    summary = combineAppAndProtocolSummary(appSummary, protocolSummary);

                    this._attachState = AttachState.Attaching;
                    this.context.notifyAttaching(getSnapshotTreeFromSerializedContainer(summary));

                    await this.storageService.uploadSummaryWithContext(summary, {
                        referenceSequenceNumber: 0,
                        ackHandle: undefined,
                        proposalHandle: undefined,
                    });
                }

                this._attachState = AttachState.Attached;
                this.emit("attached");

                if (!this.closed) {
                    this.resumeInternal({ fetchOpsFromStorage: false, reason: "createDetached" });
                }
            } catch (error) {
                // add resolved URL on error object so that host has the ability to find this document and delete it
                const newError = normalizeError(error);
                const resolvedUrl = this.resolvedUrl;
                if (isFluidResolvedUrl(resolvedUrl)) {
                    newError.addTelemetryProperties({ resolvedUrl: resolvedUrl.url });
                }
                this.close(newError);
                throw newError;
            }
        },
            { start: true, end: true, cancel: "generic" });
    }

    public async request(path: IRequest): Promise<IResponse> {
        return PerformanceEvent.timedExecAsync(
            this.mc.logger,
            { eventName: "Request" },
            async () => this.context.request(path),
            { end: true, cancel: "error" },
        );
    }

    private setAutoReconnectInternal(mode: ReconnectMode) {
        const currentMode = this._deltaManager.connectionManager.reconnectMode;

        if (currentMode === mode) {
            return;
        }

        const now = performance.now();
        const duration = now - this.setAutoReconnectTime;
        this.setAutoReconnectTime = now;

        this.mc.logger.sendTelemetryEvent({
            eventName: mode === ReconnectMode.Enabled ? "AutoReconnectEnabled" : "AutoReconnectDisabled",
            connectionMode: this.connectionMode,
            connectionState: ConnectionState[this.connectionState],
            duration,
        });

        this._deltaManager.connectionManager.setAutoReconnect(mode);
    }

    public connect() {
        if (this.closed) {
            throw new UsageError(`The Container is closed and cannot be connected`);
        } else if (this._attachState !== AttachState.Attached) {
            throw new UsageError(`The Container is not attached and cannot be connected`);
        } else if (!this.connected) {
            // Note: no need to fetch ops as we do it preemptively as part of DeltaManager.attachOpHandler().
            // If there is gap, we will learn about it once connected, but the gap should be small (if any),
            // assuming that connect() is called quickly after initial container boot.
            this.connectInternal({ reason: "DocumentConnect", fetchOpsFromStorage: false });
        }
    }

    private connectInternal(args: IConnectionArgs) {
        assert(!this.closed, 0x2c5 /* "Attempting to connect() a closed Container" */);
        assert(this._attachState === AttachState.Attached,
            0x2c6 /* "Attempting to connect() a container that is not attached" */);

        // Resume processing ops and connect to delta stream
        this.resumeInternal(args);

        // Set Auto Reconnect Mode
        const mode = ReconnectMode.Enabled;
        this.setAutoReconnectInternal(mode);
    }

    public disconnect() {
        if (this.closed) {
            throw new UsageError(`The Container is closed and cannot be disconnected`);
        } else {
            this.disconnectInternal();
        }
    }

    private disconnectInternal() {
        assert(!this.closed, 0x2c7 /* "Attempting to disconnect() a closed Container" */);

        // Set Auto Reconnect Mode
        const mode = ReconnectMode.Disabled;
        this.setAutoReconnectInternal(mode);
    }

    private resumeInternal(args: IConnectionArgs) {
        assert(!this.closed, 0x0d9 /* "Attempting to connect() a closed DeltaManager" */);

        // Resume processing ops
        if (this.inboundQueuePausedFromInit) {
            this.inboundQueuePausedFromInit = false;
            this._deltaManager.inbound.resume();
            this._deltaManager.inboundSignal.resume();
        }

        // Ensure connection to web socket
        this.connectToDeltaStream(args);
    }

    public async getAbsoluteUrl(relativeUrl: string): Promise<string | undefined> {
        if (this.resolvedUrl === undefined) {
            return undefined;
        }

        return this.urlResolver.getAbsoluteUrl(
            this.resolvedUrl,
            relativeUrl,
            getPackageName(this._context?.codeDetails));
    }

    public async proposeCodeDetails(codeDetails: IFluidCodeDetails) {
        if (!isFluidCodeDetails(codeDetails)) {
            throw new Error("Provided codeDetails are not IFluidCodeDetails");
        }

        if (this.codeLoader.IFluidCodeDetailsComparer) {
            const comparison = await this.codeLoader.IFluidCodeDetailsComparer.compare(
                codeDetails,
                this.getCodeDetailsFromQuorum());
            if (comparison !== undefined && comparison <= 0) {
                throw new Error("Proposed code details should be greater than the current");
            }
        }

        return this.protocolHandler.quorum.propose("code", codeDetails)
            .then(() => true)
            .catch(() => false);
    }

    private async processCodeProposal(): Promise<void> {
        const codeDetails = this.getCodeDetailsFromQuorum();

        await Promise.all([
            this.deltaManager.inbound.pause(),
            this.deltaManager.inboundSignal.pause()]);

        if ((await this.context.satisfies(codeDetails) === true)) {
            this.deltaManager.inbound.resume();
            this.deltaManager.inboundSignal.resume();
            return;
        }

        // pre-0.58 error message: existingContextDoesNotSatisfyIncomingProposal
        this.close(new GenericError("Existing context does not satisfy incoming proposal"));
    }

    private async getVersion(version: string | null): Promise<IVersion | undefined> {
        const versions = await this.storageService.getVersions(version, 1);
        return versions[0];
    }

    private recordConnectStartTime() {
        if (this.connectionTransitionTimes[ConnectionState.Disconnected] === undefined) {
            this.connectionTransitionTimes[ConnectionState.Disconnected] = performance.now();
        }
    }

    private connectToDeltaStream(args: IConnectionArgs) {
        this.recordConnectStartTime();

        // All agents need "write" access, including summarizer.
        if (!this._canReconnect || !this.client.details.capabilities.interactive) {
            args.mode = "write";
        }

        this._deltaManager.connect(args);
    }

    /**
     * Load container.
     *
     * @param specifiedVersion - Version SHA to load snapshot. If not specified, will fetch the latest snapshot.
     */
    private async load(
        specifiedVersion: string | undefined,
        loadMode: IContainerLoadMode,
        pendingLocalState?: IPendingContainerState,
    ) {
        if (this._resolvedUrl === undefined) {
            throw new Error("Attempting to load without a resolved url");
        }
        this.service = await this.serviceFactory.createDocumentService(
            this._resolvedUrl,
            this.subLogger,
            this.client.details.type === summarizerClientType,
        );

        // Ideally we always connect as "read" by default.
        // Currently that works with SPO & r11s, because we get "write" connection when connecting to non-existing file.
        // We should not rely on it by (one of them will address the issue, but we need to address both)
        // 1) switching create new flow to one where we create file by posting snapshot
        // 2) Fixing quorum workflows (have retry logic)
        // That all said, "read" does not work with memorylicious workflows (that opens two simultaneous
        // connections to same file) in two ways:
        // A) creation flow breaks (as one of the clients "sees" file as existing, and hits #2 above)
        // B) Once file is created, transition from view-only connection to write does not work - some bugs to be fixed.
        const connectionArgs: IConnectionArgs = { reason: "DocumentOpen", mode: "write", fetchOpsFromStorage: false };

        // Start websocket connection as soon as possible. Note that there is no op handler attached yet, but the
        // DeltaManager is resilient to this and will wait to start processing ops until after it is attached.
        if (loadMode.deltaConnection === undefined) {
            this.connectToDeltaStream(connectionArgs);
        }

        if (!pendingLocalState) {
            await this.storageService.connectToService(this.service);
        } else {
            // if we have pendingLocalState we can load without storage; don't wait for connection
            this.storageService.connectToService(this.service).catch((error) => this.close(error));
        }

        this._attachState = AttachState.Attached;

        // Fetch specified snapshot.
        const { snapshot, versionId } = pendingLocalState === undefined
            ? await this.fetchSnapshotTree(specifiedVersion)
            : { snapshot: undefined, versionId: undefined };
        assert(snapshot !== undefined || pendingLocalState !== undefined, 0x237 /* "Snapshot should exist" */);

        const attributes: IDocumentAttributes = pendingLocalState === undefined
            ? await this.getDocumentAttributes(this.storageService, snapshot)
            : {
                sequenceNumber: pendingLocalState.protocol.sequenceNumber,
                minimumSequenceNumber: pendingLocalState.protocol.minimumSequenceNumber,
                term: pendingLocalState.term,
            };

        let opsBeforeReturnP: Promise<void> | undefined;

        // Attach op handlers to finish initialization and be able to start processing ops
        // Kick off any ops fetching if required.
        switch (loadMode.opsBeforeReturn) {
            case undefined:
                // Start prefetch, but not set opsBeforeReturnP - boot is not blocked by it!
                // eslint-disable-next-line @typescript-eslint/no-floating-promises
                this.attachDeltaManagerOpHandler(attributes, loadMode.deltaConnection !== "none" ? "all" : "none");
                break;
            case "cached":
                opsBeforeReturnP = this.attachDeltaManagerOpHandler(attributes, "cached");
                break;
            case "all":
                opsBeforeReturnP = this.attachDeltaManagerOpHandler(attributes, "all");
                break;
            default:
                unreachableCase(loadMode.opsBeforeReturn);
        }

        // ...load in the existing quorum
        // Initialize the protocol handler
        if (pendingLocalState === undefined) {
            await this.initializeProtocolStateFromSnapshot(
                attributes,
                this.storageService,
                snapshot);
        } else {
            this.initializeProtocolState(
                attributes,
                {
                    members: pendingLocalState.protocol.members,
                    proposals: pendingLocalState.protocol.proposals,
                    values: pendingLocalState.protocol.values,
                }, // pending IQuorumSnapshot
            );
        }

        const codeDetails = this.getCodeDetailsFromQuorum();
        await this.instantiateContext(
            true, // existing
            codeDetails,
            snapshot,
            pendingLocalState?.pendingRuntimeState,
        );

        // We might have hit some failure that did not manifest itself in exception in this flow,
        // do not start op processing in such case - static version of Container.load() will handle it correctly.
        if (!this.closed) {
            if (opsBeforeReturnP !== undefined) {
                this._deltaManager.inbound.resume();

                await ReportIfTooLong(
                    this.mc.logger,
                    "WaitOps",
                    async () => { await opsBeforeReturnP; return {}; });
                await ReportIfTooLong(
                    this.mc.logger,
                    "WaitOpProcessing",
                    async () => this._deltaManager.inbound.waitTillProcessingDone());

                // eslint-disable-next-line @typescript-eslint/no-floating-promises
                this._deltaManager.inbound.pause();
            }

            switch (loadMode.deltaConnection) {
                case undefined:
                case "delayed":
                    assert(this.inboundQueuePausedFromInit, 0x346 /* inboundQueuePausedFromInit should be true */);
                    this.inboundQueuePausedFromInit = false;
                    this._deltaManager.inbound.resume();
                    this._deltaManager.inboundSignal.resume();
                    break;
                case "none":
                    break;
                default:
                    unreachableCase(loadMode.deltaConnection);
            }
        }

        // Safety net: static version of Container.load() should have learned about it through "closed" handler.
        // But if that did not happen for some reason, fail load for sure.
        // Otherwise we can get into situations where container is closed and does not try to connect to ordering
        // service, but caller does not know that (callers do expect container to be not closed on successful path
        // and listen only on "closed" event)
        if (this.closed) {
            throw new Error("Container was closed while load()");
        }

        // Internal context is fully loaded at this point
        this.setLoaded();

        return {
            sequenceNumber: attributes.sequenceNumber,
            version: versionId,
            dmLastProcessedSeqNumber: this._deltaManager.lastSequenceNumber,
            dmLastKnownSeqNumber: this._deltaManager.lastKnownSeqNumber,
        };
    }

    private async createDetached(source: IFluidCodeDetails) {
        const attributes: IDocumentAttributes = {
            sequenceNumber: detachedContainerRefSeqNumber,
            term: 1,
            minimumSequenceNumber: 0,
        };

        await this.attachDeltaManagerOpHandler(attributes);

        // Need to just seed the source data in the code quorum. Quorum itself is empty
        const qValues = initQuorumValuesFromCodeDetails(source);
        this.initializeProtocolState(
            attributes,
            {
                members: [],
                proposals: [],
                values: qValues,
            }, // IQuorumSnapShot
        );

        // The load context - given we seeded the quorum - will be great
        await this.instantiateContextDetached(
            false, // existing
        );

        this.setLoaded();
    }

    private async rehydrateDetachedFromSnapshot(detachedContainerSnapshot: ISummaryTree) {
        if (detachedContainerSnapshot.tree[".hasAttachmentBlobs"] !== undefined) {
            assert(!!this.loader.services.detachedBlobStorage && this.loader.services.detachedBlobStorage.size > 0,
                0x250 /* "serialized container with attachment blobs must be rehydrated with detached blob storage" */);
            delete detachedContainerSnapshot.tree[".hasAttachmentBlobs"];
        }

        const snapshotTree = getSnapshotTreeFromSerializedContainer(detachedContainerSnapshot);
        this.storageService.loadSnapshotForRehydratingContainer(snapshotTree);
        const attributes = await this.getDocumentAttributes(this.storageService, snapshotTree);

        await this.attachDeltaManagerOpHandler(attributes);

        // Initialize the protocol handler
        const baseTree = getProtocolSnapshotTree(snapshotTree);
        const qValues = await readAndParse<[string, ICommittedProposal][]>(
            this.storageService,
            baseTree.blobs.quorumValues,
        );
        const codeDetails = getCodeDetailsFromQuorumValues(qValues);
        this.initializeProtocolState(
            attributes,
            {
                members: [],
                proposals: [],
                values: codeDetails !== undefined ? initQuorumValuesFromCodeDetails(codeDetails) : [],
            }, // IQuorumSnapShot
        );

        await this.instantiateContextDetached(
            true, // existing
            snapshotTree,
        );

        this.setLoaded();
    }

    private async getDocumentAttributes(
        storage: IDocumentStorageService,
        tree: ISnapshotTree | undefined,
    ): Promise<IDocumentAttributes> {
        if (tree === undefined) {
            return {
                minimumSequenceNumber: 0,
                sequenceNumber: 0,
                term: 1,
            };
        }

        // Backward compatibility: old docs would have ".attributes" instead of "attributes"
        const attributesHash = ".protocol" in tree.trees
            ? tree.trees[".protocol"].blobs.attributes
            : tree.blobs[".attributes"];

        const attributes = await readAndParse<IDocumentAttributes>(storage, attributesHash);

        // Backward compatibility for older summaries with no term
        if (attributes.term === undefined) {
            attributes.term = 1;
        }

        return attributes;
    }

    private async initializeProtocolStateFromSnapshot(
        attributes: IDocumentAttributes,
        storage: IDocumentStorageService,
        snapshot: ISnapshotTree | undefined,
    ): Promise<void> {
        const quorumSnapshot: IQuorumSnapshot = {
            members: [],
            proposals: [],
            values: [],
        };

        if (snapshot !== undefined) {
            const baseTree = getProtocolSnapshotTree(snapshot);
            [quorumSnapshot.members, quorumSnapshot.proposals, quorumSnapshot.values] = await Promise.all([
                readAndParse<[string, ISequencedClient][]>(storage, baseTree.blobs.quorumMembers),
                readAndParse<[number, ISequencedProposal, string[]][]>(storage, baseTree.blobs.quorumProposals),
                readAndParse<[string, ICommittedProposal][]>(storage, baseTree.blobs.quorumValues),
            ]);
        }

        this.initializeProtocolState(attributes, quorumSnapshot);
    }

    private initializeProtocolState(
        attributes: IDocumentAttributes,
        quorumSnapshot: IQuorumSnapshot,
    ): void {
        const protocolHandlerBuilder =
            this.protocolHandlerBuilder ?? ((...args) => new ProtocolHandler(...args, new Audience()));
        const protocol = protocolHandlerBuilder(
            attributes,
            quorumSnapshot,
            (key, value) => this.submitMessage(MessageType.Propose, JSON.stringify({ key, value })),
            this._initialClients ?? [],
        );

        this._initialClients = undefined;

        const protocolLogger = ChildLogger.create(this.subLogger, "ProtocolHandler");

        protocol.quorum.on("error", (error) => {
            protocolLogger.sendErrorEvent(error);
        });

        // Track membership changes and update connection state accordingly
        this.connectionStateHandler.initProtocol(protocol);

        protocol.quorum.on("addProposal", (proposal: ISequencedProposal) => {
            if (proposal.key === "code" || proposal.key === "code2") {
                this.emit("codeDetailsProposed", proposal.value, proposal);
            }
        });

        protocol.quorum.on(
            "approveProposal",
            (sequenceNumber, key, value) => {
                if (key === "code" || key === "code2") {
                    if (!isFluidCodeDetails(value)) {
                        this.mc.logger.sendErrorEvent({
                            eventName: "CodeProposalNotIFluidCodeDetails",
                        });
                    }
                    this.processCodeProposal().catch((error) => {
                        this.close(normalizeError(error));
                        throw error;
                    });
                }
            });
        // we need to make sure this member get set in a synchronous context,
        // or other things can happen after the object that will be set is created, but not yet set
        // this was breaking this._initialClients handling
        //
        this._protocolHandler = protocol;
    }

    private captureProtocolSummary(): ISummaryTree {
        const quorumSnapshot = this.protocolHandler.snapshot();
        const summary: ISummaryTree = {
            tree: {
                attributes: {
                    content: JSON.stringify(this.protocolHandler.attributes),
                    type: SummaryType.Blob,
                },
                quorumMembers: {
                    content: JSON.stringify(quorumSnapshot.members),
                    type: SummaryType.Blob,
                },
                quorumProposals: {
                    content: JSON.stringify(quorumSnapshot.proposals),
                    type: SummaryType.Blob,
                },
                quorumValues: {
                    content: JSON.stringify(quorumSnapshot.values),
                    type: SummaryType.Blob,
                },
            },
            type: SummaryType.Tree,
        };

        return summary;
    }

    private getCodeDetailsFromQuorum(): IFluidCodeDetails {
        const quorum = this.protocolHandler.quorum;

        const pkg = getCodeProposal(quorum);

        return pkg as IFluidCodeDetails;
    }

    private get client(): IClient {
        const client: IClient = this.options?.client !== undefined
            ? (this.options.client as IClient)
            : {
                details: {
                    capabilities: { interactive: true },
                },
                mode: "read", // default reconnection mode on lost connection / connection error
                permission: [],
                scopes: [],
                user: { id: "" },
            };

        if (this.clientDetailsOverride !== undefined) {
            merge(client.details, this.clientDetailsOverride);
        }
        client.details.environment = [client.details.environment, ` loaderVersion:${pkgVersion}`].join(";");
        return client;
    }

    /**
     * Returns true if connection is active, i.e. it's "write" connection and
     * container runtime was notified about this connection (i.e. we are up-to-date and could send ops).
     * This happens after client received its own joinOp and thus is in the quorum.
     * If it's not true, runtime is not in position to send ops.
     */
    private activeConnection() {
        return this.connectionState === ConnectionState.Connected &&
            this.connectionMode === "write";
    }

    private createDeltaManager() {
        const serviceProvider = () => this.service;
        const deltaManager = new DeltaManager<ConnectionManager>(
            serviceProvider,
            ChildLogger.create(this.subLogger, "DeltaManager"),
            () => this.activeConnection(),
            (props: IConnectionManagerFactoryArgs) => new ConnectionManager(
                serviceProvider,
                this.client,
                this._canReconnect,
                ChildLogger.create(this.subLogger, "ConnectionManager"),
                props),
        );

        // Disable inbound queues as Container is not ready to accept any ops until we are fully loaded!
        // eslint-disable-next-line @typescript-eslint/no-floating-promises
        deltaManager.inbound.pause();
        // eslint-disable-next-line @typescript-eslint/no-floating-promises
        deltaManager.inboundSignal.pause();

        deltaManager.on("connect", (details: IConnectionDetails, _opsBehind?: number) => {
            if (this._protocolHandler === undefined) {
                // Store the initial clients so that they can be submitted to the
                // protocol handler when it is created.
                this._initialClients = details.initialClients;
            } else {
                // When reconnecting, the protocol handler is already created,
                // so we can update the audience right now.
                this._protocolHandler.audience.clear();

                for (const priorClient of details.initialClients ?? []) {
                    this._protocolHandler.audience.addMember(priorClient.clientId, priorClient.client);
                }
            }

            this.connectionStateHandler.receivedConnectEvent(
                this.connectionMode,
                details,
            );
        });

        deltaManager.on("disconnect", (reason: string) => {
            this.collabWindowTracker?.stopSequenceNumberUpdate();
            this.connectionStateHandler.receivedDisconnectEvent(reason);
        });

        deltaManager.on("throttled", (warning: IThrottlingWarning) => {
            const warn = warning as ContainerWarning;
            // Some "warning" events come from outside the container and are logged
            // elsewhere (e.g. summarizing container). We shouldn't log these here.
            if (warn.logged !== true) {
                this.logContainerError(warn);
            }
            this.emit("warning", warn);
        });

        deltaManager.on("readonly", (readonly) => {
            this.setContextConnectedState(this.connectionState === ConnectionState.Connected, readonly);
            this.emit("readonly", readonly);
        });

        deltaManager.on("closed", (error?: ICriticalContainerError) => {
            this.closeCore(error);
        });

        return deltaManager;
    }

    private async attachDeltaManagerOpHandler(
        attributes: IDocumentAttributes,
        prefetchType?: "cached" | "all" | "none") {
        return this._deltaManager.attachOpHandler(
            attributes.minimumSequenceNumber,
            attributes.sequenceNumber,
            attributes.term ?? 1,
            {
                process: (message) => this.processRemoteMessage(message),
                processSignal: (message) => {
                    this.processSignal(message);
                },
            },
            prefetchType);
    }

    private logConnectionStateChangeTelemetry(
        value: ConnectionState,
        oldState: ConnectionState,
        reason?: string,
    ) {
        // Log actual event
        const time = performance.now();
        this.connectionTransitionTimes[value] = time;
        const duration = time - this.connectionTransitionTimes[oldState];

        let durationFromDisconnected: number | undefined;
        let connectionInitiationReason: string | undefined;
        let autoReconnect: ReconnectMode | undefined;
        let checkpointSequenceNumber: number | undefined;
        let opsBehind: number | undefined;
        if (value === ConnectionState.Disconnected) {
            autoReconnect = this._deltaManager.connectionManager.reconnectMode;
        } else {
            if (value === ConnectionState.Connected) {
                durationFromDisconnected = time - this.connectionTransitionTimes[ConnectionState.Disconnected];
                durationFromDisconnected = TelemetryLogger.formatTick(durationFromDisconnected);
            } else {
                // This info is of most interest on establishing connection only.
                checkpointSequenceNumber = this.deltaManager.lastKnownSeqNumber;
                if (this.deltaManager.hasCheckpointSequenceNumber) {
                    opsBehind = checkpointSequenceNumber - this.deltaManager.lastSequenceNumber;
                }
            }
            connectionInitiationReason = this.firstConnection ? "InitialConnect" : "AutoReconnect";
        }

        this.mc.logger.sendPerformanceEvent({
            eventName: `ConnectionStateChange_${ConnectionState[value]}`,
            from: ConnectionState[oldState],
            duration,
            durationFromDisconnected,
            reason,
            connectionInitiationReason,
            pendingClientId: this.connectionStateHandler.pendingClientId,
            clientId: this.clientId,
            autoReconnect,
            opsBehind,
            online: OnlineStatus[isOnline()],
            lastVisible: this.lastVisible !== undefined ? performance.now() - this.lastVisible : undefined,
            checkpointSequenceNumber,
            quorumSize: this._protocolHandler?.quorum.getMembers().size,
            ...this._deltaManager.connectionProps,
        });

        if (value === ConnectionState.Connected) {
            this.firstConnection = false;
        }
    }

    private propagateConnectionState(initialTransition: boolean) {
        // When container loaded, we want to propagate initial connection state.
        // After that, we communicate only transitions to Connected & Disconnected states, skipping all other states.
        // This can be changed in the future, for example we likely should add "CatchingUp" event on Container.
        if (!initialTransition &&
                this.connectionState !== ConnectionState.Connected &&
                this.connectionState !== ConnectionState.Disconnected) {
            return;
        }
        const state = this.connectionState === ConnectionState.Connected;

        const logOpsOnReconnect: boolean =
            this.connectionState === ConnectionState.Connected &&
            !this.firstConnection &&
            this.connectionMode === "write";
        if (logOpsOnReconnect) {
            this.messageCountAfterDisconnection = 0;
        }

        // Both protocol and context should not be undefined if we got so far.

        this.setContextConnectedState(state, this._deltaManager.connectionManager.readOnlyInfo.readonly ?? false);
        this.protocolHandler.setConnectionState(state, this.clientId);
        raiseConnectedEvent(this.mc.logger, this, state, this.clientId);

        if (logOpsOnReconnect) {
            this.mc.logger.sendTelemetryEvent(
                { eventName: "OpsSentOnReconnect", count: this.messageCountAfterDisconnection });
        }
    }

    // back-compat: ADO #1385: Remove in the future, summary op should come through submitSummaryMessage()
    private submitContainerMessage(type: MessageType, contents: any, batch?: boolean, metadata?: any): number {
        switch (type) {
            case MessageType.Operation:
                return this.submitMessage(
                    type,
                    JSON.stringify(contents),
                    batch,
                    metadata);
            case MessageType.Summarize:
                return this.submitSummaryMessage(contents as unknown as ISummaryContent);
            default:
                this.close(new GenericError("invalidContainerSubmitOpType",
                    undefined /* error */,
                    { messageType: type }));
                return -1;
        }
    }

    /** @returns clientSequenceNumber of last message in a batch */
    private submitBatch(batch: IBatchMessage[]): number {
        let clientSequenceNumber = -1;
        for (const message of batch) {
            clientSequenceNumber = this.submitMessage(
                MessageType.Operation,
                message.contents,
                true, // batch
                message.metadata);
        }
        this._deltaManager.flush();
        return clientSequenceNumber;
    }

    private submitSummaryMessage(summary: ISummaryContent) {
        // github #6451: this is only needed for staging so the server
        // know when the protocol tree is included
        // this can be removed once all clients send
        // protocol tree by default
        if (summary.details === undefined) {
            summary.details = {};
        }
        summary.details.includesProtocolTree =
            this.options.summarizeProtocolTree === true;
        return this.submitMessage(MessageType.Summarize, JSON.stringify(summary), false /* batch */);
    }

    private submitMessage(type: MessageType, contents?: string, batch?: boolean, metadata?: any): number {
        if (this.connectionState !== ConnectionState.Connected) {
            this.mc.logger.sendErrorEvent({ eventName: "SubmitMessageWithNoConnection", type });
            return -1;
        }

        this.messageCountAfterDisconnection += 1;
        this.collabWindowTracker?.stopSequenceNumberUpdate();
        return this._deltaManager.submit(type, contents, batch, metadata);
    }

    private processRemoteMessage(message: ISequencedDocumentMessage) {
        const local = this.clientId === message.clientId;

        // Allow the protocol handler to process the message
        const result = this.protocolHandler.processMessage(message, local);

        // Forward messages to the loaded runtime for processing
        this.context.process(message, local, undefined);

        // Inactive (not in quorum or not writers) clients don't take part in the minimum sequence number calculation.
        if (this.activeConnection()) {
            if (this.collabWindowTracker === undefined) {
                // Note that config from first connection will be used for this container's lifetime.
                // That means that if relay service changes settings, such changes will impact only newly booted
                // clients.
                // All existing will continue to use settings they got earlier.
                assert(
                    this.serviceConfiguration !== undefined,
                    0x2e4 /* "there should be service config for active connection" */);
                this.collabWindowTracker = new CollabWindowTracker(
                    (type) => {
                        assert(this.activeConnection(),
                            0x241 /* "disconnect should result in stopSequenceNumberUpdate() call" */);
                        this.submitMessage(type);
                    },
                    this.serviceConfiguration.noopTimeFrequency,
                    this.serviceConfiguration.noopCountFrequency,
                );
            }
            this.collabWindowTracker.scheduleSequenceNumberUpdate(message, result.immediateNoOp === true);
        }

        this.emit("op", message);
    }

    private submitSignal(message: any) {
        this._deltaManager.submitSignal(JSON.stringify(message));
    }

    private processSignal(message: ISignalMessage) {
        // No clientId indicates a system signal message.
        if (message.clientId === null) {
            this.protocolHandler.processSignal(message);
        } else {
            const local = this.clientId === message.clientId;
            this.context.processSignal(message, local);
        }
    }

    /**
     * Get the most recent snapshot, or a specific version.
     * @param specifiedVersion - The specific version of the snapshot to retrieve
     * @returns The snapshot requested, or the latest snapshot if no version was specified, plus version ID
     */
    private async fetchSnapshotTree(specifiedVersion: string | undefined):
        Promise<{ snapshot?: ISnapshotTree; versionId?: string; }> {
        const version = await this.getVersion(specifiedVersion ?? null);

        if (version === undefined && specifiedVersion !== undefined) {
            // We should have a defined version to load from if specified version requested
            this.mc.logger.sendErrorEvent({ eventName: "NoVersionFoundWhenSpecified", id: specifiedVersion });
        }
        this._loadedFromVersion = version;
        const snapshot = await this.storageService.getSnapshotTree(version) ?? undefined;

        if (snapshot === undefined && version !== undefined) {
            this.mc.logger.sendErrorEvent({ eventName: "getSnapshotTreeFailed", id: version.id });
        }
        return { snapshot, versionId: version?.id };
    }

    private async instantiateContextDetached(
        existing: boolean,
        snapshot?: ISnapshotTree,
    ) {
        const codeDetails = this.getCodeDetailsFromQuorum();
        if (codeDetails === undefined) {
            throw new Error("pkg should be provided in create flow!!");
        }

        await this.instantiateContext(
            existing,
            codeDetails,
            snapshot,
        );
    }

    private async instantiateContext(
        existing: boolean,
        codeDetails: IFluidCodeDetails,
        snapshot?: ISnapshotTree,
        pendingLocalState?: unknown,
    ) {
        assert(this._context?.disposed !== false, 0x0dd /* "Existing context not disposed" */);

        // The relative loader will proxy requests to '/' to the loader itself assuming no non-cache flags
        // are set. Global requests will still go directly to the loader
        const loader = new RelativeLoader(this, this.loader);
        this._context = await ContainerContext.createOrLoad(
            this,
            this.scope,
            this.codeLoader,
            codeDetails,
            snapshot,
            new DeltaManagerProxy(this._deltaManager),
            new QuorumProxy(this.protocolHandler.quorum),
            loader,
            (type, contents, batch, metadata) => this.submitContainerMessage(type, contents, batch, metadata),
            (summaryOp: ISummaryContent) => this.submitSummaryMessage(summaryOp),
            (batch: IBatchMessage[]) => this.submitBatch(batch),
            (message) => this.submitSignal(message),
            (error?: ICriticalContainerError) => this.close(error),
            Container.version,
            (dirty: boolean) => this.updateDirtyContainerState(dirty),
            existing,
            pendingLocalState,
        );

        this.emit("contextChanged", codeDetails);
    }

    private updateDirtyContainerState(dirty: boolean) {
        if (this._dirtyContainer === dirty) {
            return;
        }
        this._dirtyContainer = dirty;
        this.emit(dirty ? dirtyContainerEvent : savedContainerEvent);
    }

    private logContainerError(warning: ContainerWarning) {
        this.mc.logger.sendErrorEvent({ eventName: "ContainerWarning" }, warning);
    }

    /**
     * Set the connected state of the ContainerContext
     * This controls the "connected" state of the ContainerRuntime as well
     * @param state - Is the container currently connected?
     * @param readonly - Is the container in readonly mode?
     */
    private setContextConnectedState(state: boolean, readonly: boolean): void {
        if (this._context?.disposed === false) {
            /**
             * We want to lie to the ContainerRuntime when we are in readonly mode to prevent issues with pending
             * ops getting through to the DeltaManager.
             * The ContainerRuntime's "connected" state simply means it is ok to send ops
             * See https://dev.azure.com/fluidframework/internal/_workitems/edit/1246
             */
            this.context.setConnectionState(state && !readonly, this.clientId);
        }
    }
}<|MERGE_RESOLUTION|>--- conflicted
+++ resolved
@@ -662,29 +662,12 @@
             this.connectionStateHandler.containerSaved();
         });
 
-<<<<<<< HEAD
-        this._deltaManager = this.createDeltaManager();
-        this._storage = new ContainerStorageAdapter(
-            () => {
-                if (this.attachState !== AttachState.Attached) {
-                    if (this.loader.services.detachedBlobStorage !== undefined) {
-                        return new BlobOnlyStorage(this.loader.services.detachedBlobStorage, this.mc.logger);
-                    }
-                    this.mc.logger.sendTelemetryEvent({
-                        eventName: "NoRealStorageInDetachedContainer",
-                    });
-                    throw new Error("Real storage calls not allowed in Unattached container");
-                }
-                return this.storageService;
-            },
-=======
         this.storageService = new ContainerStorageAdapter(
             this.loader.services.detachedBlobStorage,
             this.mc.logger,
             this.options.summarizeProtocolTree === true
                 ? () => this.captureProtocolSummary()
                 : undefined,
->>>>>>> bedc5040
         );
 
         const isDomAvailable = typeof document === "object" &&
