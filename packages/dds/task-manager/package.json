{
  "name": "@fluid-experimental/task-manager",
  "version": "2.0.0-internal.3.0.0",
  "description": "Distributed data structure for queueing exclusive tasks",
  "homepage": "https://fluidframework.com",
  "repository": {
    "type": "git",
    "url": "https://github.com/microsoft/FluidFramework.git",
    "directory": "packages/dds/task-manager"
  },
  "license": "MIT",
  "author": "Microsoft and contributors",
  "sideEffects": false,
  "main": "dist/index.js",
  "module": "lib/index.js",
  "types": "dist/index.d.ts",
  "scripts": {
    "build": "npm run build:genver && concurrently npm:build:compile npm:lint && npm run build:docs",
    "build:commonjs": "npm run tsc && npm run typetests:gen && npm run build:test",
    "build:compile": "concurrently npm:build:commonjs npm:build:esnext",
    "build:docs": "api-extractor run --local --typescript-compiler-folder ../../../node_modules/typescript && copyfiles -u 1 ./_api-extractor-temp/doc-models/* ../../../_api-extractor-temp/",
    "build:esnext": "tsc --project ./tsconfig.esnext.json",
    "build:full": "npm run build",
    "build:full:compile": "npm run build:compile",
    "build:genver": "gen-version",
    "build:test": "tsc --project ./src/test/tsconfig.json",
    "ci:build:docs": "api-extractor run --typescript-compiler-folder ../../../node_modules/typescript && copyfiles -u 1 ./_api-extractor-temp/* ../../../_api-extractor-temp/",
    "clean": "rimraf dist lib *.tsbuildinfo *.build.log",
    "eslint": "eslint --format stylish src",
    "eslint:fix": "eslint --format stylish src --fix --fix-type problem,suggestion,layout",
    "lint": "npm run eslint",
    "lint:fix": "npm run eslint:fix",
    "test": "npm run test:mocha",
    "test:coverage": "nyc npm test -- --reporter mocha-junit-reporter --reporter-options mochaFile=nyc/junit-report.xml",
    "test:mocha": "mocha --ignore 'dist/test/types/*' --recursive dist/test -r node_modules/@fluidframework/mocha-test-setup --unhandled-rejections=strict",
    "test:mocha:verbose": "cross-env FLUID_TEST_VERBOSE=1 npm run test:mocha",
    "tsc": "tsc",
    "tsfmt": "tsfmt --verify",
    "tsfmt:fix": "tsfmt --replace",
    "typetests:gen": "fluid-type-validator -g -d ."
  },
  "nyc": {
    "all": true,
    "cache-dir": "nyc/.cache",
    "exclude": [
      "src/test/**/*.ts",
      "dist/test/**/*.js"
    ],
    "exclude-after-remap": false,
    "include": [
      "src/**/*.ts",
      "dist/**/*.js"
    ],
    "report-dir": "nyc/report",
    "reporter": [
      "cobertura",
      "html",
      "text"
    ],
    "temp-directory": "nyc/.nyc_output"
  },
  "dependencies": {
    "@fluidframework/common-definitions": "^0.20.1",
    "@fluidframework/common-utils": "^1.0.0",
    "@fluidframework/container-definitions": ">=2.0.0-internal.3.0.0 <2.0.0-internal.4.0.0",
    "@fluidframework/container-runtime-definitions": ">=2.0.0-internal.3.0.0 <2.0.0-internal.4.0.0",
    "@fluidframework/core-interfaces": ">=2.0.0-internal.3.0.0 <2.0.0-internal.4.0.0",
    "@fluidframework/datastore-definitions": ">=2.0.0-internal.3.0.0 <2.0.0-internal.4.0.0",
    "@fluidframework/driver-utils": ">=2.0.0-internal.3.0.0 <2.0.0-internal.4.0.0",
    "@fluidframework/protocol-definitions": "^1.1.0",
    "@fluidframework/runtime-definitions": ">=2.0.0-internal.3.0.0 <2.0.0-internal.4.0.0",
    "@fluidframework/shared-object-base": ">=2.0.0-internal.3.0.0 <2.0.0-internal.4.0.0"
  },
  "devDependencies": {
<<<<<<< HEAD
    "@fluid-experimental/task-manager-previous": "npm:@fluid-experimental/task-manager@2.0.0-internal.2.0.0",
    "@fluid-internal/test-dds-utils": ">=2.0.0-internal.2.1.0 <2.0.0-internal.3.0.0",
=======
    "@fluid-experimental/task-manager-previous": "npm:@fluid-experimental/task-manager@1.1.0",
    "@fluid-internal/test-dds-utils": ">=2.0.0-internal.3.0.0 <2.0.0-internal.4.0.0",
>>>>>>> 7cf7f68e
    "@fluidframework/build-common": "^1.0.0",
    "@fluidframework/build-tools": "^0.4.6000",
    "@fluidframework/eslint-config-fluid": "^1.0.0",
    "@fluidframework/mocha-test-setup": ">=2.0.0-internal.3.0.0 <2.0.0-internal.4.0.0",
    "@fluidframework/test-runtime-utils": ">=2.0.0-internal.3.0.0 <2.0.0-internal.4.0.0",
    "@microsoft/api-extractor": "^7.22.2",
    "@rushstack/eslint-config": "^2.5.1",
    "@types/mocha": "^9.1.1",
    "@types/node": "^14.18.0",
    "concurrently": "^6.2.0",
    "copyfiles": "^2.4.1",
    "cross-env": "^7.0.2",
    "eslint": "~8.6.0",
    "mocha": "^10.0.0",
    "mocha-junit-reporter": "^1.18.0",
    "nyc": "^15.0.0",
    "rimraf": "^2.6.2",
    "typescript": "~4.5.5",
    "typescript-formatter": "7.1.0"
  },
  "typeValidation": {
    "version": "2.0.0-internal.2.1.0",
    "broken": {}
  }
}<|MERGE_RESOLUTION|>--- conflicted
+++ resolved
@@ -72,13 +72,8 @@
     "@fluidframework/shared-object-base": ">=2.0.0-internal.3.0.0 <2.0.0-internal.4.0.0"
   },
   "devDependencies": {
-<<<<<<< HEAD
     "@fluid-experimental/task-manager-previous": "npm:@fluid-experimental/task-manager@2.0.0-internal.2.0.0",
-    "@fluid-internal/test-dds-utils": ">=2.0.0-internal.2.1.0 <2.0.0-internal.3.0.0",
-=======
-    "@fluid-experimental/task-manager-previous": "npm:@fluid-experimental/task-manager@1.1.0",
     "@fluid-internal/test-dds-utils": ">=2.0.0-internal.3.0.0 <2.0.0-internal.4.0.0",
->>>>>>> 7cf7f68e
     "@fluidframework/build-common": "^1.0.0",
     "@fluidframework/build-tools": "^0.4.6000",
     "@fluidframework/eslint-config-fluid": "^1.0.0",
@@ -100,7 +95,7 @@
     "typescript-formatter": "7.1.0"
   },
   "typeValidation": {
-    "version": "2.0.0-internal.2.1.0",
+    "version": "2.0.0-internal.3.0.0",
     "broken": {}
   }
 }