--- conflicted
+++ resolved
@@ -108,7 +108,6 @@
 	relativePos2?: IRelativePosition;
 }
 
-<<<<<<< HEAD
 export interface IMergeTreeObliterateMsg extends IMergeTreeDelta {
 	type: typeof MergeTreeDeltaType.OBLITERATE;
 	pos1?: number;
@@ -125,13 +124,11 @@
 	relativePos2?: never;
 }
 
-=======
 /**
  * @deprecated We no longer intend to support this functionality and it will
  * be removed in a future release. There is no replacement for this
  * functionality.
  */
->>>>>>> e67c2cac
 export interface ICombiningOp {
 	name: string;
 	defaultValue?: any;
