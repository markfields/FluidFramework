--- conflicted
+++ resolved
@@ -1,10 +1,6 @@
 {
   "name": "@fluidframework/shared-object-base",
-<<<<<<< HEAD
-  "version": "0.59.4000",
-=======
   "version": "0.60.1000",
->>>>>>> 3c923a5a
   "description": "Fluid base class for shared distributed data structures",
   "homepage": "https://fluidframework.com",
   "repository": {
@@ -67,18 +63,6 @@
   "dependencies": {
     "@fluidframework/common-definitions": "^0.20.1",
     "@fluidframework/common-utils": "^0.32.1",
-<<<<<<< HEAD
-    "@fluidframework/container-definitions": "^0.48.1000",
-    "@fluidframework/container-runtime": "^0.59.4000",
-    "@fluidframework/container-utils": "^0.59.4000",
-    "@fluidframework/core-interfaces": "^0.43.1000",
-    "@fluidframework/datastore": "^0.59.4000",
-    "@fluidframework/datastore-definitions": "^0.59.4000",
-    "@fluidframework/protocol-definitions": "^0.1028.1000",
-    "@fluidframework/runtime-definitions": "^0.59.4000",
-    "@fluidframework/runtime-utils": "^0.59.4000",
-    "@fluidframework/telemetry-utils": "^0.59.4000",
-=======
     "@fluidframework/container-definitions": "^0.49.1000-64278",
     "@fluidframework/container-runtime": "^0.60.1000",
     "@fluidframework/container-utils": "^0.60.1000",
@@ -89,20 +73,14 @@
     "@fluidframework/runtime-definitions": "^0.60.1000",
     "@fluidframework/runtime-utils": "^0.60.1000",
     "@fluidframework/telemetry-utils": "^0.60.1000",
->>>>>>> 3c923a5a
     "uuid": "^8.3.1"
   },
   "devDependencies": {
     "@fluidframework/build-common": "^0.23.0",
     "@fluidframework/build-tools": "^0.2.66793",
     "@fluidframework/eslint-config-fluid": "^0.28.2000-0",
-<<<<<<< HEAD
-    "@fluidframework/mocha-test-setup": "^0.59.4000",
-    "@fluidframework/shared-object-base-previous": "npm:@fluidframework/shared-object-base@0.59.2000",
-=======
     "@fluidframework/mocha-test-setup": "^0.60.1000",
     "@fluidframework/shared-object-base-previous": "npm:@fluidframework/shared-object-base@^0.59.0",
->>>>>>> 3c923a5a
     "@microsoft/api-extractor": "^7.22.2",
     "@rushstack/eslint-config": "^2.5.1",
     "@types/benchmark": "^2.1.0",
@@ -132,11 +110,7 @@
     "typescript-formatter": "7.1.0"
   },
   "typeValidation": {
-<<<<<<< HEAD
-    "version": "0.59.3000",
-=======
     "version": "0.60.1000",
->>>>>>> 3c923a5a
     "broken": {}
   }
 }