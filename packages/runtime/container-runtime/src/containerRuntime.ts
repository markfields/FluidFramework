/*!
 * Copyright (c) Microsoft Corporation and contributors. All rights reserved.
 * Licensed under the MIT License.
 */
import {
	ITelemetryBaseLogger,
	ITelemetryGenericEvent,
	FluidObject,
	IFluidHandle,
	IFluidHandleContext,
	IFluidRouter,
	IRequest,
	IResponse,
} from "@fluidframework/core-interfaces";
import {
	IAudience,
	IBatchMessage,
	IContainerContext,
	IDeltaManager,
	IRuntime,
	ICriticalContainerError,
	AttachState,
	ILoaderOptions,
	LoaderHeader,
} from "@fluidframework/container-definitions";
import {
	IContainerRuntime,
	IContainerRuntimeEvents,
} from "@fluidframework/container-runtime-definitions";
import { assert, delay, Trace, TypedEventEmitter } from "@fluidframework/common-utils";
import { LazyPromise } from "@fluidframework/core-utils";
import {
	createChildLogger,
	createChildMonitoringContext,
	DataCorruptionError,
	DataProcessingError,
	GenericError,
	raiseConnectedEvent,
	PerformanceEvent,
	// eslint-disable-next-line import/no-deprecated
	TaggedLoggerAdapter,
	MonitoringContext,
	wrapError,
	ITelemetryLoggerExt,
	UsageError,
} from "@fluidframework/telemetry-utils";
import {
	DriverHeader,
	FetchSource,
	IDocumentStorageService,
	ISummaryContext,
} from "@fluidframework/driver-definitions";
import { readAndParse } from "@fluidframework/driver-utils";
import {
	IClientDetails,
	IDocumentMessage,
	IQuorumClients,
	ISequencedDocumentMessage,
	ISignalMessage,
	ISnapshotTree,
	ISummaryContent,
	ISummaryTree,
	MessageType,
	SummaryType,
} from "@fluidframework/protocol-definitions";
import {
	FlushMode,
	FlushModeExperimental,
	gcTreeKey,
	InboundAttachMessage,
	IFluidDataStoreContextDetached,
	IFluidDataStoreRegistry,
	IFluidDataStoreChannel,
	IGarbageCollectionData,
	IEnvelope,
	IInboundSignalMessage,
	ISignalEnvelope,
	NamedFluidDataStoreRegistryEntries,
	ISummaryTreeWithStats,
	ISummarizeInternalResult,
	CreateChildSummarizerNodeParam,
	SummarizeInternalFn,
	channelsTreeName,
	IDataStore,
	ITelemetryContext,
	SerializedIdCompressorWithNoSession,
	IIdCompressor,
	IIdCompressorCore,
	IdCreationRange,
	IdCreationRangeWithStashedState,
	IAttachMessage,
} from "@fluidframework/runtime-definitions";
import {
	addBlobToSummary,
	addSummarizeResultToSummary,
	addTreeToSummary,
	RequestParser,
	create404Response,
	exceptionToResponse,
	GCDataBuilder,
	requestFluidObject,
	seqFromTree,
	calculateStats,
	TelemetryContext,
	ReadAndParseBlob,
} from "@fluidframework/runtime-utils";
import { v4 as uuid } from "uuid";
import { ContainerFluidHandleContext } from "./containerHandleContext";
import { FluidDataStoreRegistry } from "./dataStoreRegistry";
import { ReportOpPerfTelemetry, IPerfSignalReport } from "./connectionTelemetry";
import {
	IPendingBatchMessage,
	IPendingLocalState,
	PendingStateManager,
} from "./pendingStateManager";
import { pkgVersion } from "./packageVersion";
import { BlobManager, IBlobManagerLoadInfo, IPendingBlobs } from "./blobManager";
import { DataStores, getSummaryForDatastores } from "./dataStores";
import {
	aliasBlobName,
	blobsTreeName,
	chunksBlobName,
	createRootSummarizerNodeWithGC,
	electedSummarizerBlobName,
	extractSummaryMetadataMessage,
	IContainerRuntimeMetadata,
	ICreateContainerMetadata,
	idCompressorBlobName,
	IRootSummarizerNodeWithGC,
	ISummaryMetadataMessage,
	metadataBlobName,
	Summarizer,
	SummaryManager,
	wrapSummaryInChannelsTree,
	SummaryCollection,
	ISerializedElection,
	OrderedClientCollection,
	OrderedClientElection,
	SummarizerClientElection,
	summarizerClientType,
	SubmitSummaryResult,
	IConnectableRuntime,
	IGeneratedSummaryStats,
	ISubmitSummaryOptions,
	ISummarizer,
	ISummarizerInternalsProvider,
	ISummarizerRuntime,
	IRefreshSummaryAckOptions,
	RunWhileConnectedCoordinator,
	IGenerateSummaryTreeResult,
	RetriableSummaryError,
	IOnDemandSummarizeOptions,
	ISummarizeResults,
	IEnqueueSummarizeOptions,
	EnqueueSummarizeResult,
	ISummarizerEvents,
	IBaseSummarizeResult,
} from "./summary";
import { formExponentialFn, Throttler } from "./throttler";
import {
	GarbageCollector,
	GCNodeType,
	gcTombstoneGenerationOptionName,
	IGarbageCollector,
	IGCRuntimeOptions,
	IGCStats,
	shouldAllowGcTombstoneEnforcement,
	trimLeadingAndTrailingSlashes,
} from "./gc";
import { channelToDataStore, IDataStoreAliasMessage, isDataStoreAliasMessage } from "./dataStore";
import { BindBatchTracker } from "./batchTracker";
import { ScheduleManager } from "./scheduleManager";
import {
	BatchMessage,
	IBatch,
	IBatchCheckpoint,
	OpCompressor,
	OpDecompressor,
	Outbox,
	OpSplitter,
	RemoteMessageProcessor,
	OpGroupingManager,
	getLongStack,
} from "./opLifecycle";
import { DeltaManagerSummarizerProxy } from "./deltaManagerSummarizerProxy";
import { IBatchMetadata } from "./metadata";

export enum ContainerMessageType {
	// An op to be delivered to store
	FluidDataStoreOp = "component",

	// Creates a new store
	Attach = "attach",

	// Chunked operation.
	ChunkedOp = "chunkedOp",

	// Signifies that a blob has been attached and should not be garbage collected by storage
	BlobAttach = "blobAttach",

	// Ties our new clientId to our old one on reconnect
	Rejoin = "rejoin",

	// Sets the alias of a root data store
	Alias = "alias",

	/**
	 * An op containing an IdRange of Ids allocated using the runtime's IdCompressor since
	 * the last allocation op was sent.
	 * See the [IdCompressor README](./id-compressor/README.md) for more details.
	 */
	IdAllocation = "idAllocation",
}

/**
 * How should an older client handle an unrecognized remote op type?
 *
 * @internal
 */
export type CompatModeBehavior =
	/** Ignore the op. It won't be persisted if this client summarizes */
	| "Ignore"
	/** Fail processing immediately. (The container will close) */
	| "FailToProcess";

/**
 * All the info an older client would need to know how to handle an unrecognized remote op type
 *
 * @internal
 */
export interface IContainerRuntimeMessageCompatDetails {
	/** How should an older client handle an unrecognized remote op type? */
	behavior: CompatModeBehavior;
}

/**
 * Utility to implement compat behaviors given an unknown message type
 * The parameters are typed to support compile-time enforcement of handling all known types/behaviors
 *
 * @param _unknownContainerRuntimeMessageType - Typed as never, to ensure all known types have been
 * handled before calling this function (e.g. in a switch statement).
 * @param compatBehavior - Typed redundantly with CompatModeBehavior to ensure handling is added when updating that type
 */
function compatBehaviorAllowsMessageType(
	_unknownContainerRuntimeMessageType: never,
	compatBehavior: "Ignore" | "FailToProcess" | undefined,
): boolean {
	// undefined defaults to same behavior as "FailToProcess"
	return compatBehavior === "Ignore";
}

/**
 * The unpacked runtime message / details to be handled or dispatched by the ContainerRuntime
 *
 * IMPORTANT: when creating one to be serialized, set the properties in the order they appear here.
 * This way stringified values can be compared.
 */
export interface ContainerRuntimeMessage {
	/** Type of the op, within the ContainerRuntime's domain */
	type: ContainerMessageType;
	/** Domain-specific contents, interpreted according to the type */
	contents: any;
	/** Info describing how to handle this op in case the type is unrecognized (default: fail to process) */
	compatDetails?: IContainerRuntimeMessageCompatDetails;
}

/**
 * An unpacked ISequencedDocumentMessage with the inner ContainerRuntimeMessage type/contents/etc
 * promoted up to the outer object
 */
export type SequencedContainerRuntimeMessage = ISequencedDocumentMessage & ContainerRuntimeMessage;

export interface ISummaryBaseConfiguration {
	/**
	 * Delay before first attempt to spawn summarizing container.
	 */
	initialSummarizerDelayMs: number;

	/**
	 * Defines the maximum allowed time to wait for a pending summary ack.
	 * The maximum amount of time client will wait for a summarize is the minimum of
	 * maxSummarizeAckWaitTime (currently 3 * 60 * 1000) and maxAckWaitTime.
	 */
	maxAckWaitTime: number;
	/**
	 * Defines the maximum number of Ops in between Summaries that can be
	 * allowed before forcibly electing a new summarizer client.
	 */
	maxOpsSinceLastSummary: number;
}

export interface ISummaryConfigurationHeuristics extends ISummaryBaseConfiguration {
	state: "enabled";
	/**
	 * Defines the maximum allowed time, since the last received Ack, before running the summary
	 * with reason maxTime.
	 * For example, say we receive ops one by one just before the idle time is triggered.
	 * In this case, we still want to run a summary since it's been a while since the last summary.
	 */
	maxTime: number;
	/**
	 * Defines the maximum number of Ops, since the last received Ack, that can be allowed
	 * before running the summary with reason maxOps.
	 */
	maxOps: number;
	/**
	 * Defines the minimum number of Ops, since the last received Ack, that can be allowed
	 * before running the last summary.
	 */
	minOpsForLastSummaryAttempt: number;
	/**
	 * Defines the lower boundary for the allowed time in between summarizations.
	 * Pairs with maxIdleTime to form a range.
	 * For example, if we only receive 1 op, we don't want to have the same idle time as say 100 ops.
	 * Based on the boundaries we set in minIdleTime and maxIdleTime, the idle time will change
	 * linearly depending on the number of ops we receive.
	 */
	minIdleTime: number;
	/**
	 * Defines the upper boundary for the allowed time in between summarizations.
	 * Pairs with minIdleTime to form a range.
	 * For example, if we only receive 1 op, we don't want to have the same idle time as say 100 ops.
	 * Based on the boundaries we set in minIdleTime and maxIdleTime, the idle time will change
	 * linearly depending on the number of ops we receive.
	 */
	maxIdleTime: number;
	/**
	 * Runtime op weight to use in heuristic summarizing.
	 * This number is a multiplier on the number of runtime ops we process when running summarize heuristics.
	 * For example: (multiplier) * (number of runtime ops) = weighted number of runtime ops
	 */
	runtimeOpWeight: number;
	/**
	 * Non-runtime op weight to use in heuristic summarizing
	 * This number is a multiplier on the number of non-runtime ops we process when running summarize heuristics.
	 * For example: (multiplier) * (number of non-runtime ops) = weighted number of non-runtime ops
	 */
	nonRuntimeOpWeight: number;

	/**
	 * Number of ops since last summary needed before a non-runtime op can trigger running summary heuristics.
	 *
	 * Note: Any runtime ops sent before the threshold is reached will trigger heuristics normally.
	 * This threshold ONLY applies to non-runtime ops triggering summaries.
	 *
	 * For example: Say the threshold is 20. Sending 19 non-runtime ops will not trigger any heuristic checks.
	 * Sending the 20th non-runtime op will trigger the heuristic checks for summarizing.
	 */
	nonRuntimeHeuristicThreshold?: number;
}

export interface ISummaryConfigurationDisableSummarizer {
	state: "disabled";
}

export interface ISummaryConfigurationDisableHeuristics extends ISummaryBaseConfiguration {
	state: "disableHeuristics";
}

export type ISummaryConfiguration =
	| ISummaryConfigurationDisableSummarizer
	| ISummaryConfigurationDisableHeuristics
	| ISummaryConfigurationHeuristics;

export const DefaultSummaryConfiguration: ISummaryConfiguration = {
	state: "enabled",

	minIdleTime: 0,

	maxIdleTime: 30 * 1000, // 30 secs.

	maxTime: 60 * 1000, // 1 min.

	maxOps: 100, // Summarize if 100 weighted ops received since last snapshot.

	minOpsForLastSummaryAttempt: 10,

	maxAckWaitTime: 3 * 60 * 1000, // 3 mins.

	maxOpsSinceLastSummary: 7000,

	initialSummarizerDelayMs: 5 * 1000, // 5 secs.

	nonRuntimeOpWeight: 0.1,

	runtimeOpWeight: 1.0,

	nonRuntimeHeuristicThreshold: 20,
};

export interface ISummaryRuntimeOptions {
	/** Override summary configurations set by the server. */
	summaryConfigOverrides?: ISummaryConfiguration;

	/**
	 * Delay before first attempt to spawn summarizing container.
	 *
	 * @deprecated Use {@link ISummaryRuntimeOptions.summaryConfigOverrides}'s
	 * {@link ISummaryBaseConfiguration.initialSummarizerDelayMs} instead.
	 */
	initialSummarizerDelayMs?: number;
}

/**
 * Options for op compression.
 * @experimental - Not ready for use
 */
export interface ICompressionRuntimeOptions {
	/**
	 * The minimum size the batch's payload must exceed before the batch's contents will be compressed.
	 */
	readonly minimumBatchSizeInBytes: number;

	/**
	 * The compression algorithm that will be used to compress the op.
	 */
	readonly compressionAlgorithm: CompressionAlgorithms;
}

/**
 * Options for container runtime.
 */
export interface IContainerRuntimeOptions {
	readonly summaryOptions?: ISummaryRuntimeOptions;
	readonly gcOptions?: IGCRuntimeOptions;
	/**
	 * Affects the behavior while loading the runtime when the data verification check which
	 * compares the DeltaManager sequence number (obtained from protocol in summary) to the
	 * runtime sequence number (obtained from runtime metadata in summary) finds a mismatch.
	 * 1. "close" (default) will close the container with an assertion.
	 * 2. "log" will log an error event to telemetry, but still continue to load.
	 * 3. "bypass" will skip the check entirely. This is not recommended.
	 */
	readonly loadSequenceNumberVerification?: "close" | "log" | "bypass";
	/**
	 * Sets the flush mode for the runtime. In Immediate flush mode the runtime will immediately
	 * send all operations to the driver layer, while in TurnBased the operations will be buffered
	 * and then sent them as a single batch at the end of the turn.
	 * By default, flush mode is TurnBased.
	 */
	readonly flushMode?: FlushMode;
	/**
	 * Enables the runtime to compress ops. Compression is disabled when undefined.
	 * @experimental Not ready for use.
	 */
	readonly compressionOptions?: ICompressionRuntimeOptions;
	/**
	 * If specified, when in FlushMode.TurnBased, if the size of the ops between JS turns exceeds this value,
	 * an error will be thrown and the container will close.
	 *
	 * If unspecified, the limit is 950 * 1024.
	 *
	 * 'Infinity' will disable any limit.
	 *
	 * @experimental This config should be driven by the connection with the service and will be moved in the future.
	 */
	readonly maxBatchSizeInBytes?: number;
	/**
	 * If the op payload needs to be chunked in order to work around the maximum size of the batch, this value represents
	 * how large the individual chunks will be. This is only supported when compression is enabled. If after compression, the
	 * batch size exceeds this value, it will be chunked into smaller ops of this size.
	 *
	 * If unspecified, if a batch exceeds `maxBatchSizeInBytes` after compression, the container will close with an instance
	 * of `GenericError` with the `BatchTooLarge` message.
	 *
	 * @experimental Not ready for use.
	 */
	readonly chunkSizeInBytes?: number;

	/**
	 * Enable the IdCompressor in the runtime.
	 * @experimental Not ready for use.
	 */
	readonly enableRuntimeIdCompressor?: boolean;

	/**
	 * If enabled, the runtime will block all attempts to send an op inside the
	 * {@link ContainerRuntime#ensureNoDataModelChanges} callback. The callback is used by
	 * {@link @fluidframework/shared-object-base#SharedObjectCore} for event handlers so enabling this
	 * will disallow modifying DDSes while handling DDS events.
	 *
	 * By default, the feature is disabled. If enabled from options, the `Fluid.ContainerRuntime.DisableOpReentryCheck`
	 * can be used to disable it at runtime.
	 */
	readonly enableOpReentryCheck?: boolean;
	/**
	 * If enabled, the runtime will group messages within a batch into a single
	 * message to be sent to the service.
	 * The grouping an ungrouping of such messages is handled by the "OpGroupingManager".
	 *
	 * By default, the feature is disabled. If enabled from options, the `Fluid.ContainerRuntime.DisableGroupedBatching`
	 * flag can be used to disable it at runtime.
	 *
	 * @experimental Not ready for use.
	 */
	readonly enableGroupedBatching?: boolean;
}

/**
 * Accepted header keys for requests coming to the runtime.
 */
export enum RuntimeHeaders {
	/** True to wait for a data store to be created and loaded before returning it. */
	wait = "wait",
	/** True if the request is coming from an IFluidHandle. */
	viaHandle = "viaHandle",
}

/** True if a tombstoned object should be returned without erroring */
export const AllowTombstoneRequestHeaderKey = "allowTombstone"; // Belongs in the enum above, but avoiding the breaking change
/** [IRRELEVANT IF throwOnInactiveLoad OPTION NOT SET] True if an inactive object should be returned without erroring */
export const AllowInactiveRequestHeaderKey = "allowInactive"; // Belongs in the enum above, but avoiding the breaking change

/** Tombstone error responses will have this header set to true */
export const TombstoneResponseHeaderKey = "isTombstoned";
/** Inactive error responses will have this header set to true */
export const InactiveResponseHeaderKey = "isInactive";

/**
 * The full set of parsed header data that may be found on Runtime requests
 */
export interface RuntimeHeaderData {
	wait?: boolean;
	viaHandle?: boolean;
	allowTombstone?: boolean;
}

/** Default values for Runtime Headers */
export const defaultRuntimeHeaderData: Required<RuntimeHeaderData> = {
	wait: true,
	viaHandle: false,
	allowTombstone: false,
};

/**
 * Available compression algorithms for op compression.
 */
export enum CompressionAlgorithms {
	lz4 = "lz4",
}

/**
 * @deprecated
 * Untagged logger is unsupported going forward. There are old loaders with old ContainerContexts that only
 * have the untagged logger, so to accommodate that scenario the below interface is used. It can be removed once
 * its usage is removed from TaggedLoggerAdapter fallback.
 */
interface OldContainerContextWithLogger extends Omit<IContainerContext, "taggedLogger"> {
	logger: ITelemetryBaseLogger;
	taggedLogger: undefined;
}

/**
 * State saved when the container closes, to be given back to a newly
 * instantiated runtime in a new instance of the container, so it can load to the
 * same state
 */
export interface IPendingRuntimeState {
	/**
	 * Pending ops from PendingStateManager
	 */
	pending?: IPendingLocalState;
	/**
	 * Pending blobs from BlobManager
	 */
	pendingAttachmentBlobs?: IPendingBlobs;
}

const maxConsecutiveReconnectsKey = "Fluid.ContainerRuntime.MaxConsecutiveReconnects";

const defaultFlushMode = FlushMode.TurnBased;

// The actual limit is 1Mb (socket.io and Kafka limits)
// We can't estimate it fully, as we
// - do not know what properties relay service will add
// - we do not stringify final op, thus we do not know how much escaping will be added.
const defaultMaxBatchSizeInBytes = 700 * 1024;

const defaultCompressionConfig = {
	// Batches with content size exceeding this value will be compressed
	minimumBatchSizeInBytes: 614400,
	compressionAlgorithm: CompressionAlgorithms.lz4,
};

const defaultChunkSizeInBytes = 204800;

/** The default time to wait for pending ops to be processed during summarization */
export const defaultPendingOpsWaitTimeoutMs = 1000;
/** The default time to delay a summarization retry attempt when there are pending ops */
export const defaultPendingOpsRetryDelayMs = 1000;

/**
 * Instead of refreshing from latest because we do not have 100% confidence in the state
 * of the current system, we should close the summarizer and let it recover.
 * This delay's goal is to prevent tight restart loops
 */
const defaultCloseSummarizerDelayMs = 5000; // 5 seconds

/**
 * @deprecated - use ContainerRuntimeMessage instead
 */
export enum RuntimeMessage {
	FluidDataStoreOp = "component",
	Attach = "attach",
	ChunkedOp = "chunkedOp",
	BlobAttach = "blobAttach",
	Rejoin = "rejoin",
	Alias = "alias",
	Operation = "op",
}

/**
 * @deprecated - please use version in driver-utils
 */
export function isRuntimeMessage(message: ISequencedDocumentMessage): boolean {
	return (Object.values(RuntimeMessage) as string[]).includes(message.type);
}

/**
 * Legacy ID for the built-in AgentScheduler.  To minimize disruption while removing it, retaining this as a
 * special-case for document dirty state.  Ultimately we should have no special-cases from the
 * ContainerRuntime's perspective.
 */
export const agentSchedulerId = "_scheduler";

// safely check navigator and get the hardware spec value
export function getDeviceSpec() {
	try {
		if (typeof navigator === "object" && navigator !== null) {
			return {
				deviceMemory: (navigator as any).deviceMemory,
				hardwareConcurrency: navigator.hardwareConcurrency,
			};
		}
	} catch {}
	return {};
}

/**
 * Older loader doesn't have a submitBatchFn member, this is the older way of submitting a batch.
 * Rather than exposing the submitFn (now deprecated) and IDeltaManager (dangerous to hand out) to the Outbox,
 * we can provide a partially-applied function to keep those items private to the ContainerRuntime.
 */
export const makeLegacySendBatchFn =
	(
		submitFn: (type: MessageType, contents: any, batch: boolean, appData?: any) => number,
		deltaManager: Pick<IDeltaManager<unknown, unknown>, "flush">,
	) =>
	(batch: IBatch) => {
		for (const message of batch.content) {
			submitFn(
				MessageType.Operation,
				// For back-compat (submitFn only works on deserialized content)
				message.contents === undefined ? undefined : JSON.parse(message.contents),
				true, // batch
				message.metadata,
			);
		}

		deltaManager.flush();
	};

/**
 * Represents the runtime of the container. Contains helper functions/state of the container.
 * It will define the store level mappings.
 */
export class ContainerRuntime
	extends TypedEventEmitter<IContainerRuntimeEvents & ISummarizerEvents>
	implements IContainerRuntime, IRuntime, ISummarizerRuntime, ISummarizerInternalsProvider
{
	/**
	 * @deprecated - Will be removed in future major release. Migrate all usage of IFluidRouter to the "entryPoint" pattern. Refer to Removing-IFluidRouter.md
	 */
	public get IFluidRouter() {
		return this;
	}

	/**
	 * @deprecated - use loadRuntime instead.
	 * Load the stores from a snapshot and returns the runtime.
	 * @param context - Context of the container.
	 * @param registryEntries - Mapping to the stores.
	 * @param requestHandler - Request handlers for the container runtime
	 * @param runtimeOptions - Additional options to be passed to the runtime
	 * @param existing - (optional) When loading from an existing snapshot. Precedes context.existing if provided
	 * @param containerRuntimeCtor - (optional) Constructor to use to create the ContainerRuntime instance. This
	 * allows mixin classes to leverage this method to define their own async initializer.
	 */
	public static async load(
		context: IContainerContext,
		registryEntries: NamedFluidDataStoreRegistryEntries,
		requestHandler?: (request: IRequest, runtime: IContainerRuntime) => Promise<IResponse>,
		runtimeOptions: IContainerRuntimeOptions = {},
		containerScope: FluidObject = context.scope,
		existing?: boolean,
		containerRuntimeCtor: typeof ContainerRuntime = ContainerRuntime,
	): Promise<ContainerRuntime> {
		let existingFlag = true;
		if (!existing) {
			existingFlag = false;
		}
		return this.loadRuntime({
			context,
			registryEntries,
			existing: existingFlag,
			requestHandler,
			runtimeOptions,
			containerScope,
			containerRuntimeCtor,
		});
	}

	/**
	 * Load the stores from a snapshot and returns the runtime.
	 * @param params - An object housing the runtime properties:
	 * - context - Context of the container.
	 * - registryEntries - Mapping from data store types to their corresponding factories.
	 * - existing - Pass 'true' if loading from an existing snapshot.
	 * - requestHandler - (optional) Request handler for the request() method of the container runtime.
	 * Only relevant for back-compat while we remove the request() method and move fully to entryPoint as the main pattern.
	 * - runtimeOptions - Additional options to be passed to the runtime
	 * - containerScope - runtime services provided with context
	 * - containerRuntimeCtor - Constructor to use to create the ContainerRuntime instance.
	 * This allows mixin classes to leverage this method to define their own async initializer.
	 * - initializeEntryPoint - Promise that resolves to an object which will act as entryPoint for the Container.
	 * This object should provide all the functionality that the Container is expected to provide to the loader layer.
	 */
	public static async loadRuntime(
		params: {
			context: IContainerContext;
			registryEntries: NamedFluidDataStoreRegistryEntries;
			existing: boolean;
			runtimeOptions?: IContainerRuntimeOptions;
			containerScope?: FluidObject;
			containerRuntimeCtor?: typeof ContainerRuntime;
		} & (
			| {
					requestHandler?: (
						request: IRequest,
						runtime: IContainerRuntime,
					) => Promise<IResponse>;
					initializeEntryPoint?: undefined;
			  }
			| {
					requestHandler?: undefined;
					initializeEntryPoint: (
						containerRuntime: IContainerRuntime,
					) => Promise<FluidObject>;
			  }
		),
	): Promise<ContainerRuntime> {
		const {
			context,
			registryEntries,
			existing,
			requestHandler,
			runtimeOptions = {},
			containerScope = {},
			containerRuntimeCtor = ContainerRuntime,
		} = params;

		const initializeEntryPoint =
			params.initializeEntryPoint ??
			(async (containerRuntime: IContainerRuntime) => ({
				get IFluidRouter() {
					return this;
				},
				async request(req) {
					return containerRuntime.request(req);
				},
			}));

		// If taggedLogger exists, use it. Otherwise, wrap the vanilla logger:
		// back-compat: Remove the TaggedLoggerAdapter fallback once all the host are using loader > 0.45
		const backCompatContext: IContainerContext | OldContainerContextWithLogger = context;
		const passLogger =
			backCompatContext.taggedLogger ??
			// eslint-disable-next-line import/no-deprecated
			new TaggedLoggerAdapter((backCompatContext as OldContainerContextWithLogger).logger);
		const logger = createChildLogger({
			logger: passLogger,
			properties: {
				all: {
					runtimeVersion: pkgVersion,
				},
			},
		});

		const {
			summaryOptions = {},
			gcOptions = {},
			loadSequenceNumberVerification = "close",
			flushMode = defaultFlushMode,
			compressionOptions = defaultCompressionConfig,
			maxBatchSizeInBytes = defaultMaxBatchSizeInBytes,
			enableRuntimeIdCompressor = false,
			chunkSizeInBytes = defaultChunkSizeInBytes,
			enableOpReentryCheck = false,
			enableGroupedBatching = false,
		} = runtimeOptions;

		const registry = new FluidDataStoreRegistry(registryEntries);

		const tryFetchBlob = async <T>(blobName: string): Promise<T | undefined> => {
			const blobId = context.baseSnapshot?.blobs[blobName];
			if (context.baseSnapshot && blobId) {
				// IContainerContext storage api return type still has undefined in 0.39 package version.
				// So once we release 0.40 container-defn package we can remove this check.
				assert(
					context.storage !== undefined,
					0x1f5 /* "Attached state should have storage" */,
				);
				return readAndParse<T>(context.storage, blobId);
			}
		};

		const [chunks, metadata, electedSummarizerData, aliases, serializedIdCompressor] =
			await Promise.all([
				tryFetchBlob<[string, string[]][]>(chunksBlobName),
				tryFetchBlob<IContainerRuntimeMetadata>(metadataBlobName),
				tryFetchBlob<ISerializedElection>(electedSummarizerBlobName),
				tryFetchBlob<[string, string][]>(aliasBlobName),
				tryFetchBlob<SerializedIdCompressorWithNoSession>(idCompressorBlobName),
			]);

		// read snapshot blobs needed for BlobManager to load
		const blobManagerSnapshot = await BlobManager.load(
			context.baseSnapshot?.trees[blobsTreeName],
			async (id) => {
				// IContainerContext storage api return type still has undefined in 0.39 package version.
				// So once we release 0.40 container-defn package we can remove this check.
				assert(
					context.storage !== undefined,
					0x256 /* "storage undefined in attached container" */,
				);
				return readAndParse(context.storage, id);
			},
		);

		// Verify summary runtime sequence number matches protocol sequence number.
		const runtimeSequenceNumber = metadata?.message?.sequenceNumber;
		// When we load with pending state, we reuse an old snapshot so we don't expect these numbers to match
		if (!context.pendingLocalState && runtimeSequenceNumber !== undefined) {
			const protocolSequenceNumber = context.deltaManager.initialSequenceNumber;
			// Unless bypass is explicitly set, then take action when sequence numbers mismatch.
			if (
				loadSequenceNumberVerification !== "bypass" &&
				runtimeSequenceNumber !== protocolSequenceNumber
			) {
				// "Load from summary, runtime metadata sequenceNumber !== initialSequenceNumber"
				const error = new DataCorruptionError(
					// pre-0.58 error message: SummaryMetadataMismatch
					"Summary metadata mismatch",
					{ runtimeVersion: pkgVersion, runtimeSequenceNumber, protocolSequenceNumber },
				);

				if (loadSequenceNumberVerification === "log") {
					logger.sendErrorEvent({ eventName: "SequenceNumberMismatch" }, error);
				} else {
					context.closeFn(error);
				}
			}
		}

		const idCompressorEnabled =
			metadata?.idCompressorEnabled ?? runtimeOptions.enableRuntimeIdCompressor ?? false;
		let idCompressor: (IIdCompressor & IIdCompressorCore) | undefined;
		if (idCompressorEnabled) {
			const { IdCompressor, createSessionId } = await import("./id-compressor");
			idCompressor =
				serializedIdCompressor !== undefined
					? IdCompressor.deserialize(serializedIdCompressor, createSessionId())
					: IdCompressor.create(logger);
		}

		const runtime = new containerRuntimeCtor(
			context,
			registry,
			metadata,
			electedSummarizerData,
			chunks ?? [],
			aliases ?? [],
			{
				summaryOptions,
				gcOptions,
				loadSequenceNumberVerification,
				flushMode,
				compressionOptions,
				maxBatchSizeInBytes,
				chunkSizeInBytes,
				enableRuntimeIdCompressor,
				enableOpReentryCheck,
				enableGroupedBatching,
			},
			containerScope,
			logger,
			existing,
			blobManagerSnapshot,
			context.storage,
			idCompressor,
			requestHandler,
			undefined, // summaryConfiguration
			initializeEntryPoint,
		);

		await runtime.blobManager.processStashedChanges();
		// It's possible to have ops with a reference sequence number of 0. Op sequence numbers start
		// at 1, so we won't see a replayed saved op with a sequence number of 0.
		await runtime.pendingStateManager.applyStashedOpsAt(0);

		// Initialize the base state of the runtime before it's returned.
		await runtime.initializeBaseState();

		return runtime;
	}

	public readonly options: ILoaderOptions;

	private readonly _getClientId: () => string | undefined;
	public get clientId(): string | undefined {
		return this._getClientId();
	}

	public readonly clientDetails: IClientDetails;

	public get storage(): IDocumentStorageService {
		return this._storage;
	}

	/** @deprecated - The functionality is no longer exposed publicly */
	public get reSubmitFn() {
		return (
			type: ContainerMessageType,
			contents: any,
			localOpMetadata: unknown,
			opMetadata: Record<string, unknown> | undefined,
		) => this.reSubmitCore({ type, contents }, localOpMetadata, opMetadata);
		// Note: compatDetails is not included in this deprecated API
	}

	private readonly submitFn: (
		type: MessageType,
		contents: any,
		batch: boolean,
		appData?: any,
	) => number;
	/**
	 * Although current IContainerContext guarantees submitBatchFn, it is not available on older loaders.
	 */
	private readonly submitBatchFn:
		| ((batch: IBatchMessage[], referenceSequenceNumber?: number) => number)
		| undefined;
	private readonly submitSummaryFn: (
		summaryOp: ISummaryContent,
		referenceSequenceNumber?: number,
	) => number;
	private readonly submitSignalFn: (contents: any) => void;
	public readonly disposeFn: (error?: ICriticalContainerError) => void;
	public readonly closeFn: (error?: ICriticalContainerError) => void;

	public get flushMode(): FlushMode {
		return this._flushMode;
	}

	public get scope(): FluidObject {
		return this.containerScope;
	}

	public get IFluidDataStoreRegistry(): IFluidDataStoreRegistry {
		return this.registry;
	}

	private readonly _getAttachState: () => AttachState;
	public get attachState(): AttachState {
		return this._getAttachState();
	}

	public idCompressor: (IIdCompressor & IIdCompressorCore) | undefined;

	public get IFluidHandleContext(): IFluidHandleContext {
		return this.handleContext;
	}
	private readonly handleContext: ContainerFluidHandleContext;

	/**
	 * This is a proxy to the delta manager provided by the container context (innerDeltaManager). It restricts certain
	 * accesses such as sets "read-only" mode for the summarizer client. This is the default delta manager that should
	 * be used unless the innerDeltaManager is required.
	 */
	public readonly deltaManager: IDeltaManager<ISequencedDocumentMessage, IDocumentMessage>;
	/**
	 * The delta manager provided by the container context. By default, using the default delta manager (proxy)
	 * should be sufficient. This should be used only if necessary. For example, for validating and propagating connected
	 * events which requires access to the actual real only info, this is needed.
	 */
	private readonly innerDeltaManager: IDeltaManager<ISequencedDocumentMessage, IDocumentMessage>;

	// internal logger for ContainerRuntime. Use this.logger for stores, summaries, etc.
	private readonly mc: MonitoringContext;

	private readonly summarizerClientElection?: SummarizerClientElection;
	/**
	 * summaryManager will only be created if this client is permitted to spawn a summarizing client
	 * It is created only by interactive client, i.e. summarizer client, as well as non-interactive bots
	 * do not create it (see SummarizerClientElection.clientDetailsPermitElection() for details)
	 */
	private readonly summaryManager?: SummaryManager;
	private readonly summaryCollection: SummaryCollection;

	private readonly summarizerNode: IRootSummarizerNodeWithGC;

	private readonly maxConsecutiveReconnects: number;
	private readonly defaultMaxConsecutiveReconnects = 7;

	private _orderSequentiallyCalls: number = 0;
	private readonly _flushMode: FlushMode;
	private flushTaskExists = false;

	private _connected: boolean;

	private consecutiveReconnects = 0;

	/**
	 * Used to delay transition to "connected" state while we upload
	 * attachment blobs that were added while disconnected
	 */
	private delayConnectClientId?: string;

	private ensureNoDataModelChangesCalls = 0;

	/**
	 * Tracks the number of detected reentrant ops to report,
	 * in order to self-throttle the telemetry events.
	 *
	 * This should be removed as part of ADO:2322
	 */
	private opReentryCallsToReport = 5;

	/**
	 * Invokes the given callback and expects that no ops are submitted
	 * until execution finishes. If an op is submitted, an error will be raised.
	 *
	 * Can be disabled by feature gate `Fluid.ContainerRuntime.DisableOpReentryCheck`
	 *
	 * @param callback - the callback to be invoked
	 */
	public ensureNoDataModelChanges<T>(callback: () => T): T {
		this.ensureNoDataModelChangesCalls++;
		try {
			return callback();
		} finally {
			this.ensureNoDataModelChangesCalls--;
		}
	}

	public get connected(): boolean {
		return this._connected;
	}

	/** clientId of parent (non-summarizing) container that owns summarizer container */
	public get summarizerClientId(): string | undefined {
		return this.summarizerClientElection?.electedClientId;
	}

	private _disposed = false;
	public get disposed() {
		return this._disposed;
	}

	private dirtyContainer: boolean;
	private emitDirtyDocumentEvent = true;
	private readonly enableOpReentryCheck: boolean;
	private readonly disableAttachReorder: boolean | undefined;
	private readonly closeSummarizerDelayMs: number;
	/**
	 * If true, summary generated is validate before uploading it to the server. With single commit summaries,
	 * summaries will be accepted once uploaded, so they should be validated before upload. However, this can
	 * currently be controlled via a feature flag as its a new functionality.
	 */
	private readonly validateSummaryBeforeUpload: boolean;

	private readonly defaultTelemetrySignalSampleCount = 100;
	private readonly _perfSignalData: IPerfSignalReport = {
		signalsLost: 0,
		signalSequenceNumber: 0,
		signalTimestamp: 0,
		trackingSignalSequenceNumber: undefined,
	};

	/**
	 * Summarizer is responsible for coordinating when to send generate and send summaries.
	 * It is the main entry point for summary work.
	 * It is created only by summarizing container (i.e. one with clientType === "summarizer")
	 */
	private readonly _summarizer?: Summarizer;
	private readonly scheduleManager: ScheduleManager;
	private readonly blobManager: BlobManager;
	private readonly pendingStateManager: PendingStateManager;
	private readonly outbox: Outbox;
	private readonly garbageCollector: IGarbageCollector;

	private readonly dataStores: DataStores;
	private readonly remoteMessageProcessor: RemoteMessageProcessor;

	/** The last message processed at the time of the last summary. */
	private messageAtLastSummary: ISummaryMetadataMessage | undefined;

	private get summarizer(): Summarizer {
		assert(this._summarizer !== undefined, 0x257 /* "This is not summarizing container" */);
		return this._summarizer;
	}

	private readonly summariesDisabled: boolean;
	private isSummariesDisabled(): boolean {
		return this.summaryConfiguration.state === "disabled";
	}

	private readonly heuristicsDisabled: boolean;
	private isHeuristicsDisabled(): boolean {
		return this.summaryConfiguration.state === "disableHeuristics";
	}

	private readonly maxOpsSinceLastSummary: number;
	private getMaxOpsSinceLastSummary(): number {
		return this.summaryConfiguration.state !== "disabled"
			? this.summaryConfiguration.maxOpsSinceLastSummary
			: 0;
	}

	private readonly initialSummarizerDelayMs: number;
	private getInitialSummarizerDelayMs(): number {
		// back-compat: initialSummarizerDelayMs was moved from ISummaryRuntimeOptions
		//   to ISummaryConfiguration in 0.60.
		if (this.runtimeOptions.summaryOptions.initialSummarizerDelayMs !== undefined) {
			return this.runtimeOptions.summaryOptions.initialSummarizerDelayMs;
		}
		return this.summaryConfiguration.state !== "disabled"
			? this.summaryConfiguration.initialSummarizerDelayMs
			: 0;
	}

	private readonly createContainerMetadata: ICreateContainerMetadata;
	/**
	 * The summary number of the next summary that will be generated for this container. This is incremented every time
	 * a summary is generated.
	 */
	private nextSummaryNumber: number;

	/**
	 * If false, loading or using a Tombstoned object should merely log, not fail
	 */
	public readonly gcTombstoneEnforcementAllowed: boolean;

	/**
	 * GUID to identify a document in telemetry
	 * ! Note: should not be used for anything other than telemetry and is not considered a stable GUID
	 */
	private readonly telemetryDocumentId: string;

	/**
	 * If true, the runtime has access to an IdCompressor
	 */
	private readonly idCompressorEnabled: boolean;

	/**
	 * Whether this client is the summarizer client itself (type is summarizerClientType)
	 */
	private readonly isSummarizerClient: boolean;

	/**
	 * The id of the version used to initially load this runtime, or undefined if it's newly created.
	 */
	private readonly loadedFromVersionId: string | undefined;

	/**
	 * @internal
	 */
	protected constructor(
		context: IContainerContext,
		private readonly registry: IFluidDataStoreRegistry,
		metadata: IContainerRuntimeMetadata | undefined,
		electedSummarizerData: ISerializedElection | undefined,
		chunks: [string, string[]][],
		dataStoreAliasMap: [string, string][],
		private readonly runtimeOptions: Readonly<Required<IContainerRuntimeOptions>>,
		private readonly containerScope: FluidObject,
		public readonly logger: ITelemetryLoggerExt,
		existing: boolean,
		blobManagerSnapshot: IBlobManagerLoadInfo,
		private readonly _storage: IDocumentStorageService,
		idCompressor: (IIdCompressor & IIdCompressorCore) | undefined,
		private readonly requestHandler?: (
			request: IRequest,
			runtime: IContainerRuntime,
		) => Promise<IResponse>,
		private readonly summaryConfiguration: ISummaryConfiguration = {
			// the defaults
			...DefaultSummaryConfiguration,
			// the runtime configuration overrides
			...runtimeOptions.summaryOptions?.summaryConfigOverrides,
		},
		initializeEntryPoint?: (containerRuntime: IContainerRuntime) => Promise<FluidObject>,
	) {
		super();

		const {
			options,
			clientDetails,
			connected,
			baseSnapshot,
			submitFn,
			submitBatchFn,
			submitSummaryFn,
			submitSignalFn,
			disposeFn,
			closeFn,
			deltaManager,
			quorum,
			audience,
			loader,
			pendingLocalState,
			supportedFeatures,
		} = context;

		this.innerDeltaManager = deltaManager;
		this.deltaManager = new DeltaManagerSummarizerProxy(this.innerDeltaManager);

		// Here we could wrap/intercept on these functions to block/modify outgoing messages if needed.
		// This makes ContainerRuntime the final gatekeeper for outgoing messages.
		this.submitFn = submitFn;
		this.submitBatchFn = submitBatchFn;
		this.submitSummaryFn = submitSummaryFn;
		this.submitSignalFn = submitSignalFn;

		this.options = options;
		this.clientDetails = clientDetails;
		this.isSummarizerClient = this.clientDetails.type === summarizerClientType;
		this.loadedFromVersionId = context.getLoadedFromVersion()?.id;
		this._getClientId = () => context.clientId;
		this._getAttachState = () => context.attachState;
		this.getAbsoluteUrl = async (relativeUrl: string) => {
			if (context.getAbsoluteUrl === undefined) {
				throw new Error("Driver does not implement getAbsoluteUrl");
			}
			if (this.attachState !== AttachState.Attached) {
				return undefined;
			}
			return context.getAbsoluteUrl(relativeUrl);
		};
		// TODO: Consider that the Container could just listen to these events itself, or even more appropriately maybe the
		// customer should observe dirty state on the runtime (the owner of dirty state) directly, rather than on the IContainer.
		this.on("dirty", () => context.updateDirtyContainerState(true));
		this.on("saved", () => context.updateDirtyContainerState(false));

		// In old loaders without dispose functionality, closeFn is equivalent but will also switch container to readonly mode
		this.disposeFn = disposeFn ?? closeFn;
		// In cases of summarizer, we want to dispose instead since consumer doesn't interact with this container
		this.closeFn = this.isSummarizerClient ? this.disposeFn : closeFn;

		this.mc = createChildMonitoringContext({
			logger: this.logger,
			namespace: "ContainerRuntime",
		});

		let loadSummaryNumber: number;
		// Get the container creation metadata. For new container, we initialize these. For existing containers,
		// get the values from the metadata blob.
		if (existing) {
			this.createContainerMetadata = {
				createContainerRuntimeVersion: metadata?.createContainerRuntimeVersion,
				createContainerTimestamp: metadata?.createContainerTimestamp,
			};
			// summaryNumber was renamed from summaryCount. For older docs that haven't been opened for a long time,
			// the count is reset to 0.
			loadSummaryNumber = metadata?.summaryNumber ?? 0;

			// Enabling the IdCompressor is a one-way operation and we only want to
			// allow new containers to turn it on
			this.idCompressorEnabled = metadata?.idCompressorEnabled ?? false;
		} else {
			this.createContainerMetadata = {
				createContainerRuntimeVersion: pkgVersion,
				createContainerTimestamp: Date.now(),
			};
			loadSummaryNumber = 0;

			this.idCompressorEnabled =
				this.mc.config.getBoolean("Fluid.ContainerRuntime.IdCompressorEnabled") ??
				idCompressor !== undefined;
		}
		this.nextSummaryNumber = loadSummaryNumber + 1;

		this.messageAtLastSummary = metadata?.message;

		// Note that we only need to pull the *initial* connected state from the context.
		// Later updates come through calls to setConnectionState.
		this._connected = connected;

		this.gcTombstoneEnforcementAllowed = shouldAllowGcTombstoneEnforcement(
			metadata?.gcFeatureMatrix?.tombstoneGeneration /* persisted */,
			this.runtimeOptions.gcOptions[gcTombstoneGenerationOptionName] /* current */,
		);

		this.mc.logger.sendTelemetryEvent({
			eventName: "GCFeatureMatrix",
			metadataValue: JSON.stringify(metadata?.gcFeatureMatrix),
			inputs: JSON.stringify({
				gcOptions_gcTombstoneGeneration:
					this.runtimeOptions.gcOptions[gcTombstoneGenerationOptionName],
			}),
		});

		this.telemetryDocumentId = metadata?.telemetryDocumentId ?? uuid();

		this.disableAttachReorder = this.mc.config.getBoolean(
			"Fluid.ContainerRuntime.disableAttachOpReorder",
		);
		const disableChunking = this.mc.config.getBoolean(
			"Fluid.ContainerRuntime.CompressionChunkingDisabled",
		);

		const opGroupingManager = new OpGroupingManager(this.groupedBatchingEnabled);

		const opSplitter = new OpSplitter(
			chunks,
			this.submitBatchFn,
			disableChunking === true ? Number.POSITIVE_INFINITY : runtimeOptions.chunkSizeInBytes,
			runtimeOptions.maxBatchSizeInBytes,
			this.mc.logger,
		);

		this.remoteMessageProcessor = new RemoteMessageProcessor(
			opSplitter,
			new OpDecompressor(this.mc.logger),
			opGroupingManager,
		);

		this.handleContext = new ContainerFluidHandleContext("", this);

		if (this.summaryConfiguration.state === "enabled") {
			this.validateSummaryHeuristicConfiguration(this.summaryConfiguration);
		}

		const disableOpReentryCheck = this.mc.config.getBoolean(
			"Fluid.ContainerRuntime.DisableOpReentryCheck",
		);
		this.enableOpReentryCheck =
			runtimeOptions.enableOpReentryCheck === true &&
			// Allow for a break-glass config to override the options
			disableOpReentryCheck !== true;

		this.summariesDisabled = this.isSummariesDisabled();
		this.heuristicsDisabled = this.isHeuristicsDisabled();
		this.maxOpsSinceLastSummary = this.getMaxOpsSinceLastSummary();
		this.initialSummarizerDelayMs = this.getInitialSummarizerDelayMs();

		if (this.idCompressorEnabled) {
			this.idCompressor = idCompressor;
		}

		this.maxConsecutiveReconnects =
			this.mc.config.getNumber(maxConsecutiveReconnectsKey) ??
			this.defaultMaxConsecutiveReconnects;

		if (
			runtimeOptions.flushMode === (FlushModeExperimental.Async as unknown as FlushMode) &&
			supportedFeatures?.get("referenceSequenceNumbers") !== true
		) {
			// The loader does not support reference sequence numbers, falling back on FlushMode.TurnBased
			this.mc.logger.sendErrorEvent({ eventName: "FlushModeFallback" });
			this._flushMode = FlushMode.TurnBased;
		} else {
			this._flushMode = runtimeOptions.flushMode;
		}

		const pendingRuntimeState = pendingLocalState as IPendingRuntimeState | undefined;

		const maxSnapshotCacheDurationMs = this._storage?.policies?.maximumCacheDurationMs;
		if (
			maxSnapshotCacheDurationMs !== undefined &&
			maxSnapshotCacheDurationMs > 5 * 24 * 60 * 60 * 1000
		) {
			// This is a runtime enforcement of what's already explicit in the policy's type itself,
			// which dictates the value is either undefined or exactly 5 days in ms.
			// As long as the actual value is less than 5 days, the assumptions GC makes here are valid.
			throw new UsageError("Driver's maximumCacheDurationMs policy cannot exceed 5 days");
		}

		this.garbageCollector = GarbageCollector.create({
			runtime: this,
			gcOptions: this.runtimeOptions.gcOptions,
			baseSnapshot,
			baseLogger: this.mc.logger,
			existing,
			metadata,
			createContainerMetadata: this.createContainerMetadata,
			isSummarizerClient: this.isSummarizerClient,
			getNodePackagePath: async (nodePath: string) => this.getGCNodePackagePath(nodePath),
			getLastSummaryTimestampMs: () => this.messageAtLastSummary?.timestamp,
			readAndParseBlob: async <T>(id: string) => readAndParse<T>(this.storage, id),
			// GC runs in summarizer client and needs access to the real (non-proxy) active information. The proxy
			// delta manager would always return false for summarizer client.
			activeConnection: () => this.innerDeltaManager.active,
		});

		const loadedFromSequenceNumber = this.deltaManager.initialSequenceNumber;
		this.summarizerNode = createRootSummarizerNodeWithGC(
			createChildLogger({ logger: this.logger, namespace: "SummarizerNode" }),
			// Summarize function to call when summarize is called. Summarizer node always tracks summary state.
			async (fullTree: boolean, trackState: boolean, telemetryContext?: ITelemetryContext) =>
				this.summarizeInternal(fullTree, trackState, telemetryContext),
			// Latest change sequence number, no changes since summary applied yet
			loadedFromSequenceNumber,
			// Summary reference sequence number, undefined if no summary yet
			baseSnapshot !== undefined ? loadedFromSequenceNumber : undefined,
			{
				// Must set to false to prevent sending summary handle which would be pointing to
				// a summary with an older protocol state.
				canReuseHandle: false,
				// Must set to true to throw on any data stores failure that was too severe to be handled.
				// We also are not decoding the base summaries at the root.
				throwOnFailure: true,
				// If GC should not run, let the summarizer node know so that it does not track GC state.
				gcDisabled: !this.garbageCollector.shouldRunGC,
			},
			// Function to get GC data if needed. This will always be called by the root summarizer node to get GC data.
			async (fullGC?: boolean) => this.getGCDataInternal(fullGC),
			// Function to get the GC details from the base snapshot we loaded from.
			async () => this.garbageCollector.getBaseGCDetails(),
		);

		if (baseSnapshot) {
			this.summarizerNode.updateBaseSummaryState(baseSnapshot);
		}

		this.dataStores = new DataStores(
			getSummaryForDatastores(baseSnapshot, metadata),
			this,
			(attachMsg) => this.submit({ type: ContainerMessageType.Attach, contents: attachMsg }),
			(id: string, createParam: CreateChildSummarizerNodeParam) =>
				(
					summarizeInternal: SummarizeInternalFn,
					getGCDataFn: (fullGC?: boolean) => Promise<IGarbageCollectionData>,
				) =>
					this.summarizerNode.createChild(
						summarizeInternal,
						id,
						createParam,
						undefined,
						getGCDataFn,
					),
			(id: string) => this.summarizerNode.deleteChild(id),
			this.mc.logger,
			(path: string, timestampMs: number, packagePath?: readonly string[]) =>
				this.garbageCollector.nodeUpdated(path, "Changed", timestampMs, packagePath),
			(path: string) => this.garbageCollector.isNodeDeleted(path),
			new Map<string, string>(dataStoreAliasMap),
		);

		this.blobManager = new BlobManager(
			this.handleContext,
			blobManagerSnapshot,
			() => this.storage,
			(localId: string, blobId?: string) => {
				if (!this.disposed) {
					this.submit(
						{ type: ContainerMessageType.BlobAttach, contents: undefined },
						undefined,
						{
							localId,
							blobId,
						},
					);
				}
			},
			(blobPath: string) => this.garbageCollector.nodeUpdated(blobPath, "Loaded"),
			(blobPath: string) => this.garbageCollector.isNodeDeleted(blobPath),
			this,
			pendingRuntimeState?.pendingAttachmentBlobs,
			(error?: ICriticalContainerError) => this.closeFn(error),
		);

		this.scheduleManager = new ScheduleManager(
			this.innerDeltaManager,
			this,
			() => this.clientId,
			createChildLogger({ logger: this.logger, namespace: "ScheduleManager" }),
		);

		this.pendingStateManager = new PendingStateManager(
			{
				applyStashedOp: this.applyStashedOp.bind(this),
				clientId: () => this.clientId,
				close: this.closeFn,
				connected: () => this.connected,
				reSubmit: this.reSubmit.bind(this),
				reSubmitBatch: this.reSubmitBatch.bind(this),
				isActiveConnection: () => this.innerDeltaManager.active,
			},
			pendingRuntimeState?.pending,
			this.logger,
		);

		const disableCompression = this.mc.config.getBoolean(
			"Fluid.ContainerRuntime.CompressionDisabled",
		);
		const compressionOptions =
			disableCompression === true
				? {
						minimumBatchSizeInBytes: Number.POSITIVE_INFINITY,
						compressionAlgorithm: CompressionAlgorithms.lz4,
				  }
				: runtimeOptions.compressionOptions;

		const disablePartialFlush = this.mc.config.getBoolean(
			"Fluid.ContainerRuntime.DisablePartialFlush",
		);

		const legacySendBatchFn = makeLegacySendBatchFn(this.submitFn, this.innerDeltaManager);

		this.outbox = new Outbox({
			shouldSend: () => this.canSendOps(),
			pendingStateManager: this.pendingStateManager,
			submitBatchFn: this.submitBatchFn,
			legacySendBatchFn,
			compressor: new OpCompressor(this.mc.logger),
			splitter: opSplitter,
			config: {
				compressionOptions,
				maxBatchSizeInBytes: runtimeOptions.maxBatchSizeInBytes,
				disablePartialFlush: disablePartialFlush === true,
				enableGroupedBatching: this.groupedBatchingEnabled,
			},
			logger: this.mc.logger,
			groupingManager: opGroupingManager,
			getCurrentSequenceNumbers: () => ({
				referenceSequenceNumber: this.deltaManager.lastSequenceNumber,
				clientSequenceNumber: this._processedClientSequenceNumber,
			}),
			reSubmit: this.reSubmit.bind(this),
			opReentrancy: () => this.ensureNoDataModelChangesCalls > 0,
			closeContainer: this.closeFn,
		});

		this._quorum = quorum;
		this._quorum.on("removeMember", (clientId: string) => {
			this.remoteMessageProcessor.clearPartialMessagesFor(clientId);
		});

		// eslint-disable-next-line @typescript-eslint/no-non-null-assertion
		this._audience = audience!;

		const closeSummarizerDelayOverride = this.mc.config.getNumber(
			"Fluid.ContainerRuntime.Test.CloseSummarizerDelayOverrideMs",
		);
		this.closeSummarizerDelayMs = closeSummarizerDelayOverride ?? defaultCloseSummarizerDelayMs;
		this.validateSummaryBeforeUpload =
			this.mc.config.getBoolean("Fluid.ContainerRuntime.Test.ValidateSummaryBeforeUpload") ??
			false;

		this.summaryCollection = new SummaryCollection(this.deltaManager, this.logger);

		this.dirtyContainer =
			this.attachState !== AttachState.Attached || this.hasPendingMessages();
		context.updateDirtyContainerState(this.dirtyContainer);

		if (this.summariesDisabled) {
			this.mc.logger.sendTelemetryEvent({ eventName: "SummariesDisabled" });
		} else {
			const orderedClientLogger = createChildLogger({
				logger: this.logger,
				namespace: "OrderedClientElection",
			});
			const orderedClientCollection = new OrderedClientCollection(
				orderedClientLogger,
				this.innerDeltaManager,
				this._quorum,
			);
			const orderedClientElectionForSummarizer = new OrderedClientElection(
				orderedClientLogger,
				orderedClientCollection,
				electedSummarizerData ?? this.innerDeltaManager.lastSequenceNumber,
				SummarizerClientElection.isClientEligible,
			);

			this.summarizerClientElection = new SummarizerClientElection(
				orderedClientLogger,
				this.summaryCollection,
				orderedClientElectionForSummarizer,
				this.maxOpsSinceLastSummary,
			);

			if (this.isSummarizerClient) {
				this._summarizer = new Summarizer(
					this /* ISummarizerRuntime */,
					() => this.summaryConfiguration,
					this /* ISummarizerInternalsProvider */,
					this.handleContext,
					this.summaryCollection,
					async (runtime: IConnectableRuntime) =>
						RunWhileConnectedCoordinator.create(
							runtime,
							// Summarization runs in summarizer client and needs access to the real (non-proxy) active
							// information. The proxy delta manager would always return false for summarizer client.
							() => this.innerDeltaManager.active,
						),
				);
			} else if (SummarizerClientElection.clientDetailsPermitElection(this.clientDetails)) {
				// Only create a SummaryManager and SummarizerClientElection
				// if summaries are enabled and we are not the summarizer client.
				const defaultAction = () => {
					if (this.summaryCollection.opsSinceLastAck > this.maxOpsSinceLastSummary) {
						this.mc.logger.sendTelemetryEvent({ eventName: "SummaryStatus:Behind" });
						// unregister default to no log on every op after falling behind
						// and register summary ack handler to re-register this handler
						// after successful summary
						this.summaryCollection.once(MessageType.SummaryAck, () => {
							this.mc.logger.sendTelemetryEvent({
								eventName: "SummaryStatus:CaughtUp",
							});
							// we've caught up, so re-register the default action to monitor for
							// falling behind, and unregister ourself
							this.summaryCollection.on("default", defaultAction);
						});
						this.summaryCollection.off("default", defaultAction);
					}
				};

				this.summaryCollection.on("default", defaultAction);

				// Create the SummaryManager and mark the initial state
				this.summaryManager = new SummaryManager(
					this.summarizerClientElection,
					this, // IConnectedState
					this.summaryCollection,
					this.logger,
					this.formRequestSummarizerFn(loader),
					new Throttler(
						60 * 1000, // 60 sec delay window
						30 * 1000, // 30 sec max delay
						// throttling function increases exponentially (0ms, 40ms, 80ms, 160ms, etc)
						formExponentialFn({ coefficient: 20, initialDelay: 0 }),
					),
					{
						initialDelayMs: this.initialSummarizerDelayMs,
					},
					this.heuristicsDisabled,
				);
				this.summaryManager.on("summarize", (eventProps) => {
					this.emit("summarize", eventProps);
				});
				this.summaryManager.start();
			}
		}

		this.deltaManager.on("readonly", (readonly: boolean) => {
			// we accumulate ops while being in read-only state.
			// once user gets write permissions and we have active connection, flush all pending ops.
			// Note that the inner (non-proxy) delta manager is needed here to get the readonly information.
			assert(
				readonly === this.innerDeltaManager.readOnlyInfo.readonly,
				0x124 /* "inconsistent readonly property/event state" */,
			);

			// We need to be very careful with when we (re)send pending ops, to ensure that we only send ops
			// when we either never send an op, or attempted to send it but we know for sure it was not
			// sequenced by server and will never be sequenced (i.e. was lost)
			// For loss of connection, we wait for our own "join" op and use it a a barrier to know all the
			// ops that made it from previous connection, before switching clientId and raising "connected" event
			// But with read-only permissions, if we transition between read-only and r/w states while on same
			// connection, then we have no good signal to tell us when it's safe to send ops we accumulated while
			// being in read-only state.
			// For that reason, we support getting to read-only state only when disconnected. This ensures that we
			// can rely on same safety mechanism and resend ops only when we establish new connection.
			// This is applicable for read-only permissions (event is raised before connection is properly registered),
			// but it's an extra requirement for Container.forceReadonly() API
			assert(
				!readonly || !this.connected,
				0x125 /* "Unsafe to transition to read-only state!" */,
			);

			this.replayPendingStates();
		});

		// logging hardware telemetry
		logger.sendTelemetryEvent({
			eventName: "DeviceSpec",
			...getDeviceSpec(),
		});

		this.mc.logger.sendTelemetryEvent({
			eventName: "ContainerLoadStats",
			...this.createContainerMetadata,
			...this.dataStores.containerLoadStats,
			summaryNumber: loadSummaryNumber,
			summaryFormatVersion: metadata?.summaryFormatVersion,
			disableIsolatedChannels: metadata?.disableIsolatedChannels,
			gcVersion: metadata?.gcFeature,
			options: JSON.stringify(runtimeOptions),
			featureGates: JSON.stringify({
				disableCompression,
				disableOpReentryCheck,
				disableChunking,
				disableAttachReorder: this.disableAttachReorder,
				disablePartialFlush,
				idCompressorEnabled: this.idCompressorEnabled,
				closeSummarizerDelayOverride,
			}),
			telemetryDocumentId: this.telemetryDocumentId,
			groupedBatchingEnabled: this.groupedBatchingEnabled,
		});

		ReportOpPerfTelemetry(this.clientId, this.deltaManager, this.logger);
		BindBatchTracker(this, this.logger);

		this.entryPoint = new LazyPromise(async () => {
			if (this.isSummarizerClient) {
				assert(
					this._summarizer !== undefined,
					0x5bf /* Summarizer object is undefined in a summarizer client */,
				);
				return this._summarizer;
			}
			return initializeEntryPoint?.(this);
		});
	}

	/**
	 * Initializes the state from the base snapshot this container runtime loaded from.
	 */
	private async initializeBaseState(): Promise<void> {
		await this.garbageCollector.initializeBaseState();
	}

	public dispose(error?: Error): void {
		if (this._disposed) {
			return;
		}
		this._disposed = true;

		this.mc.logger.sendTelemetryEvent(
			{
				eventName: "ContainerRuntimeDisposed",
				isDirty: this.isDirty,
				lastSequenceNumber: this.deltaManager.lastSequenceNumber,
				attachState: this.attachState,
			},
			error,
		);

		if (this.summaryManager !== undefined) {
			this.summaryManager.dispose();
		}
		this.garbageCollector.dispose();
		this._summarizer?.dispose();
		this.dataStores.dispose();
		this.pendingStateManager.dispose();
		this.emit("dispose");
		this.removeAllListeners();
	}

	/**
	 * Notifies this object about the request made to the container.
	 * @param request - Request made to the handler.
	 * @deprecated - Will be removed in future major release. Migrate all usage of IFluidRouter to the "entryPoint" pattern. Refer to Removing-IFluidRouter.md
	 */
	public async request(request: IRequest): Promise<IResponse> {
		try {
			const parser = RequestParser.create(request);
			const id = parser.pathParts[0];

			if (id === "_summarizer" && parser.pathParts.length === 1) {
				if (this._summarizer !== undefined) {
					return {
						status: 200,
						mimeType: "fluid/object",
						value: this.summarizer,
					};
				}
				return create404Response(request);
			}
			if (this.requestHandler !== undefined) {
				return this.requestHandler(parser, this);
			}

			return create404Response(request);
		} catch (error) {
			return exceptionToResponse(error);
		}
	}

	/**
	 * Resolves URI representing handle
	 * @param request - Request made to the handler.
	 */
	public async resolveHandle(request: IRequest): Promise<IResponse> {
		try {
			const requestParser = RequestParser.create(request);
			const id = requestParser.pathParts[0];

			if (id === "_channels") {
				return this.resolveHandle(requestParser.createSubRequest(1));
			}

			if (id === BlobManager.basePath && requestParser.isLeaf(2)) {
				const blob = await this.blobManager.getBlob(requestParser.pathParts[1]);
				return blob
					? {
							status: 200,
							mimeType: "fluid/object",
							value: blob,
					  }
					: create404Response(request);
			} else if (requestParser.pathParts.length > 0) {
				const dataStore = await this.getDataStoreFromRequest(id, request);
				const subRequest = requestParser.createSubRequest(1);
				// We always expect createSubRequest to include a leading slash, but asserting here to protect against
				// unintentionally modifying the url if that changes.
				assert(
					subRequest.url.startsWith("/"),
					0x126 /* "Expected createSubRequest url to include a leading slash" */,
				);
				return dataStore.request(subRequest);
			}

			return create404Response(request);
		} catch (error) {
			return exceptionToResponse(error);
		}
	}

	/**
	 * {@inheritDoc @fluidframework/container-definitions#IRuntime.getEntryPoint}
	 */
	public async getEntryPoint?(): Promise<FluidObject | undefined> {
		return this.entryPoint;
	}
	private readonly entryPoint: LazyPromise<FluidObject | undefined>;

	private internalId(maybeAlias: string): string {
		return this.dataStores.aliases.get(maybeAlias) ?? maybeAlias;
	}

	private async getDataStoreFromRequest(id: string, request: IRequest): Promise<IFluidRouter> {
		const headerData: RuntimeHeaderData = {};
		if (typeof request.headers?.[RuntimeHeaders.wait] === "boolean") {
			headerData.wait = request.headers[RuntimeHeaders.wait];
		}
		if (typeof request.headers?.[RuntimeHeaders.viaHandle] === "boolean") {
			headerData.viaHandle = request.headers[RuntimeHeaders.viaHandle];
		}
		if (typeof request.headers?.[AllowTombstoneRequestHeaderKey] === "boolean") {
			headerData.allowTombstone = request.headers[AllowTombstoneRequestHeaderKey];
		}

		await this.dataStores.waitIfPendingAlias(id);
		const internalId = this.internalId(id);
		const dataStoreContext = await this.dataStores.getDataStore(internalId, headerData);
		const dataStoreChannel = await dataStoreContext.realize();

		// Remove query params, leading and trailing slashes from the url. This is done to make sure the format is
		// the same as GC nodes id.
		const urlWithoutQuery = trimLeadingAndTrailingSlashes(request.url.split("?")[0]);
		this.garbageCollector.nodeUpdated(
			`/${urlWithoutQuery}`,
			"Loaded",
			undefined /* timestampMs */,
			dataStoreContext.packagePath,
			request?.headers,
		);

		return dataStoreChannel;
	}

	/** Adds the container's metadata to the given summary tree. */
	private addMetadataToSummary(summaryTree: ISummaryTreeWithStats) {
		const metadata: IContainerRuntimeMetadata = {
			...this.createContainerMetadata,
			// Increment the summary number for the next summary that will be generated.
			summaryNumber: this.nextSummaryNumber++,
			summaryFormatVersion: 1,
			...this.garbageCollector.getMetadata(),
			// The last message processed at the time of summary. If there are no new messages, use the message from the
			// last summary.
			message:
				extractSummaryMetadataMessage(this.deltaManager.lastMessage) ??
				this.messageAtLastSummary,
			telemetryDocumentId: this.telemetryDocumentId,
			idCompressorEnabled: this.idCompressorEnabled ? true : undefined,
		};
		addBlobToSummary(summaryTree, metadataBlobName, JSON.stringify(metadata));
	}

	protected addContainerStateToSummary(
		summaryTree: ISummaryTreeWithStats,
		fullTree: boolean,
		trackState: boolean,
		telemetryContext?: ITelemetryContext,
	) {
		this.addMetadataToSummary(summaryTree);

		if (this.idCompressorEnabled) {
			assert(
				this.idCompressor !== undefined,
				0x67a /* IdCompressor should be defined if enabled */,
			);
			const idCompressorState = JSON.stringify(this.idCompressor.serialize(false));
			addBlobToSummary(summaryTree, idCompressorBlobName, idCompressorState);
		}

		if (this.remoteMessageProcessor.partialMessages.size > 0) {
			const content = JSON.stringify([...this.remoteMessageProcessor.partialMessages]);
			addBlobToSummary(summaryTree, chunksBlobName, content);
		}

		const dataStoreAliases = this.dataStores.aliases;
		if (dataStoreAliases.size > 0) {
			addBlobToSummary(summaryTree, aliasBlobName, JSON.stringify([...dataStoreAliases]));
		}

		if (this.summarizerClientElection) {
			const electedSummarizerContent = JSON.stringify(
				this.summarizerClientElection?.serialize(),
			);
			addBlobToSummary(summaryTree, electedSummarizerBlobName, electedSummarizerContent);
		}

		const blobManagerSummary = this.blobManager.summarize();
		// Some storage (like git) doesn't allow empty tree, so we can omit it.
		// and the blob manager can handle the tree not existing when loading
		if (Object.keys(blobManagerSummary.summary.tree).length > 0) {
			addTreeToSummary(summaryTree, blobsTreeName, blobManagerSummary);
		}

		const gcSummary = this.garbageCollector.summarize(fullTree, trackState, telemetryContext);
		if (gcSummary !== undefined) {
			addSummarizeResultToSummary(summaryTree, gcTreeKey, gcSummary);
		}
	}

	// Track how many times the container tries to reconnect with pending messages.
	// This happens when the connection state is changed and we reset the counter
	// when we are able to process a local op or when there are no pending messages.
	// If this counter reaches a max, it's a good indicator that the container
	// is not making progress and it is stuck in a retry loop.
	private shouldContinueReconnecting(): boolean {
		if (this.maxConsecutiveReconnects <= 0) {
			// Feature disabled, we never stop reconnecting
			return true;
		}

		if (!this.hasPendingMessages()) {
			// If there are no pending messages, we can always reconnect
			this.resetReconnectCount();
			return true;
		}

		if (this.consecutiveReconnects === Math.floor(this.maxConsecutiveReconnects / 2)) {
			// If we're halfway through the max reconnects, send an event in order
			// to better identify false positives, if any. If the rate of this event
			// matches Container Close count below, we can safely cut down
			// maxConsecutiveReconnects to half.
			this.mc.logger.sendTelemetryEvent({
				eventName: "ReconnectsWithNoProgress",
				attempts: this.consecutiveReconnects,
				pendingMessages: this.pendingMessagesCount,
			});
		}

		return this.consecutiveReconnects < this.maxConsecutiveReconnects;
	}

	private resetReconnectCount(message?: ISequencedDocumentMessage) {
		// Chunked ops don't count towards making progress as they are sent
		// in their own batches before the originating batch is sent.
		// Therefore, receiving them while attempting to send the originating batch
		// does not mean that the container is making any progress.
		if (message?.type !== ContainerMessageType.ChunkedOp) {
			this.consecutiveReconnects = 0;
		}
	}

	private replayPendingStates() {
		// We need to be able to send ops to replay states
		if (!this.canSendOps()) {
			return;
		}

		// We need to temporary clear the dirty flags and disable
		// dirty state change events to detect whether replaying ops
		// has any effect.

		// Save the old state, reset to false, disable event emit
		const oldState = this.dirtyContainer;
		this.dirtyContainer = false;

		assert(this.emitDirtyDocumentEvent, 0x127 /* "dirty document event not set on replay" */);
		this.emitDirtyDocumentEvent = false;
		let newState: boolean;

		try {
			// replay the ops
			this.pendingStateManager.replayPendingStates();
		} finally {
			// Save the new start and restore the old state, re-enable event emit
			newState = this.dirtyContainer;
			this.dirtyContainer = oldState;
			this.emitDirtyDocumentEvent = true;
		}

		// Officially transition from the old state to the new state.
		this.updateDocumentDirtyState(newState);
	}

	/**
	 * Updates the runtime's IdCompressor with the stashed state present in the given op. This is a bit of a
	 * hack and is unnecessarily expensive. As it stands, every locally stashed op (all ops that get stored in
	 * the PendingStateManager) will store their serialized representation locally until ack'd. Upon receiving
	 * this stashed state, the IdCompressor blindly deserializes to the stashed state and assumes the session.
	 * Technically only the last stashed state is needed to do this correctly, but we would have to write some
	 * more hacky code to modify the batch before it gets sent out.
	 * @param content - An IdAllocationOp with "stashedState", which is a representation of un-ack'd local state.
	 */
	private async applyStashedIdAllocationOp(op: IdCreationRangeWithStashedState) {
		const { IdCompressor } = await import("./id-compressor");
		this.idCompressor = IdCompressor.deserialize(op.stashedState);
	}

	/**
	 * Parse an op's type and actual content from given serialized content
	 * ! Note: this format needs to be in-line with what is set in the "ContainerRuntime.submit(...)" method
	 */
	private parseOpContent(serializedContent?: string): ContainerRuntimeMessage {
		assert(serializedContent !== undefined, 0x6d5 /* content must be defined */);
		const { type, contents, compatDetails }: ContainerRuntimeMessage =
			JSON.parse(serializedContent);
		assert(type !== undefined, 0x6d6 /* incorrect op content format */);
		return { type, contents, compatDetails };
	}

	private async applyStashedOp(op: string): Promise<unknown> {
		// Need to parse from string for back-compat
		const { type, contents, compatDetails } = this.parseOpContent(op);
		switch (type) {
			case ContainerMessageType.FluidDataStoreOp:
				return this.dataStores.applyStashedOp(contents as IEnvelope);
			case ContainerMessageType.Attach:
				return this.dataStores.applyStashedAttachOp(contents as IAttachMessage);
			case ContainerMessageType.IdAllocation:
				assert(
					this.idCompressor !== undefined,
					0x67b /* IdCompressor should be defined if enabled */,
				);
				return this.applyStashedIdAllocationOp(contents as IdCreationRangeWithStashedState);
			case ContainerMessageType.Alias:
			case ContainerMessageType.BlobAttach:
				return;
			case ContainerMessageType.ChunkedOp:
				throw new Error("chunkedOp not expected here");
			case ContainerMessageType.Rejoin:
				throw new Error("rejoin not expected here");
			default: {
				// This should be extremely rare for stashed ops.
				// It would require a newer runtime stashing ops and then an older one applying them,
				// e.g. if an app rolled back its container version
				const compatBehavior = compatDetails?.behavior;
				if (!compatBehaviorAllowsMessageType(type, compatBehavior)) {
					const error = DataProcessingError.create(
						"Stashed runtime message of unknown type",
						"applyStashedOp",
						undefined /* sequencedMessage */,
						{
							messageDetails: JSON.stringify({
								type,
								compatBehavior,
							}),
						},
					);
					this.closeFn(error);
					throw error;
				}
			}
		}
	}

	public setConnectionState(connected: boolean, clientId?: string) {
		if (connected === false && this.delayConnectClientId !== undefined) {
			this.delayConnectClientId = undefined;
			this.mc.logger.sendTelemetryEvent({
				eventName: "UnsuccessfulConnectedTransition",
			});
			// Don't propagate "disconnected" event because we didn't propagate the previous "connected" event
			return;
		}

		this.setConnectionStateCore(connected, clientId);
	}

	private setConnectionStateCore(connected: boolean, clientId?: string) {
		assert(
			!this.delayConnectClientId,
			0x394 /* connect event delay must be cleared before propagating connect event */,
		);
		this.verifyNotClosed();

		// There might be no change of state due to Container calling this API after loading runtime.
		const changeOfState = this._connected !== connected;
		const reconnection = changeOfState && !connected;

		// We need to flush the ops currently collected by Outbox to preserve original order.
		// This flush NEEDS to happen before we set the ContainerRuntime to "connected".
		// We want these ops to get to the PendingStateManager without sending to service and have them return to the Outbox upon calling "replayPendingStates".
		if (changeOfState && connected) {
			this.flush();
		}

		this._connected = connected;

		if (!connected) {
			this._perfSignalData.signalsLost = 0;
			this._perfSignalData.signalTimestamp = 0;
			this._perfSignalData.trackingSignalSequenceNumber = undefined;
		} else {
			assert(
				this.attachState === AttachState.Attached,
				0x3cd /* Connection is possible only if container exists in storage */,
			);
		}

		// Fail while disconnected
		if (reconnection) {
			this.consecutiveReconnects++;

			if (!this.shouldContinueReconnecting()) {
				this.closeFn(
					DataProcessingError.create(
						"Runtime detected too many reconnects with no progress syncing local ops.",
						"setConnectionState",
						undefined,
						{
							dataLoss: 1,
							attempts: this.consecutiveReconnects,
							pendingMessages: this.pendingMessagesCount,
						},
					),
				);
				return;
			}
		}

		if (changeOfState) {
			this.replayPendingStates();
		}

		this.dataStores.setConnectionState(connected, clientId);
		this.garbageCollector.setConnectionState(connected, clientId);

		raiseConnectedEvent(this.mc.logger, this, connected, clientId);
	}

	public async notifyOpReplay(message: ISequencedDocumentMessage) {
		await this.pendingStateManager.applyStashedOpsAt(message.sequenceNumber);
	}

	public process(messageArg: ISequencedDocumentMessage, local: boolean) {
		this.verifyNotClosed();

		// Whether or not the message appears to be a runtime message from an up-to-date client.
		// It may be a legacy runtime message (ie already unpacked and ContainerMessageType)
		// or something different, like a system message.
		const modernRuntimeMessage = messageArg.type === MessageType.Operation;

		// Do shallow copy of message, as the processing flow will modify it.
		const messageCopy = { ...messageArg };
		for (const message of this.remoteMessageProcessor.process(messageCopy)) {
			this.processCore(message, local, modernRuntimeMessage);
		}
	}

	private _processedClientSequenceNumber: number | undefined;

	/**
	 * Direct the message to the correct subsystem for processing, and implement other side effects
	 * @param message - The unpacked message. Likely a ContainerRuntimeMessage, but could also be a system op
	 * @param local - Did this client send the op?
	 * @param modernRuntimeMessage - Does this appear like a current ContainerRuntimeMessage?
	 */
	private processCore(
		message: ISequencedDocumentMessage | SequencedContainerRuntimeMessage,
		local: boolean,
		modernRuntimeMessage: boolean,
	) {
		// Surround the actual processing of the operation with messages to the schedule manager indicating
		// the beginning and end. This allows it to emit appropriate events and/or pause the processing of new
		// messages once a batch has been fully processed.
		this.scheduleManager.beforeOpProcessing(message);

		this._processedClientSequenceNumber = message.clientSequenceNumber;

		try {
			let localOpMetadata: unknown;
			if (local && modernRuntimeMessage && message.type !== ContainerMessageType.ChunkedOp) {
				localOpMetadata = this.pendingStateManager.processPendingLocalMessage(
					message as SequencedContainerRuntimeMessage,
				);
			}

			// If there are no more pending messages after processing a local message,
			// the document is no longer dirty.
			if (!this.hasPendingMessages()) {
				this.updateDocumentDirtyState(false);
			}

			this.validateAndProcessRuntimeMessage(
				message,
				localOpMetadata,
				local,
				modernRuntimeMessage,
			);

			this.emit("op", message, modernRuntimeMessage);

			this.scheduleManager.afterOpProcessing(undefined, message);

			if (local) {
				// If we have processed a local op, this means that the container is
				// making progress and we can reset the counter for how many times
				// we have consecutively replayed the pending states
				this.resetReconnectCount(message);
			}
		} catch (e) {
			this.scheduleManager.afterOpProcessing(e, message);
			throw e;
		}
	}
	/**
	 * Assuming the given message is also a ContainerRuntimeMessage,
	 * checks its type and dispatches the message to the appropriate handler in the runtime.
	 * Throws a DataProcessingError if the message doesn't conform to the ContainerRuntimeMessage type.
	 */
	private validateAndProcessRuntimeMessage(
		message: ISequencedDocumentMessage,
		localOpMetadata: unknown,
		local: boolean,
		expectRuntimeMessageType: boolean,
	): asserts message is SequencedContainerRuntimeMessage {
		// Optimistically extract ContainerRuntimeMessage-specific props from the message
		const { type: maybeContainerMessageType, compatDetails } =
			message as ContainerRuntimeMessage;

		switch (maybeContainerMessageType) {
			case ContainerMessageType.Attach:
				this.dataStores.processAttachMessage(message, local);
				break;
			case ContainerMessageType.Alias:
				this.dataStores.processAliasMessage(message, localOpMetadata, local);
				break;
			case ContainerMessageType.FluidDataStoreOp:
				this.dataStores.processFluidDataStoreOp(message, local, localOpMetadata);
				break;
			case ContainerMessageType.BlobAttach:
				this.blobManager.processBlobAttachOp(message, local);
				break;
			case ContainerMessageType.IdAllocation:
				assert(
					this.idCompressor !== undefined,
					0x67c /* IdCompressor should be defined if enabled */,
				);
				this.idCompressor.finalizeCreationRange(message.contents as IdCreationRange);
				break;
			case ContainerMessageType.ChunkedOp:
			case ContainerMessageType.Rejoin:
				break;
			default: {
				// If we didn't necessarily expect a runtime message type, then no worries - just return
				// e.g. this case applies to system ops, or legacy ops that would have fallen into the above cases anyway.
				if (!expectRuntimeMessageType) {
					return;
				}

				const compatBehavior = compatDetails?.behavior;
				if (!compatBehaviorAllowsMessageType(maybeContainerMessageType, compatBehavior)) {
					const error = DataProcessingError.create(
						// Former assert 0x3ce
						"Runtime message of unknown type",
						"OpProcessing",
						message,
						{
							local,
							messageDetails: JSON.stringify({
								type: message.type,
								contentType: typeof message.contents,
								compatBehavior,
								batch: (message.metadata as IBatchMetadata | undefined)?.batch,
								compression: message.compression,
							}),
						},
					);
					this.closeFn(error);
					throw error;
				}
			}
		}
	}

	/**
	 * Emits the Signal event and update the perf signal data.
	 * @param clientSignalSequenceNumber - is the client signal sequence number to be uploaded.
	 */
	private sendSignalTelemetryEvent(clientSignalSequenceNumber: number) {
		const duration = Date.now() - this._perfSignalData.signalTimestamp;
		this.mc.logger.sendPerformanceEvent({
			eventName: "SignalLatency",
			duration,
			signalsLost: this._perfSignalData.signalsLost,
		});

		this._perfSignalData.signalsLost = 0;
		this._perfSignalData.signalTimestamp = 0;
	}

	public processSignal(message: ISignalMessage, local: boolean) {
		const envelope = message.content as ISignalEnvelope;
		const transformed: IInboundSignalMessage = {
			clientId: message.clientId,
			content: envelope.contents.content,
			type: envelope.contents.type,
		};

		// Only collect signal telemetry for messages sent by the current client.
		if (message.clientId === this.clientId && this.connected) {
			// Check to see if the signal was lost.
			if (
				this._perfSignalData.trackingSignalSequenceNumber !== undefined &&
				envelope.clientSignalSequenceNumber >
					this._perfSignalData.trackingSignalSequenceNumber
			) {
				this._perfSignalData.signalsLost++;
				this._perfSignalData.trackingSignalSequenceNumber = undefined;
				this.mc.logger.sendErrorEvent({
					eventName: "SignalLost",
					type: envelope.contents.type,
					signalsLost: this._perfSignalData.signalsLost,
					trackingSequenceNumber: this._perfSignalData.trackingSignalSequenceNumber,
					clientSignalSequenceNumber: envelope.clientSignalSequenceNumber,
				});
			} else if (
				envelope.clientSignalSequenceNumber ===
				this._perfSignalData.trackingSignalSequenceNumber
			) {
				// only logging for the first connection and the trackingSignalSequenceNUmber.
				if (this.consecutiveReconnects === 0) {
					this.sendSignalTelemetryEvent(envelope.clientSignalSequenceNumber);
				}
				this._perfSignalData.trackingSignalSequenceNumber = undefined;
			}
		}

		if (envelope.address === undefined) {
			// No address indicates a container signal message.
			this.emit("signal", transformed, local);
			return;
		}

		this.dataStores.processSignal(envelope.address, transformed, local);
	}

	/**
	 * Returns the runtime of the data store.
	 * @param id - Id supplied during creating the data store.
	 * @param wait - True if you want to wait for it.
	 * @deprecated - Use getAliasedDataStoreEntryPoint instead to get an aliased data store's entry point.
	 */
	public async getRootDataStore(id: string, wait = true): Promise<IFluidRouter> {
		return this.getRootDataStoreChannel(id, wait);
	}

	private async getRootDataStoreChannel(
		id: string,
		wait = true,
	): Promise<IFluidDataStoreChannel> {
		await this.dataStores.waitIfPendingAlias(id);
		const internalId = this.internalId(id);
		const context = await this.dataStores.getDataStore(internalId, { wait });
		assert(await context.isRoot(), 0x12b /* "did not get root data store" */);
		return context.realize();
	}

	/**
	 * Flush the pending ops manually.
	 * This method is expected to be called at the end of a batch.
	 */
	private flush(): void {
		assert(
			this._orderSequentiallyCalls === 0,
			0x24c /* "Cannot call `flush()` from `orderSequentially`'s callback" */,
		);

		this.outbox.flush();
		assert(this.outbox.isEmpty, 0x3cf /* reentrancy */);
	}

	public orderSequentially<T>(callback: () => T): T {
		let checkpoint: IBatchCheckpoint | undefined;
		let result: T;
		if (this.mc.config.getBoolean("Fluid.ContainerRuntime.EnableRollback")) {
			// Note: we are not touching this.pendingAttachBatch here, for two reasons:
			// 1. It would not help, as we flush attach ops as they become available.
			// 2. There is no way to undo process of data store creation.
			checkpoint = this.outbox.checkpoint().mainBatch;
		}
		try {
			this._orderSequentiallyCalls++;
			result = callback();
		} catch (error) {
			if (checkpoint) {
				// This will throw and close the container if rollback fails
				try {
					checkpoint.rollback((message: BatchMessage) =>
						this.rollback(message.contents, message.localOpMetadata),
					);
				} catch (err) {
					const error2 = wrapError(err, (message) => {
						return DataProcessingError.create(
							`RollbackError: ${message}`,
							"checkpointRollback",
							undefined,
						) as DataProcessingError;
					});
					this.closeFn(error2);
					throw error2;
				}
			} else {
				// pre-0.58 error message: orderSequentiallyCallbackException
				this.closeFn(new GenericError("orderSequentially callback exception", error));
			}
			throw error; // throw the original error for the consumer of the runtime
		} finally {
			this._orderSequentiallyCalls--;
		}

		// We don't flush on TurnBased since we expect all messages in the same JS turn to be part of the same batch
		if (this.flushMode !== FlushMode.TurnBased && this._orderSequentiallyCalls === 0) {
			this.flush();
		}
		return result;
	}

	/**
	 * Returns the aliased data store's entryPoint, given the alias.
	 * @param alias - The alias for the data store.
	 * @returns - The data store's entry point (IFluidHandle) if it exists and is aliased. Returns undefined if no
	 * data store has been assigned the given alias.
	 */
	public async getAliasedDataStoreEntryPoint(
		alias: string,
	): Promise<IFluidHandle<FluidObject> | undefined> {
		await this.dataStores.waitIfPendingAlias(alias);
		const internalId = this.internalId(alias);
		const context = await this.dataStores.getDataStoreIfAvailable(internalId, { wait: false });
		// If the data store is not available or not an alias, return undefined.
		if (context === undefined || !(await context.isRoot())) {
			return undefined;
		}

		const channel = await context.realize();
		if (channel.entryPoint === undefined) {
			throw new UsageError(
				"entryPoint must be defined on data store runtime for using getAliasedDataStoreEntryPoint",
			);
		}
		return channel.entryPoint;
	}

	public createDetachedRootDataStore(
		pkg: Readonly<string[]>,
		rootDataStoreId: string,
	): IFluidDataStoreContextDetached {
		if (rootDataStoreId.includes("/")) {
			throw new UsageError(`Id cannot contain slashes: '${rootDataStoreId}'`);
		}
		return this.dataStores.createDetachedDataStoreCore(pkg, true, rootDataStoreId);
	}

	public createDetachedDataStore(pkg: Readonly<string[]>): IFluidDataStoreContextDetached {
		return this.dataStores.createDetachedDataStoreCore(pkg, false);
	}

	public async createDataStore(pkg: string | string[]): Promise<IDataStore> {
		const id = uuid();
		return channelToDataStore(
			await this.dataStores
				._createFluidDataStoreContext(Array.isArray(pkg) ? pkg : [pkg], id)
				.realize(),
			id,
			this,
			this.dataStores,
			this.mc.logger,
		);
	}

	/**
	 * @deprecated 0.16 Issue #1537, #3631
	 * @internal
	 */
	public async _createDataStoreWithProps(
		pkg: string | string[],
		props?: any,
		id = uuid(),
	): Promise<IDataStore> {
		return channelToDataStore(
			await this.dataStores
				._createFluidDataStoreContext(Array.isArray(pkg) ? pkg : [pkg], id, props)
				.realize(),
			id,
			this,
			this.dataStores,
			this.mc.logger,
		);
	}

	private canSendOps() {
		// Note that the real (non-proxy) delta manager is needed here to get the readonly info. This is because
		// container runtime's ability to send ops depend on the actual readonly state of the delta manager.
		return this.connected && !this.innerDeltaManager.readOnlyInfo.readonly;
	}

	/**
	 * Are we in the middle of batching ops together?
	 */
	private currentlyBatching() {
		return this.flushMode !== FlushMode.Immediate || this._orderSequentiallyCalls !== 0;
	}

	private readonly _quorum: IQuorumClients;
	public getQuorum(): IQuorumClients {
		return this._quorum;
	}

	private readonly _audience: IAudience;
	public getAudience(): IAudience {
		return this._audience;
	}

	/**
	 * Returns true of container is dirty, i.e. there are some pending local changes that
	 * either were not sent out to delta stream or were not yet acknowledged.
	 */
	public get isDirty(): boolean {
		return this.dirtyContainer;
	}

	private isContainerMessageDirtyable({ type, contents }: ContainerRuntimeMessage) {
		// For legacy purposes, exclude the old built-in AgentScheduler from dirty consideration as a special-case.
		// Ultimately we should have no special-cases from the ContainerRuntime's perspective.
		if (type === ContainerMessageType.Attach) {
			const attachMessage = contents as InboundAttachMessage;
			if (attachMessage.id === agentSchedulerId) {
				return false;
			}
		} else if (type === ContainerMessageType.FluidDataStoreOp) {
			const envelope = contents as IEnvelope;
			if (envelope.address === agentSchedulerId) {
				return false;
			}
		}
		return true;
	}

	private createNewSignalEnvelope(
		address: string | undefined,
		type: string,
		content: any,
	): ISignalEnvelope {
		const newSequenceNumber = ++this._perfSignalData.signalSequenceNumber;
		const newEnvelope: ISignalEnvelope = {
			address,
			clientSignalSequenceNumber: newSequenceNumber,
			contents: { type, content },
		};

		// We should not track any signals in case we already have a tracking number.
		if (
			newSequenceNumber % this.defaultTelemetrySignalSampleCount === 1 &&
			this._perfSignalData.trackingSignalSequenceNumber === undefined
		) {
			this._perfSignalData.signalTimestamp = Date.now();
			this._perfSignalData.trackingSignalSequenceNumber = newSequenceNumber;
		}

		return newEnvelope;
	}

	/**
	 * Submits the signal to be sent to other clients.
	 * @param type - Type of the signal.
	 * @param content - Content of the signal.
	 */
	public submitSignal(type: string, content: any) {
		this.verifyNotClosed();
		const envelope = this.createNewSignalEnvelope(undefined /* address */, type, content);
		return this.submitSignalFn(envelope);
	}

	public submitDataStoreSignal(address: string, type: string, content: any) {
		const envelope = this.createNewSignalEnvelope(address, type, content);
		return this.submitSignalFn(envelope);
	}

	public setAttachState(attachState: AttachState.Attaching | AttachState.Attached): void {
		if (attachState === AttachState.Attaching) {
			assert(
				this.attachState === AttachState.Attaching,
				0x12d /* "Container Context should already be in attaching state" */,
			);
		} else {
			assert(
				this.attachState === AttachState.Attached,
				0x12e /* "Container Context should already be in attached state" */,
			);
			this.emit("attached");
		}

		if (attachState === AttachState.Attached && !this.hasPendingMessages()) {
			this.updateDocumentDirtyState(false);
		}
		this.dataStores.setAttachState(attachState);
	}

	/**
	 * Create a summary. Used when attaching or serializing a detached container.
	 *
	 * @param blobRedirectTable - A table passed during the attach process. While detached, blob upload is supported
	 * using IDs generated locally. After attach, these IDs cannot be used, so this table maps the old local IDs to the
	 * new storage IDs so requests can be redirected.
	 * @param telemetryContext - summary data passed through the layers for telemetry purposes
	 */
	public createSummary(
		blobRedirectTable?: Map<string, string>,
		telemetryContext?: ITelemetryContext,
	): ISummaryTree {
		if (blobRedirectTable) {
			this.blobManager.setRedirectTable(blobRedirectTable);
		}

		const summarizeResult = this.dataStores.createSummary(telemetryContext);
		// Wrap data store summaries in .channels subtree.
		wrapSummaryInChannelsTree(summarizeResult);

		this.addContainerStateToSummary(
			summarizeResult,
			true /* fullTree */,
			false /* trackState */,
			telemetryContext,
		);
		return summarizeResult.summary;
	}

	public readonly getAbsoluteUrl: (relativeUrl: string) => Promise<string | undefined>;

	private async summarizeInternal(
		fullTree: boolean,
		trackState: boolean,
		telemetryContext?: ITelemetryContext,
	): Promise<ISummarizeInternalResult> {
		const summarizeResult = await this.dataStores.summarize(
			fullTree,
			trackState,
			telemetryContext,
		);

		// Wrap data store summaries in .channels subtree.
		wrapSummaryInChannelsTree(summarizeResult);
		const pathPartsForChildren = [channelsTreeName];

		this.addContainerStateToSummary(summarizeResult, fullTree, trackState, telemetryContext);
		return {
			...summarizeResult,
			id: "",
			pathPartsForChildren,
		};
	}

	/**
	 * Returns a summary of the runtime at the current sequence number.
	 */
	public async summarize(options: {
		/** True to generate the full tree with no handle reuse optimizations; defaults to false */
		fullTree?: boolean;
		/** True to track the state for this summary in the SummarizerNodes; defaults to true */
		trackState?: boolean;
		/** Logger to use for correlated summary events */
		summaryLogger?: ITelemetryLoggerExt;
		/** True to run garbage collection before summarizing; defaults to true */
		runGC?: boolean;
		/** True to generate full GC data */
		fullGC?: boolean;
		/** True to run GC sweep phase after the mark phase */
		runSweep?: boolean;
	}): Promise<ISummaryTreeWithStats> {
		this.verifyNotClosed();

		const {
			fullTree = false,
			trackState = true,
			summaryLogger = this.mc.logger,
			runGC = this.garbageCollector.shouldRunGC,
			runSweep,
			fullGC,
		} = options;

		const telemetryContext = new TelemetryContext();
		// Add the options that are used to generate this summary to the telemetry context.
		telemetryContext.setMultiple("fluid_Summarize", "Options", {
			fullTree,
			trackState,
			runGC,
			fullGC,
			runSweep,
		});

		try {
			if (runGC) {
				await this.collectGarbage(
					{ logger: summaryLogger, runSweep, fullGC },
					telemetryContext,
				);
			}

			const { stats, summary } = await this.summarizerNode.summarize(
				fullTree,
				trackState,
				telemetryContext,
			);

			assert(
				summary.type === SummaryType.Tree,
				0x12f /* "Container Runtime's summarize should always return a tree" */,
			);

			return { stats, summary };
		} finally {
			this.mc.logger.sendTelemetryEvent({
				eventName: "SummarizeTelemetry",
				details: telemetryContext.serialize(),
			});
		}
	}

	/**
	 * Before GC runs, called by the garbage collector to update any pending GC state. This is mainly used to notify
	 * the garbage collector of references detected since the last GC run. Most references are notified immediately
	 * but there can be some for which async operation is required (such as detecting new root data stores).
	 * @see IGarbageCollectionRuntime.updateStateBeforeGC
	 */
	public async updateStateBeforeGC() {
		return this.dataStores.updateStateBeforeGC();
	}

	private async getGCDataInternal(fullGC?: boolean): Promise<IGarbageCollectionData> {
		return this.dataStores.getGCData(fullGC);
	}

	/**
	 * Generates and returns the GC data for this container.
	 * @param fullGC - true to bypass optimizations and force full generation of GC data.
	 * @see IGarbageCollectionRuntime.getGCData
	 */
	public async getGCData(fullGC?: boolean): Promise<IGarbageCollectionData> {
		const builder = new GCDataBuilder();
		const dsGCData = await this.summarizerNode.getGCData(fullGC);
		builder.addNodes(dsGCData.gcNodes);

		const blobsGCData = this.blobManager.getGCData(fullGC);
		builder.addNodes(blobsGCData.gcNodes);
		return builder.getGCData();
	}

	/**
	 * After GC has run, called to notify this container's nodes of routes that are used in it.
	 * @param usedRoutes - The routes that are used in all nodes in this Container.
	 * @see IGarbageCollectionRuntime.updateUsedRoutes
	 */
	public updateUsedRoutes(usedRoutes: string[]) {
		// Update our summarizer node's used routes. Updating used routes in summarizer node before
		// summarizing is required and asserted by the the summarizer node. We are the root and are
		// always referenced, so the used routes is only self-route (empty string).
		this.summarizerNode.updateUsedRoutes([""]);

		const { dataStoreRoutes } = this.getDataStoreAndBlobManagerRoutes(usedRoutes);
		this.dataStores.updateUsedRoutes(dataStoreRoutes);
	}

	/**
	 * This is called to update objects whose routes are unused.
	 * @param unusedRoutes - Data store and attachment blob routes that are unused in this Container.
	 */
	public updateUnusedRoutes(unusedRoutes: string[]) {
		const { blobManagerRoutes, dataStoreRoutes } =
			this.getDataStoreAndBlobManagerRoutes(unusedRoutes);
		this.blobManager.updateUnusedRoutes(blobManagerRoutes);
		this.dataStores.updateUnusedRoutes(dataStoreRoutes);
	}

	/**
	 * @deprecated - Replaced by deleteSweepReadyNodes.
	 */
	public deleteUnusedNodes(unusedRoutes: string[]): string[] {
		throw new Error("deleteUnusedRoutes should not be called");
	}

	/**
	 * After GC has run and identified nodes that are sweep ready, this is called to delete the sweep ready nodes.
	 * @param sweepReadyRoutes - The routes of nodes that are sweep ready and should be deleted.
	 * @returns - The routes of nodes that were deleted.
	 */
	public deleteSweepReadyNodes(sweepReadyRoutes: string[]): string[] {
		const { dataStoreRoutes, blobManagerRoutes } =
			this.getDataStoreAndBlobManagerRoutes(sweepReadyRoutes);

		const deletedRoutes = this.dataStores.deleteSweepReadyNodes(dataStoreRoutes);
		return deletedRoutes.concat(this.blobManager.deleteSweepReadyNodes(blobManagerRoutes));
	}

	/**
	 * This is called to update objects that are tombstones.
	 * @param tombstonedRoutes - Data store and attachment blob routes that are tombstones in this Container.
	 */
	public updateTombstonedRoutes(tombstonedRoutes: string[]) {
		const { blobManagerRoutes, dataStoreRoutes } =
			this.getDataStoreAndBlobManagerRoutes(tombstonedRoutes);
		this.blobManager.updateTombstonedRoutes(blobManagerRoutes);
		this.dataStores.updateTombstonedRoutes(dataStoreRoutes);
	}

	/**
	 * Returns a server generated referenced timestamp to be used to track unreferenced nodes by GC.
	 */
	public getCurrentReferenceTimestampMs(): number | undefined {
		// Use the timestamp of the last message seen by this client as that is server generated. If no messages have
		// been processed, use the timestamp of the message from the last summary.
		return this.deltaManager.lastMessage?.timestamp ?? this.messageAtLastSummary?.timestamp;
	}

	/**
	 * Returns the type of the GC node. Currently, there are nodes that belong to the root ("/"), data stores or
	 * blob manager.
	 */
	public getNodeType(nodePath: string): GCNodeType {
		if (this.isBlobPath(nodePath)) {
			return GCNodeType.Blob;
		}
		return this.dataStores.getGCNodeType(nodePath) ?? GCNodeType.Other;
	}

	/**
	 * Called by GC to retrieve the package path of the node with the given path. The node should belong to a
	 * data store or an attachment blob.
	 */
	public async getGCNodePackagePath(nodePath: string): Promise<readonly string[] | undefined> {
		switch (this.getNodeType(nodePath)) {
			case GCNodeType.Blob:
				return [BlobManager.basePath];
			case GCNodeType.DataStore:
			case GCNodeType.SubDataStore:
				return this.dataStores.getDataStorePackagePath(nodePath);
			default:
				assert(false, 0x2de /* "Package path requested for unsupported node type." */);
		}
	}

	/**
	 * Returns whether a given path is for attachment blobs that are in the format - "/BlobManager.basePath/...".
	 */
	private isBlobPath(path: string): boolean {
		const pathParts = path.split("/");
		if (pathParts.length < 2 || pathParts[1] !== BlobManager.basePath) {
			return false;
		}
		return true;
	}

	/**
	 * From a given list of routes, separate and return routes that belong to blob manager and data stores.
	 * @param routes - A list of routes that can belong to data stores or blob manager.
	 * @returns - Two route lists - One that contains routes for blob manager and another one that contains routes
	 * for data stores.
	 */
	private getDataStoreAndBlobManagerRoutes(routes: string[]) {
		const blobManagerRoutes: string[] = [];
		const dataStoreRoutes: string[] = [];
		for (const route of routes) {
			if (this.isBlobPath(route)) {
				blobManagerRoutes.push(route);
			} else {
				dataStoreRoutes.push(route);
			}
		}
		return { blobManagerRoutes, dataStoreRoutes };
	}

	/**
	 * Runs garbage collection and updates the reference / used state of the nodes in the container.
	 * @returns the statistics of the garbage collection run; undefined if GC did not run.
	 */
	public async collectGarbage(
		options: {
			/** Logger to use for logging GC events */
			logger?: ITelemetryLoggerExt;
			/** True to run GC sweep phase after the mark phase */
			runSweep?: boolean;
			/** True to generate full GC data */
			fullGC?: boolean;
		},
		telemetryContext?: ITelemetryContext,
	): Promise<IGCStats | undefined> {
		return this.garbageCollector.collectGarbage(options, telemetryContext);
	}

	/**
	 * Called when a new outbound reference is added to another node. This is used by garbage collection to identify
	 * all references added in the system.
	 * @param srcHandle - The handle of the node that added the reference.
	 * @param outboundHandle - The handle of the outbound node that is referenced.
	 */
	public addedGCOutboundReference(srcHandle: IFluidHandle, outboundHandle: IFluidHandle) {
		this.garbageCollector.addedOutboundReference(
			srcHandle.absolutePath,
			outboundHandle.absolutePath,
		);
	}

	/**
	 * Generates the summary tree, uploads it to storage, and then submits the summarize op.
	 * This is intended to be called by the summarizer, since it is the implementation of
	 * ISummarizerInternalsProvider.submitSummary.
	 * It takes care of state management at the container level, including pausing inbound
	 * op processing, updating SummarizerNode state tracking, and garbage collection.
	 * @param options - options controlling how the summary is generated or submitted
	 */
	public async submitSummary(options: ISubmitSummaryOptions): Promise<SubmitSummaryResult> {
		const { fullTree = false, finalAttempt = false, refreshLatestAck, summaryLogger } = options;
		// The summary number for this summary. This will be updated during the summary process, so get it now and
		// use it for all events logged during this summary.
		const summaryNumber = this.nextSummaryNumber;
		const summaryNumberLogger = createChildLogger({
			logger: summaryLogger,
			properties: {
				all: { summaryNumber },
			},
		});

		assert(this.outbox.isEmpty, 0x3d1 /* Can't trigger summary in the middle of a batch */);

		let latestSnapshotVersionId: string | undefined;
		if (refreshLatestAck) {
			const latestSnapshotInfo = await this.refreshLatestSummaryAckFromServer(
				createChildLogger({
					logger: summaryNumberLogger,
					properties: { all: { safeSummary: true } },
				}),
			);
			const latestSnapshotRefSeq = latestSnapshotInfo.latestSnapshotRefSeq;
			latestSnapshotVersionId = latestSnapshotInfo.latestSnapshotVersionId;

			// We might need to catch up to the latest summary's reference sequence number before pausing.
			await this.waitForDeltaManagerToCatchup(latestSnapshotRefSeq, summaryNumberLogger);
		}

		// If there are pending (unacked ops), the summary will not be eventual consistent and it may even be
		// incorrect. So, wait for the container to be saved with a timeout. If the container is not saved
		// within the timeout, check if it should be failed or can continue.
		if (this.validateSummaryBeforeUpload && this.hasPendingMessages()) {
			const countBefore = this.pendingMessagesCount;
			// The timeout for waiting for pending ops can be overridden via configurations.
			const pendingOpsTimeout =
				this.mc.config.getNumber(
					"Fluid.ContainerRuntime.SubmitSummary.waitForPendingOpsTimeoutMs",
				) ?? defaultPendingOpsWaitTimeoutMs;
			await new Promise<void>((resolve, reject) => {
				const timeoutId = setTimeout(() => resolve(), pendingOpsTimeout);
				this.once("saved", () => {
					clearTimeout(timeoutId);
					resolve();
				});
				this.once("dispose", () => {
					clearTimeout(timeoutId);
					reject(new Error("Runtime is disposed while summarizing"));
				});
			});

			// Log that there are pending ops while summarizing. This will help us gather data on how often this
			// happens, whether we attempted to wait for these ops to be acked and what was the result.
			summaryNumberLogger.sendTelemetryEvent({
				eventName: "PendingOpsWhileSummarizing",
				saved: this.hasPendingMessages() ? false : true,
				timeout: pendingOpsTimeout,
				countBefore,
				countAfter: this.pendingMessagesCount,
			});

			// There could still be pending ops. Check if summary should fail or continue.
			const pendingMessagesFailResult = await this.shouldFailSummaryOnPendingOps(
				summaryNumberLogger,
				this.deltaManager.lastSequenceNumber,
				this.deltaManager.minimumSequenceNumber,
				finalAttempt,
				true /* beforeSummaryGeneration */,
			);
			if (pendingMessagesFailResult !== undefined) {
				return pendingMessagesFailResult;
			}
		}

		const shouldPauseInboundSignal =
			this.mc.config.getBoolean(
				"Fluid.ContainerRuntime.SubmitSummary.disableInboundSignalPause",
			) !== true;

		let summaryRefSeqNum: number | undefined;

		try {
			await this.deltaManager.inbound.pause();
			if (shouldPauseInboundSignal) {
				await this.deltaManager.inboundSignal.pause();
			}

			summaryRefSeqNum = this.deltaManager.lastSequenceNumber;
			const minimumSequenceNumber = this.deltaManager.minimumSequenceNumber;
			const message = `Summary @${summaryRefSeqNum}:${this.deltaManager.minimumSequenceNumber}`;
			const lastAck = this.summaryCollection.latestAck;

			this.summarizerNode.startSummary(summaryRefSeqNum, summaryNumberLogger);

			// Helper function to check whether we should still continue between each async step.
			const checkContinue = (): { continue: true } | { continue: false; error: string } => {
				// Do not check for loss of connectivity directly! Instead leave it up to
				// RunWhileConnectedCoordinator to control policy in a single place.
				// This will allow easier change of design if we chose to. For example, we may chose to allow
				// summarizer to reconnect in the future.
				// Also checking for cancellation is a must as summary process may be abandoned for other reasons,
				// like loss of connectivity for main (interactive) client.
				if (options.cancellationToken.cancelled) {
					return { continue: false, error: "disconnected" };
				}
				// That said, we rely on submitSystemMessage() that today only works in connected state.
				// So if we fail here, it either means that RunWhileConnectedCoordinator does not work correctly,
				// OR that design changed and we need to remove this check and fix submitSystemMessage.
				assert(this.connected, 0x258 /* "connected" */);

				// Ensure that lastSequenceNumber has not changed after pausing.
				// We need the summary op's reference sequence number to match our summary sequence number,
				// otherwise we'll get the wrong sequence number stamped on the summary's .protocol attributes.
				if (this.deltaManager.lastSequenceNumber !== summaryRefSeqNum) {
					return {
						continue: false,
						error: `lastSequenceNumber changed before uploading to storage. ${this.deltaManager.lastSequenceNumber} !== ${summaryRefSeqNum}`,
					};
				}
				assert(
					summaryRefSeqNum === this.deltaManager.lastMessage?.sequenceNumber,
					0x395 /* it's one and the same thing */,
				);

				if (lastAck !== this.summaryCollection.latestAck) {
					return {
						continue: false,
						error: `Last summary changed while summarizing. ${this.summaryCollection.latestAck} !== ${lastAck}`,
					};
				}
				return { continue: true };
			};

			let continueResult = checkContinue();
			if (!continueResult.continue) {
				return {
					stage: "base",
					referenceSequenceNumber: summaryRefSeqNum,
					minimumSequenceNumber,
					error: continueResult.error,
				};
			}

			const trace = Trace.start();
			let summarizeResult: ISummaryTreeWithStats;
			// If the GC state needs to be reset, we need to force a full tree summary and update the unreferenced
			// state of all the nodes.
			const forcedFullTree = this.garbageCollector.summaryStateNeedsReset;
			try {
				summarizeResult = await this.summarize({
					fullTree: fullTree || forcedFullTree,
					trackState: true,
					summaryLogger: summaryNumberLogger,
					runGC: this.garbageCollector.shouldRunGC,
				});
			} catch (error) {
				return {
					stage: "base",
					referenceSequenceNumber: summaryRefSeqNum,
					minimumSequenceNumber,
					error,
				};
			}

			// If validateSummaryBeforeUpload is true, validate that the summary generated is correct before uploading.
			if (this.validateSummaryBeforeUpload) {
				// Validate that the summaries generated by summarize nodes is correct.
				const validateResult = this.summarizerNode.validateSummary();
				if (!validateResult.success) {
					const { success, ...loggingProps } = validateResult;
					const error = new RetriableSummaryError(
						validateResult.reason,
						validateResult.retryAfterSeconds,
						{ ...loggingProps },
					);
					return {
						stage: "base",
						referenceSequenceNumber: summaryRefSeqNum,
						minimumSequenceNumber,
						error,
					};
				}

<<<<<<< HEAD
				// If there are pending messages, the summary has more data than at the summaryRefSeqNum.
				if (this.hasPendingMessages()) {
					// If "SkipFailingIncorrectSummary" option is true, don't fail the summary in the last attempt.
					// This is a fallback to make progress in documents where there are consistently pending ops in
					// the summarizer.
					if (
						finalAttempt &&
						this.mc.config.getBoolean("Fluid.Summarizer.SkipFailingIncorrectSummary")
					) {
						const error = DataProcessingError.create(
							"Pending ops during summarization",
							"submitSummary",
							undefined,
							{ count: this.pendingMessagesCount },
						);
						summaryNumberLogger.sendErrorEvent(
							{
								eventName: "SkipFailingIncorrectSummary",
								referenceSequenceNumber: summaryRefSeqNum,
								minimumSequenceNumber,
							},
							error,
						);
					} else {
						// Default retry delay is 1 second. This can be overridden via config so that we can adjust it
						// based on telemetry while we decide on a stable number.
						const retryDelayMs =
							this.mc.config.getNumber("Fluid.Summarizer.PendingOpsRetryDelayMs") ??
							1000;
						const error = new RetriableSummaryError(
							"PendingMessagesInSummary",
							retryDelayMs / 1000,
							{ count: this.pendingMessagesCount },
						);
						return {
							stage: "base",
							referenceSequenceNumber: summaryRefSeqNum,
							minimumSequenceNumber,
							error,
						};
					}
=======
				const pendingMessagesFailResult = await this.shouldFailSummaryOnPendingOps(
					summaryNumberLogger,
					summaryRefSeqNum,
					minimumSequenceNumber,
					finalAttempt,
					false /* beforeSummaryGeneration */,
				);
				if (pendingMessagesFailResult !== undefined) {
					return pendingMessagesFailResult;
>>>>>>> 8673f180
				}
			}

			const { summary: summaryTree, stats: partialStats } = summarizeResult;

			// Now that we have generated the summary, update the message at last summary to the last message processed.
			this.messageAtLastSummary = this.deltaManager.lastMessage;

			// Counting dataStores and handles
			// Because handles are unchanged dataStores in the current logic,
			// summarized dataStore count is total dataStore count minus handle count
			const dataStoreTree = summaryTree.tree[channelsTreeName];

			assert(dataStoreTree.type === SummaryType.Tree, 0x1fc /* "summary is not a tree" */);
			const handleCount = Object.values(dataStoreTree.tree).filter(
				(value) => value.type === SummaryType.Handle,
			).length;
			const gcSummaryTreeStats = summaryTree.tree[gcTreeKey]
				? calculateStats(summaryTree.tree[gcTreeKey])
				: undefined;

			const summaryStats: IGeneratedSummaryStats = {
				dataStoreCount: this.dataStores.size,
				summarizedDataStoreCount: this.dataStores.size - handleCount,
				gcStateUpdatedDataStoreCount: this.garbageCollector.updatedDSCountSinceLastSummary,
				gcBlobNodeCount: gcSummaryTreeStats?.blobNodeCount,
				gcTotalBlobsSize: gcSummaryTreeStats?.totalBlobSize,
				summaryNumber,
				...partialStats,
			};
			const generateSummaryData: Omit<IGenerateSummaryTreeResult, "stage" | "error"> = {
				referenceSequenceNumber: summaryRefSeqNum,
				minimumSequenceNumber,
				summaryTree,
				summaryStats,
				generateDuration: trace.trace().duration,
				forcedFullTree,
			} as const;

			continueResult = checkContinue();
			if (!continueResult.continue) {
				return { stage: "generate", ...generateSummaryData, error: continueResult.error };
			}

			// It may happen that the lastAck it not correct due to missing summaryAck in case of single commit
			// summary. So if the previous summarizer closes just after submitting the summary and before
			// submitting the summaryOp then we can't rely on summaryAck. So in case we have
			// latestSnapshotVersionId from storage and it does not match with the lastAck ackHandle, then use
			// the one fetched from storage as parent as that is the latest.
			let summaryContext: ISummaryContext;
			if (
				lastAck?.summaryAck.contents.handle !== latestSnapshotVersionId &&
				latestSnapshotVersionId !== undefined
			) {
				summaryContext = {
					proposalHandle: undefined,
					ackHandle: latestSnapshotVersionId,
					referenceSequenceNumber: summaryRefSeqNum,
				};
			} else if (lastAck === undefined) {
				summaryContext = {
					proposalHandle: undefined,
					ackHandle: this.loadedFromVersionId,
					referenceSequenceNumber: summaryRefSeqNum,
				};
			} else {
				summaryContext = {
					proposalHandle: lastAck.summaryOp.contents.handle,
					ackHandle: lastAck.summaryAck.contents.handle,
					referenceSequenceNumber: summaryRefSeqNum,
				};
			}

			let handle: string;
			try {
				handle = await this.storage.uploadSummaryWithContext(
					summarizeResult.summary,
					summaryContext,
				);
			} catch (error) {
				return { stage: "generate", ...generateSummaryData, error };
			}

			const parent = summaryContext.ackHandle;
			const summaryMessage: ISummaryContent = {
				handle,
				// eslint-disable-next-line @typescript-eslint/no-non-null-assertion
				head: parent!,
				message,
				parents: parent ? [parent] : [],
			};
			const uploadData = {
				...generateSummaryData,
				handle,
				uploadDuration: trace.trace().duration,
			} as const;

			continueResult = checkContinue();
			if (!continueResult.continue) {
				return { stage: "upload", ...uploadData, error: continueResult.error };
			}

			let clientSequenceNumber: number;
			try {
				clientSequenceNumber = this.submitSummaryMessage(summaryMessage, summaryRefSeqNum);
			} catch (error) {
				return { stage: "upload", ...uploadData, error };
			}

			const submitData = {
				stage: "submit",
				...uploadData,
				clientSequenceNumber,
				submitOpDuration: trace.trace().duration,
			} as const;

			try {
				// If validateSummaryBeforeUpload is false, the summary should be validated in this step.
				this.summarizerNode.completeSummary(
					handle,
					!this.validateSummaryBeforeUpload /* validate */,
				);
			} catch (error) {
				return { stage: "upload", ...uploadData, error };
			}
			return submitData;
		} finally {
			// Cleanup wip summary in case of failure
			this.summarizerNode.clearSummary();

			// ! This needs to happen before we resume inbound queues to ensure heuristics are tracked correctly
			this._summarizer?.recordSummaryAttempt?.(summaryRefSeqNum);

			// Restart the delta manager
			this.deltaManager.inbound.resume();
			if (shouldPauseInboundSignal) {
				this.deltaManager.inboundSignal.resume();
			}
		}
	}

	/**
	 * This helper is called during summarization. If there are pending ops, it will return a failed summarize result
	 * (IBaseSummarizeResult) unless this is the final summarize attempt and SkipFailingIncorrectSummary option is set.
	 * @param logger - The logger to be used for sending telemetry.
	 * @param referenceSequenceNumber - The reference sequence number of the summary attempt.
	 * @param minimumSequenceNumber - The minimum sequence number of the summary attempt.
	 * @param finalAttempt - Whether this is the final summary attempt.
	 * @param beforeSummaryGeneration - Whether this is called before summary generation or after.
	 * @returns failed summarize result (IBaseSummarizeResult) if summary should be failed, undefined otherwise.
	 */
	private async shouldFailSummaryOnPendingOps(
		logger: ITelemetryLoggerExt,
		referenceSequenceNumber: number,
		minimumSequenceNumber: number,
		finalAttempt: boolean,
		beforeSummaryGeneration: boolean,
	): Promise<IBaseSummarizeResult | undefined> {
		if (!this.hasPendingMessages()) {
			return;
		}

		// If "SkipFailingIncorrectSummary" option is true, don't fail the summary in the last attempt.
		// This is a fallback to make progress in documents where there are consistently pending ops in
		// the summarizer.
		if (
			finalAttempt &&
			this.mc.config.getBoolean("Fluid.Summarizer.SkipFailingIncorrectSummary")
		) {
			const error = DataProcessingError.create(
				"Pending ops during summarization",
				"submitSummary",
				undefined,
				{ pendingMessages: this.pendingMessagesCount },
			);
			logger.sendErrorEvent(
				{
					eventName: "SkipFailingIncorrectSummary",
					referenceSequenceNumber,
					minimumSequenceNumber,
					beforeGenerate: beforeSummaryGeneration,
				},
				error,
			);
		} else {
			// The retry delay when there are pending ops can be overridden via config so that we can adjust it
			// based on telemetry while we decide on a stable number.
			const retryDelayMs =
				this.mc.config.getNumber("Fluid.Summarizer.PendingOpsRetryDelayMs") ??
				defaultPendingOpsRetryDelayMs;
			const error = new RetriableSummaryError(
				"PendingOpsWhileSummarizing",
				retryDelayMs / 1000,
				{
					count: this.pendingMessagesCount,
					beforeGenerate: beforeSummaryGeneration,
				},
			);
			return {
				stage: "base",
				referenceSequenceNumber,
				minimumSequenceNumber,
				error,
			};
		}
	}

	private get pendingMessagesCount(): number {
		return this.pendingStateManager.pendingMessagesCount + this.outbox.messageCount;
	}

	private hasPendingMessages() {
		return this.pendingMessagesCount !== 0;
	}

	private updateDocumentDirtyState(dirty: boolean) {
		if (this.attachState !== AttachState.Attached) {
			assert(dirty, 0x3d2 /* Non-attached container is dirty */);
		} else {
			// Other way is not true = see this.isContainerMessageDirtyable()
			assert(
				!dirty || this.hasPendingMessages(),
				0x3d3 /* if doc is dirty, there has to be pending ops */,
			);
		}

		if (this.dirtyContainer === dirty) {
			return;
		}

		this.dirtyContainer = dirty;
		if (this.emitDirtyDocumentEvent) {
			this.emit(dirty ? "dirty" : "saved");
		}
	}

	public submitDataStoreOp(
		id: string,
		contents: any,
		localOpMetadata: unknown = undefined,
	): void {
		const envelope: IEnvelope = {
			address: id,
			contents,
		};
		this.submit(
			{ type: ContainerMessageType.FluidDataStoreOp, contents: envelope },
			localOpMetadata,
		);
	}

	public submitDataStoreAliasOp(contents: any, localOpMetadata: unknown): void {
		const aliasMessage = contents as IDataStoreAliasMessage;
		if (!isDataStoreAliasMessage(aliasMessage)) {
			throw new UsageError("malformedDataStoreAliasMessage");
		}

		this.submit({ type: ContainerMessageType.Alias, contents }, localOpMetadata);
	}

	public async uploadBlob(
		blob: ArrayBufferLike,
		signal?: AbortSignal,
	): Promise<IFluidHandle<ArrayBufferLike>> {
		this.verifyNotClosed();
		return this.blobManager.createBlob(blob, signal);
	}

	private maybeSubmitIdAllocationOp(type: ContainerMessageType) {
		if (type !== ContainerMessageType.IdAllocation) {
			let idAllocationBatchMessage: BatchMessage | undefined;
			let idRange: IdCreationRange | undefined;
			if (this.idCompressorEnabled) {
				assert(
					this.idCompressor !== undefined,
					0x67d /* IdCompressor should be defined if enabled */,
				);
				idRange = this.idCompressor.takeNextCreationRange();
				// Don't include the idRange if there weren't any Ids allocated
				idRange = idRange?.ids !== undefined ? idRange : undefined;
			}

			if (idRange !== undefined) {
				const idAllocationMessage: ContainerRuntimeMessage = {
					type: ContainerMessageType.IdAllocation,
					contents: idRange,
				};
				idAllocationBatchMessage = {
					contents: JSON.stringify(idAllocationMessage),
					referenceSequenceNumber: this.deltaManager.lastSequenceNumber,
					metadata: undefined,
					localOpMetadata: this.idCompressor?.serialize(true),
					type: ContainerMessageType.IdAllocation,
				};
			}

			if (idAllocationBatchMessage !== undefined) {
				this.outbox.submit(idAllocationBatchMessage);
			}
		}
	}

	private submit(
		containerRuntimeMessage: ContainerRuntimeMessage,
		localOpMetadata: unknown = undefined,
		metadata: Record<string, unknown> | undefined = undefined,
	): void {
		this.verifyNotClosed();
		this.verifyCanSubmitOps();

		// There should be no ops in detached container state!
		assert(
			this.attachState !== AttachState.Detached,
			0x132 /* "sending ops in detached container" */,
		);

		const serializedContent = JSON.stringify(containerRuntimeMessage);

		// Note that the real (non-proxy) delta manager is used here to get the readonly info. This is because
		// container runtime's ability to submit ops depend on the actual readonly state of the delta manager.
		if (this.innerDeltaManager.readOnlyInfo.readonly) {
			this.mc.logger.sendTelemetryEvent({
				eventName: "SubmitOpInReadonly",
				connected: this.connected,
			});
		}

		const type = containerRuntimeMessage.type;
		const message: BatchMessage = {
			contents: serializedContent,
			type,
			metadata,
			localOpMetadata,
			referenceSequenceNumber: this.deltaManager.lastSequenceNumber,
		};

		try {
			// Submit an IdAllocation op if any Ids have been generated since
			// the last op was submitted. Don't submit another if it's an IdAllocation
			// op as that means we're in resubmission flow and we don't want to send
			// IdRanges out of order.
			this.maybeSubmitIdAllocationOp(type);

			// If this is attach message for new data store, and we are in a batch, send this op out of order
			// Is it safe:
			//    Yes, this should be safe reordering. Newly created data stores are not visible through API surface.
			//    They become visible only when aliased, or handle to some sub-element of newly created datastore
			//    is stored in some DDS, i.e. only after some other op.
			// Why:
			//    Attach ops are large, and expensive to process. Plus there are scenarios where a lot of new data
			//    stores are created, causing issues like relay service throttling (too many ops) and catastrophic
			//    failure (batch is too large). Pushing them earlier and outside of main batch should alleviate
			//    these issues.
			// Cons:
			//    1. With large batches, relay service may throttle clients. Clients may disconnect while throttled.
			//    This change creates new possibility of a lot of newly created data stores never being referenced
			//    because client died before it had a change to submit the rest of the ops. This will create more
			//    garbage that needs to be collected leveraging GC (Garbage Collection) feature.
			//    2. Sending ops out of order means they are excluded from rollback functionality. This is not an issue
			//    today as rollback can't undo creation of data store. To some extent not sending them is a bigger
			//    issue than sending.
			// Please note that this does not change file format, so it can be disabled in the future if this
			// optimization no longer makes sense (for example, batch compression may make it less appealing).
			if (
				this.currentlyBatching() &&
				type === ContainerMessageType.Attach &&
				this.disableAttachReorder !== true
			) {
				this.outbox.submitAttach(message);
			} else if (type === ContainerMessageType.BlobAttach) {
				// BlobAttach ops must have their metadata visible and cannot be grouped (see opGroupingManager.ts)
				this.outbox.submitBlobAttach(message);
			} else {
				this.outbox.submit(message);
			}

			if (!this.currentlyBatching()) {
				this.flush();
			} else {
				this.scheduleFlush();
			}
		} catch (error) {
			this.closeFn(error as GenericError);
			throw error;
		}

		if (this.isContainerMessageDirtyable(containerRuntimeMessage)) {
			this.updateDocumentDirtyState(true);
		}
	}

	private scheduleFlush() {
		if (this.flushTaskExists) {
			return;
		}

		this.flushTaskExists = true;
		const flush = () => {
			this.flushTaskExists = false;
			try {
				this.flush();
			} catch (error) {
				this.closeFn(error as GenericError);
			}
		};

		switch (this.flushMode) {
			case FlushMode.TurnBased:
				// When in TurnBased flush mode the runtime will buffer operations in the current turn and send them as a single
				// batch at the end of the turn
				// eslint-disable-next-line @typescript-eslint/no-floating-promises
				Promise.resolve().then(flush);
				break;

			// FlushModeExperimental is experimental and not exposed directly in the runtime APIs
			case FlushModeExperimental.Async as unknown as FlushMode:
				// When in Async flush mode, the runtime will accumulate all operations across JS turns and send them as a single
				// batch when all micro-tasks are complete.
				// Compared to TurnBased, this flush mode will capture more ops into the same batch.
				setTimeout(flush, 0);
				break;

			default:
				assert(
					this._orderSequentiallyCalls > 0,
					0x587 /* Unreachable unless running under orderSequentially */,
				);
				break;
		}
	}

	private submitSummaryMessage(contents: ISummaryContent, referenceSequenceNumber: number) {
		this.verifyNotClosed();
		assert(
			this.connected,
			0x133 /* "Container disconnected when trying to submit system message" */,
		);

		// System message should not be sent in the middle of the batch.
		assert(this.outbox.isEmpty, 0x3d4 /* System op in the middle of a batch */);

		// back-compat: ADO #1385: Make this call unconditional in the future
		return this.submitSummaryFn !== undefined
			? this.submitSummaryFn(contents, referenceSequenceNumber)
			: this.submitFn(MessageType.Summarize, contents, false);
	}

	/**
	 * Throw an error if the runtime is closed.  Methods that are expected to potentially
	 * be called after dispose due to asynchrony should not call this.
	 */
	private verifyNotClosed() {
		if (this._disposed) {
			throw new Error("Runtime is closed");
		}
	}

	private verifyCanSubmitOps() {
		if (this.ensureNoDataModelChangesCalls > 0) {
			const errorMessage =
				"Op was submitted from within a `ensureNoDataModelChanges` callback";
			if (this.opReentryCallsToReport > 0) {
				this.mc.logger.sendTelemetryEvent(
					{ eventName: "OpReentry" },
					// We need to capture the call stack in order to inspect the source of this usage pattern
					getLongStack(() => new UsageError(errorMessage)),
				);
				this.opReentryCallsToReport--;
			}

			// Creating ops while processing ops can lead
			// to undefined behavior and events observed in the wrong order.
			// For example, we have two callbacks registered for a DDS, A and B.
			// Then if on change #1 callback A creates change #2, the invocation flow will be:
			//
			// A because of #1
			// A because of #2
			// B because of #2
			// B because of #1
			//
			// The runtime must enforce op coherence by not allowing ops to be submitted
			// while ops are being processed.
			if (this.enableOpReentryCheck) {
				throw new UsageError(errorMessage);
			}
		}
	}

	private reSubmitBatch(batch: IPendingBatchMessage[]) {
		this.orderSequentially(() => {
			for (const message of batch) {
				this.reSubmit(message);
			}
		});
		this.flush();
	}

	private reSubmit(message: IPendingBatchMessage) {
		// Need to parse from string for back-compat
		const containerRuntimeMessage = this.parseOpContent(message.content);
		this.reSubmitCore(containerRuntimeMessage, message.localOpMetadata, message.opMetadata);
	}

	/**
	 * Finds the right store and asks it to resubmit the message. This typically happens when we
	 * reconnect and there are pending messages.
	 * @param message - The original ContainerRuntimeMessage.
	 * @param localOpMetadata - The local metadata associated with the original message.
	 */
	private reSubmitCore(
		message: ContainerRuntimeMessage,
		localOpMetadata: unknown,
		opMetadata: Record<string, unknown> | undefined,
	) {
		const contents = message.contents;
		switch (message.type) {
			case ContainerMessageType.FluidDataStoreOp:
				// For Operations, call resubmitDataStoreOp which will find the right store
				// and trigger resubmission on it.
				this.dataStores.resubmitDataStoreOp(contents, localOpMetadata);
				break;
			case ContainerMessageType.Attach:
			case ContainerMessageType.Alias:
				this.submit(message, localOpMetadata);
				break;
			case ContainerMessageType.IdAllocation:
				// Remove the stashedState from the op if it's a stashed op
				if (contents.stashedState !== undefined) {
					delete contents.stashedState;
				}
				this.submit(message, localOpMetadata);
				break;
			case ContainerMessageType.ChunkedOp:
				throw new Error(`chunkedOp not expected here`);
			case ContainerMessageType.BlobAttach:
				this.blobManager.reSubmit(opMetadata);
				break;
			case ContainerMessageType.Rejoin:
				this.submit(message);
				break;
			default: {
				// This case should be very rare - it would imply an op was stashed from a
				// future version of runtime code and now is being applied on an older version
				const compatBehavior = message.compatDetails?.behavior;
				if (compatBehaviorAllowsMessageType(message.type, compatBehavior)) {
					this.logger.sendTelemetryEvent({
						eventName: "resubmitUnrecognizedMessageTypeAllowed",
						messageDetails: { type: message.type, compatBehavior },
					});
				} else {
					const error = DataProcessingError.create(
						"Resubmitting runtime message of unknown type",
						"reSubmitCore",
						undefined /* sequencedMessage */,
						{
							messageDetails: JSON.stringify({
								type: message.type,
								compatBehavior,
							}),
						},
					);
					this.closeFn(error);
					throw error;
				}
			}
		}
	}

	private rollback(content: string | undefined, localOpMetadata: unknown) {
		// Need to parse from string for back-compat
		const { type, contents } = this.parseOpContent(content);
		switch (type) {
			case ContainerMessageType.FluidDataStoreOp:
				// For operations, call rollbackDataStoreOp which will find the right store
				// and trigger rollback on it.
				this.dataStores.rollbackDataStoreOp(contents as IEnvelope, localOpMetadata);
				break;
			default:
				// Don't check message.compatDetails because this is for rolling back a local op so the type will be known
				throw new Error(`Can't rollback ${type}`);
		}
	}

	private async waitForDeltaManagerToCatchup(
		latestSnapshotRefSeq: number,
		summaryLogger: ITelemetryLoggerExt,
	): Promise<void> {
		if (latestSnapshotRefSeq > this.deltaManager.lastSequenceNumber) {
			// We need to catch up to the latest summary's reference sequence number before proceeding.
			await PerformanceEvent.timedExecAsync(
				summaryLogger,
				{
					eventName: "WaitingForSeq",
					lastSequenceNumber: this.deltaManager.lastSequenceNumber,
					targetSequenceNumber: latestSnapshotRefSeq,
					lastKnownSeqNumber: this.deltaManager.lastKnownSeqNumber,
				},
				async () => waitForSeq(this.deltaManager, latestSnapshotRefSeq),
				{ start: true, end: true, cancel: "error" }, // definitely want start event
			);
		}
	}

	/** Implementation of ISummarizerInternalsProvider.refreshLatestSummaryAck */
	public async refreshLatestSummaryAck(options: IRefreshSummaryAckOptions) {
		const { proposalHandle, ackHandle, summaryRefSeq, summaryLogger } = options;
		// proposalHandle is always passed from RunningSummarizer.
		assert(proposalHandle !== undefined, "proposalHandle should be available");
		const readAndParseBlob = async <T>(id: string) => readAndParse<T>(this.storage, id);
		const result = await this.summarizerNode.refreshLatestSummary(
			proposalHandle,
			summaryRefSeq,
		);

		/**
		 * When refreshing a summary ack, this check indicates a new ack of a summary that is newer than the
		 * current summary that is tracked, but this summarizer runtime did not produce/track that summary. Thus
		 * it needs to refresh its state. Today refresh is done by fetching the latest snapshot to update the cache
		 * and then close as the current main client is likely to be re-elected as the parent summarizer again.
		 */
		if (!result.isSummaryTracked && result.isSummaryNewer) {
			const fetchResult = await this.fetchSnapshotFromStorage(
				summaryLogger,
				{
					eventName: "RefreshLatestSummaryAckFetch",
					ackHandle,
					targetSequenceNumber: summaryRefSeq,
				},
				readAndParseBlob,
				null,
			);

			/**
			 * If the fetched snapshot is older than the one for which the ack was received, close the container.
			 * This should never happen because an ack should be sent after the latest summary is updated in the server.
			 * However, there are couple of scenarios where it's possible:
			 * 1. A file was modified externally resulting in modifying the snapshot's sequence number. This can lead to
			 * the document being unusable and we should not proceed.
			 * 2. The server DB failed after the ack was sent which may delete the corresponding snapshot. Ideally, in
			 * such cases, the file will be rolled back along with the ack and we will eventually reach a consistent
			 * state.
			 */
			if (fetchResult.latestSnapshotRefSeq < summaryRefSeq) {
				const error = DataProcessingError.create(
					"Fetched snapshot is older than the received ack",
					"RefreshLatestSummaryAck",
					undefined /* sequencedMessage */,
					{
						ackHandle,
						summaryRefSeq,
						fetchedSnapshotRefSeq: fetchResult.latestSnapshotRefSeq,
					},
				);
				this.disposeFn(error);
				throw error;
			}

			await this.closeStaleSummarizer("RefreshLatestSummaryAckFetch");
			return;
		}

		// Notify the garbage collector so it can update its latest summary state.
		await this.garbageCollector.refreshLatestSummary(result);
	}

	/**
	 * Fetches the latest snapshot from storage and uses it to refresh SummarizerNode's
	 * internal state as it should be considered the latest summary ack.
	 * @param summaryLogger - logger to use when fetching snapshot from storage
	 * @returns downloaded snapshot's reference sequence number
	 */
	private async refreshLatestSummaryAckFromServer(
		summaryLogger: ITelemetryLoggerExt,
	): Promise<{ latestSnapshotRefSeq: number; latestSnapshotVersionId: string | undefined }> {
		const readAndParseBlob = async <T>(id: string) => readAndParse<T>(this.storage, id);
		const { versionId, latestSnapshotRefSeq } = await this.fetchSnapshotFromStorage(
			summaryLogger,
			{
				eventName: "RefreshLatestSummaryFromServerFetch",
			},
			readAndParseBlob,
			null,
		);

		await this.closeStaleSummarizer("RefreshLatestSummaryFromServerFetch");

		return { latestSnapshotRefSeq, latestSnapshotVersionId: versionId };
	}

	private async closeStaleSummarizer(codePath: string): Promise<void> {
		this.mc.logger.sendTelemetryEvent(
			{
				eventName: "ClosingSummarizerOnSummaryStale",
				codePath,
				message: "Stopping fetch from storage",
				closeSummarizerDelayMs: this.closeSummarizerDelayMs,
			},
			new GenericError("Restarting summarizer instead of refreshing"),
		);

		// Delay before restarting summarizer to prevent the summarizer from restarting too frequently.
		await delay(this.closeSummarizerDelayMs);
		this._summarizer?.stop("latestSummaryStateStale");
		this.disposeFn();
	}

	/**
	 * Downloads snapshot from storage with the given versionId or latest if versionId is null.
	 * By default, it also closes the container after downloading the snapshot. However, this may be
	 * overridden via options.
	 */
	private async fetchSnapshotFromStorage(
		logger: ITelemetryLoggerExt,
		event: ITelemetryGenericEvent,
		readAndParseBlob: ReadAndParseBlob,
		versionId: string | null,
	): Promise<{ snapshotTree: ISnapshotTree; versionId: string; latestSnapshotRefSeq: number }> {
		return PerformanceEvent.timedExecAsync(
			logger,
			event,
			async (perfEvent: {
				end: (arg0: {
					getVersionDuration?: number | undefined;
					getSnapshotDuration?: number | undefined;
					snapshotRefSeq?: number | undefined;
					snapshotVersion?: string | undefined;
				}) => void;
			}) => {
				const stats: {
					getVersionDuration?: number;
					getSnapshotDuration?: number;
					snapshotRefSeq?: number;
					snapshotVersion?: string;
				} = {};
				const trace = Trace.start();

				const versions = await this.storage.getVersions(
					versionId,
					1,
					"refreshLatestSummaryAckFromServer",
					versionId === null ? FetchSource.noCache : undefined,
				);
				assert(
					!!versions && !!versions[0],
					0x137 /* "Failed to get version from storage" */,
				);
				stats.getVersionDuration = trace.trace().duration;

				const maybeSnapshot = await this.storage.getSnapshotTree(versions[0]);
				assert(!!maybeSnapshot, 0x138 /* "Failed to get snapshot from storage" */);
				stats.getSnapshotDuration = trace.trace().duration;
				const latestSnapshotRefSeq = await seqFromTree(maybeSnapshot, readAndParseBlob);
				stats.snapshotRefSeq = latestSnapshotRefSeq;
				stats.snapshotVersion = versions[0].id;

				perfEvent.end(stats);
				return {
					snapshotTree: maybeSnapshot,
					versionId: versions[0].id,
					latestSnapshotRefSeq,
				};
			},
		);
	}

	public notifyAttaching() {} // do nothing (deprecated method)

	public async getPendingLocalState(props?: {
		notifyImminentClosure: boolean;
	}): Promise<unknown> {
		return PerformanceEvent.timedExecAsync(
			this.mc.logger,
			{
				eventName: "getPendingLocalState",
				notifyImminentClosure: props?.notifyImminentClosure,
			},
			async (event) => {
				this.verifyNotClosed();
				const waitBlobsToAttach = props?.notifyImminentClosure;
				if (this._orderSequentiallyCalls !== 0) {
					throw new UsageError("can't get state during orderSequentially");
				}
				const pendingAttachmentBlobs = await this.blobManager.getPendingBlobs(
					waitBlobsToAttach,
				);
				const pending = this.pendingStateManager.getLocalState();
				if (!pendingAttachmentBlobs && !this.hasPendingMessages()) {
					return; // no pending state to save
				}
				// Flush pending batch.
				// getPendingLocalState() is only exposed through Container.closeAndGetPendingLocalState(), so it's safe
				// to close current batch.
				this.flush();

				const pendingState: IPendingRuntimeState = {
					pending,
					pendingAttachmentBlobs,
				};
				event.end({
					attachmentBlobsSize: Object.keys(pendingAttachmentBlobs ?? {}).length,
					pendingOpsSize: pending?.pendingStates.length,
				});
				return pendingState;
			},
		);
	}

	public summarizeOnDemand(options: IOnDemandSummarizeOptions): ISummarizeResults {
		if (this.isSummarizerClient) {
			return this.summarizer.summarizeOnDemand(options);
		} else if (this.summaryManager !== undefined) {
			return this.summaryManager.summarizeOnDemand(options);
		} else {
			// If we're not the summarizer, and we don't have a summaryManager, we expect that
			// disableSummaries is turned on. We are throwing instead of returning a failure here,
			// because it is a misuse of the API rather than an expected failure.
			throw new UsageError(`Can't summarize, disableSummaries: ${this.summariesDisabled}`);
		}
	}

	public enqueueSummarize(options: IEnqueueSummarizeOptions): EnqueueSummarizeResult {
		if (this.isSummarizerClient) {
			return this.summarizer.enqueueSummarize(options);
		} else if (this.summaryManager !== undefined) {
			return this.summaryManager.enqueueSummarize(options);
		} else {
			// If we're not the summarizer, and we don't have a summaryManager, we expect that
			// generateSummaries is turned off. We are throwing instead of returning a failure here,
			// because it is a misuse of the API rather than an expected failure.
			throw new UsageError(`Can't summarize, disableSummaries: ${this.summariesDisabled}`);
		}
	}

	/**
	 * * Forms a function that will request a Summarizer.
	 * @param loaderRouter - the loader acting as an IFluidRouter
	 * */
	private formRequestSummarizerFn(loaderRouter: IFluidRouter) {
		return async () => {
			const request: IRequest = {
				headers: {
					[LoaderHeader.cache]: false,
					[LoaderHeader.clientDetails]: {
						capabilities: { interactive: false },
						type: summarizerClientType,
					},
					[DriverHeader.summarizingClient]: true,
					[LoaderHeader.reconnect]: false,
				},
				url: "/_summarizer",
			};

			const fluidObject = await requestFluidObject<FluidObject<ISummarizer>>(
				loaderRouter,
				request,
			);
			const summarizer = fluidObject.ISummarizer;

			if (!summarizer) {
				throw new UsageError("Fluid object does not implement ISummarizer");
			}

			return summarizer;
		};
	}

	private validateSummaryHeuristicConfiguration(configuration: ISummaryConfigurationHeuristics) {
		// eslint-disable-next-line no-restricted-syntax
		for (const prop in configuration) {
			if (typeof configuration[prop] === "number" && configuration[prop] < 0) {
				throw new UsageError(
					`Summary heuristic configuration property "${prop}" cannot be less than 0`,
				);
			}
		}
		if (configuration.minIdleTime > configuration.maxIdleTime) {
			throw new UsageError(
				`"minIdleTime" [${configuration.minIdleTime}] cannot be greater than "maxIdleTime" [${configuration.maxIdleTime}]`,
			);
		}
	}

	private get groupedBatchingEnabled(): boolean {
		const killSwitch = this.mc.config.getBoolean(
			"Fluid.ContainerRuntime.DisableGroupedBatching",
		);
		return killSwitch !== true && this.runtimeOptions.enableGroupedBatching;
	}
}

/**
 * Wait for a specific sequence number. Promise should resolve when we reach that number,
 * or reject if closed.
 */
const waitForSeq = async (
	deltaManager: IDeltaManager<Pick<ISequencedDocumentMessage, "sequenceNumber">, unknown>,
	targetSeq: number,
): Promise<void> =>
	new Promise<void>((resolve, reject) => {
		// TODO: remove cast to any when actual event is determined
		deltaManager.on("closed" as any, reject);
		deltaManager.on("disposed" as any, reject);

		// If we already reached target sequence number, simply resolve the promise.
		if (deltaManager.lastSequenceNumber >= targetSeq) {
			resolve();
		} else {
			const handleOp = (message: Pick<ISequencedDocumentMessage, "sequenceNumber">) => {
				if (message.sequenceNumber >= targetSeq) {
					resolve();
					deltaManager.off("op", handleOp);
				}
			};
			deltaManager.on("op", handleOp);
		}
	});<|MERGE_RESOLUTION|>--- conflicted
+++ resolved
@@ -3121,49 +3121,6 @@
 					};
 				}
 
-<<<<<<< HEAD
-				// If there are pending messages, the summary has more data than at the summaryRefSeqNum.
-				if (this.hasPendingMessages()) {
-					// If "SkipFailingIncorrectSummary" option is true, don't fail the summary in the last attempt.
-					// This is a fallback to make progress in documents where there are consistently pending ops in
-					// the summarizer.
-					if (
-						finalAttempt &&
-						this.mc.config.getBoolean("Fluid.Summarizer.SkipFailingIncorrectSummary")
-					) {
-						const error = DataProcessingError.create(
-							"Pending ops during summarization",
-							"submitSummary",
-							undefined,
-							{ count: this.pendingMessagesCount },
-						);
-						summaryNumberLogger.sendErrorEvent(
-							{
-								eventName: "SkipFailingIncorrectSummary",
-								referenceSequenceNumber: summaryRefSeqNum,
-								minimumSequenceNumber,
-							},
-							error,
-						);
-					} else {
-						// Default retry delay is 1 second. This can be overridden via config so that we can adjust it
-						// based on telemetry while we decide on a stable number.
-						const retryDelayMs =
-							this.mc.config.getNumber("Fluid.Summarizer.PendingOpsRetryDelayMs") ??
-							1000;
-						const error = new RetriableSummaryError(
-							"PendingMessagesInSummary",
-							retryDelayMs / 1000,
-							{ count: this.pendingMessagesCount },
-						);
-						return {
-							stage: "base",
-							referenceSequenceNumber: summaryRefSeqNum,
-							minimumSequenceNumber,
-							error,
-						};
-					}
-=======
 				const pendingMessagesFailResult = await this.shouldFailSummaryOnPendingOps(
 					summaryNumberLogger,
 					summaryRefSeqNum,
@@ -3173,7 +3130,6 @@
 				);
 				if (pendingMessagesFailResult !== undefined) {
 					return pendingMessagesFailResult;
->>>>>>> 8673f180
 				}
 			}
 
@@ -3347,7 +3303,7 @@
 				"Pending ops during summarization",
 				"submitSummary",
 				undefined,
-				{ pendingMessages: this.pendingMessagesCount },
+				{ count: this.pendingMessagesCount },
 			);
 			logger.sendErrorEvent(
 				{
