--- conflicted
+++ resolved
@@ -3130,24 +3130,14 @@
 	 * @param resubmittingStagedBatch - If defined, indicates this is a resubmission of a batch that is staged,
 	 * meaning it should not be sent to the ordering service yet.
 	 */
-<<<<<<< HEAD
 	private flush(resubmittingBatchId?: BatchId, resubmittingStagedBatch?: boolean): void {
-		assert(
-			!this.batchRunner.running,
-			0x24c /* "Cannot call `flush()` while manually accumulating a batch (e.g. under orderSequentially) */,
-		);
-
-		this.outbox.flush(resubmittingBatchId, resubmittingStagedBatch);
-		assert(this.outbox.isEmpty, 0x3cf /* reentrancy */);
-=======
-	private flush(resubmittingBatchId?: BatchId): void {
 		try {
 			assert(
 				!this.batchRunner.running,
 				0x24c /* "Cannot call `flush()` while manually accumulating a batch (e.g. under orderSequentially) */,
 			);
 
-			this.outbox.flush(resubmittingBatchId);
+			this.outbox.flush(resubmittingBatchId, resubmittingStagedBatch);
 			assert(this.outbox.isEmpty, 0x3cf /* reentrancy */);
 		} catch (error) {
 			const error2 = normalizeError(error, {
@@ -3158,7 +3148,6 @@
 			this.closeFn(error2);
 			throw error2;
 		}
->>>>>>> 90caa522
 	}
 
 	/**
