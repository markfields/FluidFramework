--- conflicted
+++ resolved
@@ -2717,26 +2717,6 @@
 				return;
 			}
 
-<<<<<<< HEAD
-			const { duplicate, otherSequenceNumber } =
-				this.duplicateBatchDetector.processInboundBatch(inboundBatch);
-			if (duplicate) {
-				const error = new DataCorruptionError(
-					"Duplicate batch - The same batch was sequenced twice",
-					{ batchId: inboundBatch.batchId },
-				);
-
-				this.mc.logger.sendTelemetryEvent(
-					{
-						eventName: "DuplicateBatch",
-						details: {
-							batchId: inboundBatch.batchId,
-							clientId: inboundBatch.clientId,
-							batchStartCsn: inboundBatch.batchStartCsn,
-							size: inboundBatch.messages.length,
-							duplicateBatchSequenceNumber: otherSequenceNumber,
-							...extractSafePropertiesFromMessage(inboundBatch.keyMessage),
-=======
 			if ("batchStart" in inboundResult) {
 				const batchStart: BatchStartInfo = inboundResult.batchStart;
 				const result = this.duplicateBatchDetector?.processInboundBatch(batchStart);
@@ -2757,7 +2737,6 @@
 								duplicateBatchSequenceNumber: result.otherSequenceNumber,
 								...extractSafePropertiesFromMessage(batchStart.keyMessage),
 							},
->>>>>>> 709f085c
 						},
 						error,
 					);
