/*!
 * Copyright (c) Microsoft Corporation. All rights reserved.
 * Licensed under the MIT License.
 */

import * as assert from "assert";
import { EventEmitter } from "events";
import { AgentSchedulerFactory } from "@microsoft/fluid-agent-scheduler";
import { ITelemetryLogger } from "@microsoft/fluid-common-definitions";
import {
    IComponent,
    IComponentHandleContext,
    IComponentSerializer,
    IRequest,
    IResponse,
} from "@microsoft/fluid-component-core-interfaces";
import {
    IAudience,
    IBlobManager,
    IComponentTokenProvider,
    IContainerContext,
    IDeltaManager,
    IDeltaSender,
    ILoader,
    IRuntime,
    IRuntimeState,
    IExperimentalRuntime,
    IExperimentalContainerContext,
} from "@microsoft/fluid-container-definitions";
import {
    Deferred,
    Trace,
    LazyPromise,
    ChildLogger,
} from "@microsoft/fluid-common-utils";
import { IDocumentStorageService, IError, ISummaryContext } from "@microsoft/fluid-driver-definitions";
import { readAndParse, createIError } from "@microsoft/fluid-driver-utils";
import {
    BlobTreeEntry,
    buildSnapshotTree,
    isSystemType,
    raiseConnectedEvent,
    TreeTreeEntry,
} from "@microsoft/fluid-protocol-base";
import {
    ConnectionState,
    IChunkedOp,
    IClientDetails,
    IDocumentMessage,
    IHelpMessage,
    IQuorum,
    ISequencedDocumentMessage,
    ISignalMessage,
    ISnapshotTree,
    ISummaryConfiguration,
    ISummaryContent,
    ISummaryTree,
    ITree,
    MessageType,
    SummaryType,
} from "@microsoft/fluid-protocol-definitions";
import {
    FlushMode,
    IAttachMessage,
    IComponentContext,
    IComponentRegistry,
    IComponentRuntime,
    IEnvelope,
    IHostRuntime,
    IInboundSignalMessage,
    ISignalEnvelop,
    NamedComponentRegistryEntries,
} from "@microsoft/fluid-runtime-definitions";
import { ComponentSerializer, SummaryTracker } from "@microsoft/fluid-runtime-utils";
import { v4 as uuid } from "uuid";
import { ComponentContext, LocalComponentContext, RemotedComponentContext } from "./componentContext";
import { ComponentHandleContext } from "./componentHandleContext";
import { ComponentRegistry } from "./componentRegistry";
import { debug } from "./debug";
import { BlobCacheStorageService } from "./blobCacheStorageService";
import {
    componentRuntimeRequestHandler,
    createLoadableComponentRuntimeRequestHandler,
    RuntimeRequestHandler,
} from "./requestHandlers";
import { RequestParser } from "./requestParser";
import { RuntimeRequestHandlerBuilder } from "./runtimeRequestHandlerBuilder";
import { Summarizer } from "./summarizer";
import { SummaryManager } from "./summaryManager";
import { ISummaryStats, SummaryTreeConverter } from "./summaryTreeConverter";
import { analyzeTasks } from "./taskAnalyzer";
import { DeltaScheduler } from "./deltaScheduler";
import { ReportConnectionTelemetry } from "./connectionTelemetry";
import { SummaryCollection } from "./summaryCollection";
import { pkgVersion } from "./packageVersion";

interface ISummaryTreeWithStats {
    summaryStats: ISummaryStats;
    summaryTree: ISummaryTree;
}

export interface IPreviousState {
    summaryCollection?: SummaryCollection,
    reload?: boolean,

    // only one (or zero) of these will be defined. the summarizing Summarizer will resolve the deferred promise, and
    // the SummaryManager that spawned it will have that deferred's promise
    nextSummarizerP?: Promise<Summarizer>,
    nextSummarizerD?: Deferred<Summarizer>,
}

export interface IGeneratedSummaryData {
    readonly summaryStats: ISummaryStats;
    readonly generateDuration?: number;
}

export interface IUploadedSummaryData {
    readonly handle: string;
    readonly uploadDuration?: number;
}

export interface IUnsubmittedSummaryData extends Partial<IGeneratedSummaryData>, Partial<IUploadedSummaryData> {
    readonly referenceSequenceNumber: number;
    readonly submitted: false;
}

export interface ISubmittedSummaryData extends IGeneratedSummaryData, IUploadedSummaryData {
    readonly referenceSequenceNumber: number;
    readonly submitted: true;
    readonly clientSequenceNumber: number;
    readonly submitOpDuration?: number;
}

export type GenerateSummaryData = IUnsubmittedSummaryData | ISubmittedSummaryData;

// Consider idle 5s of no activity. And snapshot if a minute has gone by with no snapshot.
const IdleDetectionTime = 5000;

const DefaultSummaryConfiguration: ISummaryConfiguration = {
    idleTime: IdleDetectionTime,

    maxTime: IdleDetectionTime * 12,

    // Snapshot if 1000 ops received since last snapshot.
    maxOps: 1000,

    // Wait 10 minutes for summary ack
    maxAckWaitTime: 600000,
};

/**
 * Options for container runtime.
 */
export interface IContainerRuntimeOptions {
    // Experimental flag that will generate summaries if connected to a service that supports them.
    // This defaults to true and must be explicitly set to false to disable.
    generateSummaries: boolean;

    // Experimental flag that will execute tasks in web worker if connected to a service that supports them.
    enableWorker?: boolean;
}

interface IRuntimeMessageMetadata {
    batch?: boolean;
}

function isRuntimeMessage(message: ISequencedDocumentMessage): boolean {
    switch (message.type) {
        case MessageType.ChunkedOp:
        case MessageType.Attach:
        case MessageType.Operation:
            return true;
        default:
            return false;
    }
}

export class ScheduleManager {
    private readonly deltaScheduler: DeltaScheduler;
    private pauseSequenceNumber: number | undefined;
    private pauseClientId: string | undefined;

    private paused = false;
    private localPaused = false;
    private batchClientId: string | undefined;

    constructor(
        private readonly deltaManager: IDeltaManager<ISequencedDocumentMessage, IDocumentMessage>,
        private readonly emitter: EventEmitter,
        private readonly logger: ITelemetryLogger,
    ) {
        this.deltaScheduler = new DeltaScheduler(
            this.deltaManager,
            ChildLogger.create(this.logger, "DeltaScheduler"),
        );

        // Listen for delta manager sends and add batch metadata to messages
        this.deltaManager.on("prepareSend", (messages: IDocumentMessage[]) => {
            if (messages.length === 0) {
                return;
            }

            // First message will have the batch flag set to true if doing a batched send
            const firstMessageMetadata = messages[0].metadata as IRuntimeMessageMetadata;
            if (!firstMessageMetadata || !firstMessageMetadata.batch) {
                return;
            }

            // If only length one then clear
            if (messages.length === 1) {
                delete messages[0].metadata;
                return;
            }

            // Set the batch flag to false on the last message to indicate the end of the send batch
            const lastMessage = messages[messages.length - 1];
            lastMessage.metadata = { ...lastMessage.metadata, ...{ batch: false } };
        });

        // Listen for updates and peek at the inbound
        this.deltaManager.inbound.on(
            "push",
            (message: ISequencedDocumentMessage) => {
                this.trackPending(message);
                this.updatePauseState(message.sequenceNumber);
            });

        const allPending = this.deltaManager.inbound.toArray();
        for (const pending of allPending) {
            this.trackPending(pending);
        }

        // Based on track pending update the pause state
        this.updatePauseState(this.deltaManager.referenceSequenceNumber);
    }

    public beginOperation(message: ISequencedDocumentMessage) {
        if (this.batchClientId !== message.clientId) {
            // As a back stop for any bugs marking the end of a batch - if the client ID flipped, we
            // consider the previous batch over.
            if (this.batchClientId) {
                this.emitter.emit("batchEnd", "Did not receive real batchEnd message", undefined);
                this.deltaScheduler.batchEnd();

                this.logger.sendTelemetryEvent({
                    eventName: "BatchEndNotReceived",
                    clientId: this.batchClientId,
                    sequenceNumber: message.sequenceNumber,
                });
            }

            // This could be the beginning of a new batch or an individual message.
            this.emitter.emit("batchBegin", message);
            this.deltaScheduler.batchBegin();

            const batch = (message?.metadata as IRuntimeMessageMetadata)?.batch;
            if (batch) {
                this.batchClientId = message.clientId;
            } else {
                this.batchClientId = undefined;
            }
        }
    }

    public endOperation(error: any | undefined, message: ISequencedDocumentMessage) {
        if (error) {
            this.batchClientId = undefined;
            this.emitter.emit("batchEnd", error, message);
            this.deltaScheduler.batchEnd();
            return;
        }

        this.updatePauseState(message.sequenceNumber);

        const batch = (message?.metadata as IRuntimeMessageMetadata)?.batch;
        // If no batchClientId has been set then we're in an individual batch. Else, if we get
        // batch end metadata, this is end of the current batch.
        if (!this.batchClientId || batch === false) {
            this.batchClientId = undefined;
            this.emitter.emit("batchEnd", undefined, message);
            this.deltaScheduler.batchEnd();
            return;
        }
    }

    // eslint-disable-next-line @typescript-eslint/promise-function-async
    public pause(): Promise<void> {
        this.paused = true;
        return this.deltaManager.inbound.systemPause();
    }

    public resume() {
        this.paused = false;
        if (!this.localPaused) {
            this.deltaManager.inbound.systemResume();
        }
    }

    private setPaused(localPaused: boolean) {
        // Return early if no change in value
        if (this.localPaused === localPaused) {
            return;
        }

        this.localPaused = localPaused;
        if (localPaused || this.paused) {
            // eslint-disable-next-line @typescript-eslint/no-floating-promises
            this.deltaManager.inbound.systemPause();
        } else {
            this.deltaManager.inbound.systemResume();
        }
    }

    private updatePauseState(sequenceNumber: number) {
        // If the inbound queue is ever empty we pause it and wait for new events
        if (this.deltaManager.inbound.length === 0) {
            this.setPaused(true);
            return;
        }

        // If no message has caused the pause flag to be set, or the next message up is not the one we need to pause at
        // then we simply continue processing
        if (!this.pauseSequenceNumber || sequenceNumber + 1 < this.pauseSequenceNumber) {
            this.setPaused(false);
        } else {
            // Otherwise the next message requires us to pause
            this.setPaused(true);
        }
    }

    private trackPending(message: ISequencedDocumentMessage) {
        const metadata = message.metadata as IRuntimeMessageMetadata | undefined;

        // Protocol messages are never part of a runtime batch of messages
        if (!isRuntimeMessage(message)) {
            this.pauseSequenceNumber = undefined;
            this.pauseClientId = undefined;
            return;
        }

        const batchMetadata = metadata ? metadata.batch : undefined;

        // If the client ID changes then we can move the pause point. If it stayed the same then we need to check.
        if (this.pauseClientId === message.clientId) {
            if (batchMetadata !== undefined) {
                // If batchMetadata is not undefined then if it's true we've begun a new batch - if false we've ended
                // the previous one
                this.pauseSequenceNumber = batchMetadata ? message.sequenceNumber : undefined;
                this.pauseClientId = batchMetadata ? this.pauseClientId : undefined;
            }
        } else {
            // We check the batch flag for the new clientID - if true we pause otherwise we reset the tracking data
            this.pauseSequenceNumber = batchMetadata ? message.sequenceNumber : undefined;
            this.pauseClientId = batchMetadata ? message.clientId : undefined;
        }
    }
}

export const schedulerId = "_scheduler";
const schedulerRuntimeRequestHandler: RuntimeRequestHandler =
    async (request: RequestParser, runtime: IHostRuntime) => {
        if (request.pathParts.length > 0 && request.pathParts[0] === schedulerId) {
            return componentRuntimeRequestHandler(request, runtime);
        }
        return undefined;
    };

// Wraps the provided list of packages and augments with some system level services.
class ContainerRuntimeComponentRegistry extends ComponentRegistry {
    constructor(namedEntries: NamedComponentRegistryEntries) {
        super([
            ...namedEntries,
            [schedulerId, Promise.resolve(new AgentSchedulerFactory())],
        ]);
    }
}

/**
 * Represents the runtime of the container. Contains helper functions/state of the container.
 * It will define the component level mappings.
 */
export class ContainerRuntime extends EventEmitter implements IHostRuntime, IRuntime, IExperimentalRuntime {
    public readonly isExperimentalRuntime = true;
    /**
     * Load the components from a snapshot and returns the runtime.
     * @param context - Context of the container.
     * @param registry - Mapping to the components.
     * @param requestHandlers - Request handlers for the container runtime
     * @param runtimeOptions - Additional options to be passed to the runtime
     */
    public static async load(
        context: IContainerContext,
        registryEntries: NamedComponentRegistryEntries,
        requestHandlers: RuntimeRequestHandler[] = [],
        runtimeOptions?: IContainerRuntimeOptions,
        containerScope: IComponent = context.scope,
    ): Promise<ContainerRuntime> {
        const componentRegistry = new ContainerRuntimeComponentRegistry(registryEntries);

        const chunkId = context.baseSnapshot?.blobs[".chunks"];
        const chunks = chunkId
            // eslint-disable-next-line @typescript-eslint/no-non-null-assertion
            ? await readAndParse<[string, string[]][]>(context.storage!, chunkId)
            : [];

        const runtime = new ContainerRuntime(context, componentRegistry, chunks, runtimeOptions, containerScope);
        runtime.requestHandler.pushHandler(
            createLoadableComponentRuntimeRequestHandler(runtime.summarizer),
            schedulerRuntimeRequestHandler,
            ...requestHandlers);

        // Create all internal components in first load.
        if (!context.existing) {
            await runtime.createComponent(schedulerId, schedulerId)
                .then((componentRuntime) => {
                    componentRuntime.attach();
                });
        }

        runtime.subscribeToLeadership();

        return runtime;
    }

    public get connectionState(): ConnectionState {
        return this.context.connectionState;
    }

    public get id(): string {
        return this.context.id;
    }

    public get parentBranch(): string | null {
        return this.context.parentBranch;
    }

    public get existing(): boolean {
        // eslint-disable-next-line @typescript-eslint/no-non-null-assertion
        return this.context.existing!;
    }

    public get options(): any {
        return this.context.options;
    }

    public get clientId(): string | undefined {
        return this.context.clientId;
    }

    public get clientDetails(): IClientDetails {
        return this.context.clientDetails;
    }

    public get blobManager(): IBlobManager {
        // eslint-disable-next-line @typescript-eslint/no-non-null-assertion
        return this.context.blobManager!;
    }

    public get deltaManager(): IDeltaManager<ISequencedDocumentMessage, IDocumentMessage> {
        return this.context.deltaManager;
    }

    public get storage(): IDocumentStorageService {
        // eslint-disable-next-line @typescript-eslint/no-non-null-assertion
        return this.context.storage!;
    }

    public get branch(): string {
        return this.context.branch;
    }

    public get submitFn(): (type: MessageType, contents: any) => number {
        // eslint-disable-next-line @typescript-eslint/unbound-method
        return this.submit;
    }

    public get submitSignalFn(): (contents: any) => void {
        return this.context.submitSignalFn;
    }

    public get snapshotFn(): (message: string) => Promise<void> {
        return this.context.snapshotFn;
    }

    public get closeFn(): (error?: IError) => void {
        return this.context.closeFn;
    }

    public get loader(): ILoader {
        return this.context.loader;
    }

    public get flushMode(): FlushMode {
        return this._flushMode;
    }

    public get scope(): IComponent {
        return this.containerScope;
    }

    public get IComponentRegistry(): IComponentRegistry {
        return this.registry;
    }

    public nextSummarizerP?: Promise<Summarizer>;
    public nextSummarizerD?: Deferred<Summarizer>;

    public readonly IComponentSerializer: IComponentSerializer = new ComponentSerializer();

    public readonly IComponentHandleContext: IComponentHandleContext;

    public readonly logger: ITelemetryLogger;
    public readonly previousState: IPreviousState;
    private readonly summaryManager: SummaryManager;
    private readonly summaryTreeConverter: SummaryTreeConverter;
    private latestSummaryAck: ISummaryContext;
    private readonly summaryTracker: SummaryTracker;

    private tasks: string[] = [];

    // Back-compat: version decides between loading document and chaincode.
    private version: string | undefined;

    private _flushMode = FlushMode.Automatic;
    private needsFlush = false;
    private flushTrigger = false;

    // Always matched IAgentScheduler.leader property
    private _leader = false;

    public get connected(): boolean {
        return this.connectionState === ConnectionState.Connected;
    }

    public get leader(): boolean {
        return this._leader;
    }

    public get summarizerClientId(): string | undefined {
        return this.summaryManager.summarizer;
    }

    private get summaryConfiguration() {
        return this.context.serviceConfiguration
            ? { ...DefaultSummaryConfiguration, ...this.context.serviceConfiguration.summary }
            : DefaultSummaryConfiguration;
    }

    private _disposed = false;
    public get disposed() { return this._disposed; }

    // Components tracked by the Domain
    private readonly pendingAttach = new Map<string, IAttachMessage>();
    private dirtyDocument = false;
    private readonly summarizer: Summarizer;
    private readonly deltaSender: IDeltaSender | undefined;
    private readonly scheduleManager: ScheduleManager;
    private readonly requestHandler = new RuntimeRequestHandlerBuilder();

    // Local copy of incomplete received chunks.
    private readonly chunkMap: Map<string, string[]>;

    // Attached and loaded context proxies
    private readonly contexts = new Map<string, ComponentContext>();
    // List of pending contexts (for the case where a client knows a component will exist and is waiting
    // on its creation). This is a superset of contexts.
    private readonly contextsDeferred = new Map<string, Deferred<ComponentContext>>();

    private constructor(
        private readonly context: IContainerContext,
        private readonly registry: IComponentRegistry,
        readonly chunks: [string, string[]][],
        private readonly runtimeOptions: IContainerRuntimeOptions = { generateSummaries: true, enableWorker: false },
        private readonly containerScope: IComponent,
    ) {
        super();

        this.chunkMap = new Map<string, string[]>(chunks);

        const expContainerContext = this.context as IExperimentalContainerContext;
        this.IComponentHandleContext = new ComponentHandleContext("", this);

        // useContext - back-compat: 0.14 uploadSummary
        const useContext: boolean = expContainerContext.isExperimentalContainerContext ?
            true : this.storage.uploadSummaryWithContext !== undefined;
        this.latestSummaryAck = {
            proposalHandle: undefined,
            ackHandle: expContainerContext.isExperimentalContainerContext && expContainerContext.getLoadedFromVersion
                ? expContainerContext.getLoadedFromVersion()?.id : undefined,
        };
        this.summaryTracker = new SummaryTracker(
            useContext,
            "", // fullPath - the root is unnamed
            this.deltaManager.initialSequenceNumber, // referenceSequenceNumber - last acked summary ref seq number
            this.deltaManager.initialSequenceNumber, // latestSequenceNumber - latest sequence number seen
            async () => undefined, // getSnapshotTree - this will be replaced on summary ack
        );
        this.summaryTreeConverter = new SummaryTreeConverter(useContext);

        // Extract components stored inside the snapshot
        const components = new Map<string, ISnapshotTree | string>();
        if (context.baseSnapshot) {
            const baseSnapshot = context.baseSnapshot;
            Object.keys(baseSnapshot.trees).forEach((value) => {
                if (value !== ".protocol") {
                    const tree = baseSnapshot.trees[value];
                    components.set(value, tree);
                }
            });
        }

        // Create a context for each of them
        for (const [key, value] of components) {
            const componentContext = new RemotedComponentContext(
                key,
                value,
                this,
                this.storage,
                this.containerScope,
                this.summaryTracker.createOrGetChild(key, this.summaryTracker.referenceSequenceNumber));
            const deferred = new Deferred<ComponentContext>();
            deferred.resolve(componentContext);

            this.contexts.set(key, componentContext);
            this.contextsDeferred.set(key, deferred);
        }

        this.logger = ChildLogger.create(context.logger, undefined, {
            runtimeVersion: pkgVersion,
        });

        this.scheduleManager = new ScheduleManager(
            context.deltaManager,
            this,
            ChildLogger.create(this.logger, "ScheduleManager"),
        );

        this.deltaSender = this.deltaManager;

        this.deltaManager.on("allSentOpsAckd", () => {
            this.updateDocumentDirtyState(false);
        });

        this.deltaManager.on("submitOp", (message: IDocumentMessage) => {
            if (!isSystemType(message.type) && message.type !== MessageType.NoOp) {
                this.logger.debugAssert(this.connected, { eventName: "submitOp in disconnected state" });
                this.updateDocumentDirtyState(true);
            }
        });

        this.context.quorum.on("removeMember", (clientId: string) => {
            this.clearPartialChunks(clientId);
        });

        if (this.context.previousRuntimeState === undefined || this.context.previousRuntimeState.state === undefined) {
            this.previousState = {};
        } else {
            this.previousState = this.context.previousRuntimeState.state as IPreviousState;
        }

        // We always create the summarizer in the case that we are asked to generate summaries. But this may
        // want to be on demand instead.
        // Don't use optimizations when generating summaries with a document loaded using snapshots.
        // This will ensure we correctly convert old documents.
        this.summarizer = new Summarizer(
            "/_summarizer",
            this,
            () => this.summaryConfiguration,
            async (full: boolean, safe: boolean) => this.generateSummary(full, safe),
            async (summContext, refSeq) => this.refreshLatestSummaryAck(summContext, refSeq),
            this.previousState.summaryCollection);

        // Create the SummaryManager and mark the initial state
        this.summaryManager = new SummaryManager(
            context,
            this.runtimeOptions.generateSummaries !== false,
            !!this.runtimeOptions.enableWorker,
            this.logger,
            (summarizer) => { this.nextSummarizerP = summarizer; },
            this.previousState.nextSummarizerP,
            !!this.previousState.reload);

        if (this.context.connectionState === ConnectionState.Connected) {
            // eslint-disable-next-line @typescript-eslint/no-non-null-assertion
            this.summaryManager.setConnected(this.context.clientId!);
        }

        ReportConnectionTelemetry(this.context.clientId, this.deltaManager, this.logger);
    }

    public dispose(): void {
        if (this._disposed) {
            return;
        }
        this._disposed = true;

        this.summaryManager.dispose();
        this.summarizer.dispose();

        // close/stop all component contexts
        for (const [componentId, contextD] of this.contextsDeferred) {
            contextD.promise.then((context) => {
                context.dispose();
            }).catch((error) => {
                this.logger.sendErrorEvent({ eventName: "ComponentContextDisposeError", componentId }, error);
            });
        }

        this.emit("dispose");
        this.removeAllListeners();
    }

    public get IComponentTokenProvider() {
        if (this.options && this.options.intelligence) {
            // eslint-disable-next-line @typescript-eslint/consistent-type-assertions
            return {
                intelligence: this.options.intelligence,
            } as IComponentTokenProvider;
        }
        return undefined;
    }

    public get IComponentConfiguration() {
        return this.context.configuration;
    }

    /**
     * Notifies this object about the request made to the container.
     * @param request - Request made to the handler.
     */
    public async request(request: IRequest): Promise<IResponse> {
        // Otherwise defer to the app to handle the request
        return this.requestHandler.handleRequest(request, this);
    }

    /**
     * Notifies this object to take the snapshot of the container.
     * @param tagMessage - Message to supply to storage service for writing the snapshot.
     */
    public async snapshot(tagMessage: string, fullTree: boolean = false): Promise<ITree> {
        // Iterate over each component and ask it to snapshot
        const componentSnapshotsP = Array.from(this.contexts).map(async ([componentId, value]) => {
            const snapshot = await value.snapshot(fullTree);

            // If ID exists then previous commit is still valid
            return {
                componentId,
                snapshot,
            };
        });

        const root: ITree = { entries: [], id: null };

        // Add in module references to the component snapshots
        const componentSnapshots = await Promise.all(componentSnapshotsP);

        // Sort for better diffing of snapshots (in replay tool, used to find bugs in snapshotting logic)
        if (fullTree) {
            componentSnapshots.sort((a, b) => a.componentId.localeCompare(b.componentId));
        }

        for (const componentSnapshot of componentSnapshots) {
            root.entries.push(new TreeTreeEntry(componentSnapshot.componentId, componentSnapshot.snapshot));
        }

        if (this.chunkMap.size > 0) {
            root.entries.push(new BlobTreeEntry(".chunks", JSON.stringify([...this.chunkMap])));
        }

        return root;
    }

    public async requestSnapshot(tagMessage: string): Promise<void> {
        return this.context.requestSnapshot(tagMessage);
    }

    public async stop(): Promise<IRuntimeState> {
        this.verifyNotClosed();

        const snapshot = await this.snapshot("", true);
        const state: IPreviousState = {
            reload: true,
            summaryCollection: this.summarizer.summaryCollection,
            nextSummarizerP: this.nextSummarizerP,
            nextSummarizerD: this.nextSummarizerD,
        };

        this.dispose();

        return { snapshot, state };
    }

    public changeConnectionState(value: ConnectionState, clientId?: string) {
        this.verifyNotClosed();

        assert(this.connectionState === value);

        if (value === ConnectionState.Connected) {
            // Resend all pending attach messages prior to notifying clients
            for (const [, message] of this.pendingAttach) {
                this.submit(MessageType.Attach, message);
            }
        }

        for (const [component, componentContext] of this.contexts) {
            try {
                componentContext.changeConnectionState(value, clientId);
            } catch (error) {
                this.logger.sendErrorEvent({
                    eventName: "ChangeConnectionStateError",
                    clientId,
                    component,
                }, error);
            }
        }

        try {
            raiseConnectedEvent(this, value, clientId);
        } catch (error) {
            this.logger.sendErrorEvent({ eventName: "RaiseConnectedEventError", clientId }, error);
        }

        if (value === ConnectionState.Connected) {
            assert(clientId);
            // eslint-disable-next-line @typescript-eslint/no-non-null-assertion
            this.summaryManager.setConnected(clientId!);
        } else {
            assert(!this._leader);
            this.summaryManager.setDisconnected();
        }
    }

    public process(message: ISequencedDocumentMessage, local: boolean) {
        this.verifyNotClosed();

        let error: any | undefined;

        // Surround the actual processing of the operation with messages to the schedule manager indicating
        // the beginning and end. This allows it to emit appropriate events and/or pause the processing of new
        // messages once a batch has been fully processed.
        this.scheduleManager.beginOperation(message);
        try {
            this.processCore(message, local);
        } catch (e) {
            error = e;
            throw e;
        } finally {
            this.scheduleManager.endOperation(error, message);
        }
    }

    public processSignal(message: ISignalMessage, local: boolean) {
        const envelope = message.content as ISignalEnvelop;
        const innerContent = envelope.contents as { content: any; type: string };
        const transformed: IInboundSignalMessage = {
            clientId: message.clientId,
            content: innerContent.content,
            type: innerContent.type,
        };

        if (envelope.address === undefined) {
            // No address indicates a container signal message.
            this.emit("signal", transformed, local);
            return;
        }

        const context = this.contexts.get(envelope.address);
        if (!context) {
            // Attach message may not have been processed yet
            assert(!local);
            this.logger.sendTelemetryEvent({ eventName: "SignalComponentNotFound", componentId: envelope.address });
            return;
        }

        context.processSignal(transformed, local);
    }

    public async getComponentRuntime(id: string, wait = true): Promise<IComponentRuntime> {
        this.verifyNotClosed();

        // Ensure deferred if it doesn't exist which will resolve once the process ID arrives
        const deferredContext = this.ensureContextDeferred(id);

        if (!wait && !deferredContext.isCompleted) {
            return Promise.reject(`Process ${id} does not exist`);
        }

        const componentContext = await deferredContext.promise;
        return componentContext.realize();
    }

    public setFlushMode(mode: FlushMode): void {
        if (mode === this._flushMode) {
            return;
        }

        // If switching to manual mode add a warning trace indicating the underlying loader does not support
        // this feature yet. Can remove in 0.9.
        if (!this.deltaSender && mode === FlushMode.Manual) {
            debug("DeltaManager does not yet support flush modes");
            return;
        }

        // Flush any pending batches if switching back to automatic
        if (mode === FlushMode.Automatic) {
            this.flush();
        }

        this._flushMode = mode;
    }

    public flush(): void {
        if (!this.deltaSender) {
            debug("DeltaManager does not yet support flush modes");
            return;
        }

        // If flush has already been called then exit early
        if (!this.needsFlush) {
            return;
        }

        this.needsFlush = false;
        return this.deltaSender.flush();
    }

    public orderSequentially(callback: () => void): void {
        // If flush mode is already manual we are either
        // nested in another orderSequentially, or
        // the app is flushing manually, in which
        // case this invocation doesn't own
        // flushing.
        if (this.flushMode === FlushMode.Manual) {
            callback();
        } else {
            const savedFlushMode = this.flushMode;

            this.setFlushMode(FlushMode.Manual);

            try {
                callback();
            } finally {
                this.flush();
                this.setFlushMode(savedFlushMode);
            }
        }
    }

    /**
     * @deprecated
     * Remove once issue #1756 is closed
     */
    public async createComponent(idOrPkg: string, maybePkg: string | string[]) {
        const id = maybePkg === undefined ? uuid() : idOrPkg;
        const pkg = maybePkg === undefined ? idOrPkg : maybePkg;
        return this._createComponentWithProps(pkg, undefined, id);
    }

    public async _createComponentWithProps(pkg: string | string[], props?: any, id?: string):
    Promise<IComponentRuntime> {
        return this.createComponentContext(Array.isArray(pkg) ? pkg : [pkg], props, id).realize();
    }

    public createComponentContext(pkg: string[], props?: any, id = uuid()) {
        this.verifyNotClosed();

        const context = new LocalComponentContext(
            id,
            pkg,
            this,
            this.storage,
            this.containerScope,
            this.summaryTracker.createOrGetChild(id, this.deltaManager.referenceSequenceNumber),
            (cr: IComponentRuntime) => this.attachComponent(cr),
            props);

        const deferred = new Deferred<ComponentContext>();
        this.contextsDeferred.set(id, deferred);
        this.contexts.set(id, context);

        return context;
    }

    public async createComponentWithRealizationFn(
        pkg: string[],
        realizationFn?: (context: IComponentContext) => void,
    ): Promise<IComponentRuntime> {
        this.verifyNotClosed();

        // tslint:disable-next-line: no-unsafe-any
        const id: string = uuid();
        const context = new LocalComponentContext(
            id,
            pkg,
            this,
            this.storage,
            this.context.scope,
            this.summaryTracker.createOrGetChild(id, this.deltaManager.referenceSequenceNumber),
            (cr: IComponentRuntime) => this.attachComponent(cr),
            undefined /* #1635: Remove LocalComponentContext createProps */);

        const deferred = new Deferred<ComponentContext>();
        this.contextsDeferred.set(id, deferred);
        this.contexts.set(id, context);

        if (realizationFn) {
            return context.realizeWithFn(realizationFn);
        } else {
            return context.realize();
        }
    }

    public getQuorum(): IQuorum {
        return this.context.quorum;
    }

    public getAudience(): IAudience {
        // eslint-disable-next-line @typescript-eslint/no-non-null-assertion
        return this.context.audience!;
    }

    public error(error: any) {
        this.context.error(createIError(error));
    }

    /**
     * Notifies this object to register tasks to be performed.
     * @param tasks - List of tasks.
     * @param version - Version of the fluid package.
     */
    public registerTasks(tasks: string[], version?: string) {
        this.verifyNotClosed();
        this.tasks = tasks;
        this.version = version;
        if (this.leader) {
            this.runTaskAnalyzer();
        }
    }

    public on(event: string | symbol, listener: (...args: any[]) => void): this {
        return super.on(event, listener);
    }

    /**
     * Called by IComponentRuntime (on behalf of distributed data structure) in disconnected state to notify about
     * local changes. All pending changes are automatically flushed by shared objects on connection.
     */
    public notifyPendingMessages(): void {
        assert(!this.connected);
        this.updateDocumentDirtyState(true);
    }

    /**
     * Returns true of document is dirty, i.e. there are some pending local changes that
     * either were not sent out to delta stream or were not yet acknowledged.
     */
    public isDocumentDirty(): boolean {
        return this.dirtyDocument;
    }

    /**
     * Submits the signal to be sent to other clients.
     * @param type - Type of the signal.
     * @param content - Content of the signal.
     */
    public submitSignal(type: string, content: any) {
        this.verifyNotClosed();
        const envelope: ISignalEnvelop = { address: undefined, contents: { type, content } };
        return this.context.submitSignalFn(envelope);
    }

    /**
     * Returns a summary of the runtime at the current sequence number.
     */
    private async summarize(fullTree: boolean = false): Promise<ISummaryTreeWithStats> {
        const summaryTree: ISummaryTree = {
            tree: {},
            type: SummaryType.Tree,
        };
        let summaryStats = SummaryTreeConverter.mergeStats();

        // Iterate over each component and ask it to snapshot
        await Promise.all(Array.from(this.contexts)
            .filter(([key, value]) =>
                value.isAttached,
            )
            .map(async ([key, value]) => {
                const snapshot = await value.snapshot(fullTree);
                const treeWithStats = this.summaryTreeConverter.convertToSummaryTree(
                    snapshot,
                    `/${encodeURIComponent(key)}`,
                    fullTree,
                );
                summaryTree.tree[key] = treeWithStats.summaryTree;
                summaryStats = SummaryTreeConverter.mergeStats(summaryStats, treeWithStats.summaryStats);
            }));

        if (this.chunkMap.size > 0) {
            summaryTree.tree[".chunks"] = {
                content: JSON.stringify([...this.chunkMap]),
                type: SummaryType.Blob,
            };
        }

        summaryStats.treeNodeCount++; // Add this root tree node
        return { summaryStats, summaryTree };
    }

    private processCore(messageArg: ISequencedDocumentMessage, local: boolean) {
        let remotedComponentContext: RemotedComponentContext;

        // Chunk processing must come first given that we will transform the message to the unchunked version
        // once all pieces are available
        let message = messageArg;
        if (messageArg.type === MessageType.ChunkedOp) {
            message = this.processRemoteChunkedMessage(messageArg);
        }

        // Old prepare part
        switch (message.type) {
            case MessageType.Attach: {
                // The local object has already been attached
                if (local) {
                    break;
                }

                const attachMessage = message.contents as IAttachMessage;
                const flatBlobs = new Map<string, string>();
                let snapshotTree: ISnapshotTree | null = null;
                if (attachMessage.snapshot) {
                    snapshotTree = buildSnapshotTree(attachMessage.snapshot.entries, flatBlobs);
                }

                // Include the type of attach message which is the pkg of the component to be
                // used by RemotedComponentContext in case it is not in the snapshot.
                remotedComponentContext = new RemotedComponentContext(
                    attachMessage.id,
                    snapshotTree,
                    this,
                    new BlobCacheStorageService(this.storage, flatBlobs),
                    this.containerScope,
                    this.summaryTracker.createOrGetChild(attachMessage.id, message.sequenceNumber),
                    [attachMessage.type]);
                break;
            }

            default:
        }

        // Process part
        switch (message.type) {
            case MessageType.Operation:
                this.processOperation(message, local);
                break;

            default:
        }

        this.emit("op", message);

        // Post-process part
        switch (message.type) {
            case MessageType.Attach: {
                const attachMessage = message.contents as IAttachMessage;

                // If a non-local operation then go and create the object, otherwise mark it as officially attached.
                if (local) {
                    assert(this.pendingAttach.has(attachMessage.id));
                    this.pendingAttach.delete(attachMessage.id);
                } else {
                    // Resolve pending gets and store off any new ones
                    const deferred = this.ensureContextDeferred(attachMessage.id);
                    // eslint-disable-next-line @typescript-eslint/no-non-null-assertion
                    deferred.resolve(remotedComponentContext!);
                    // eslint-disable-next-line @typescript-eslint/no-non-null-assertion
                    this.contexts.set(attachMessage.id, remotedComponentContext!);

                    // Equivalent of nextTick() - Prefetch once all current ops have completed
                    // eslint-disable-next-line max-len
                    // eslint-disable-next-line @typescript-eslint/no-floating-promises, @typescript-eslint/promise-function-async
                    Promise.resolve().then(() => remotedComponentContext.realize());
                }
                break;
            }

            default: // Do nothing
        }
    }

    private attachComponent(componentRuntime: IComponentRuntime): void {
        this.verifyNotClosed();

        const context = this.getContext(componentRuntime.id);
        // If storage is not available then we are not yet fully attached and so will defer to the initial snapshot
        const expContainerContext = this.context as IExperimentalContainerContext;
        if (expContainerContext?.isExperimentalContainerContext ? expContainerContext.isAttached() : true) {
            const message = context.generateAttachMessage();

            this.pendingAttach.set(componentRuntime.id, message);
            if (this.connected) {
                this.submit(MessageType.Attach, message);
            }
        }

        // Resolve the deferred so other local components can access it.
        const deferred = this.getContextDeferred(componentRuntime.id);
        deferred.resolve(context);
    }

<<<<<<< HEAD
    private ensureContextDeferred(id: string): Deferred<ComponentContext> {
        const deferred = this.contextsDeferred.get(id);
        if (deferred) { return deferred; }
        const newDeferred = new Deferred<ComponentContext>();
        this.contextsDeferred.set(id, newDeferred);
        return newDeferred;
    }

    private getContextDeferred(id: string): Deferred<ComponentContext> {
        // eslint-disable-next-line @typescript-eslint/no-non-null-assertion
        const deferred = this.contextsDeferred.get(id)!;
        assert(deferred);
        return deferred;
    }

    private getContext(id: string): ComponentContext {
        // eslint-disable-next-line @typescript-eslint/no-non-null-assertion
        const context = this.contexts.get(id)!;
        assert(context);
        return context;
    }

    public async createSummary(): Promise<ISummaryTree> {
        // TODO - https://github.com/microsoft/FluidFramework/issues/1430
        // TODO - https://github.com/microsoft/FluidFramework/issues/1431
        const treeWithStats = await this.summarize(true);
=======
    public createSummary(): ISummaryTree {
        const summaryTree: ISummaryTree = {
            tree: {},
            type: SummaryType.Tree,
        };
>>>>>>> 94460aa9

        // Iterate over each component and ask it to snapshot
        Array.from(this.contexts)
            .filter(([key, value]) =>
                value.isAttached,
            )
            .map(async ([key, value]) => {
                const snapshot = value.generateAttachMessage().snapshot;
                const treeWithStats = this.summaryTreeConverter.convertToSummaryTree(
                    snapshot,
                    `/${encodeURIComponent(key)}`,
                    true,
                );
                summaryTree.tree[key] = treeWithStats.summaryTree;
            });
        if (this.chunkMap.size > 0) {
            summaryTree.tree[".chunks"] = {
                content: JSON.stringify([...this.chunkMap]),
                type: SummaryType.Blob,
            };
        }
        return summaryTree;
    }

    private async generateSummary(
        fullTree: boolean = false,
        safe: boolean = false,
    ): Promise<GenerateSummaryData | undefined> {
        const message =
            `Summary @${this.deltaManager.referenceSequenceNumber}:${this.deltaManager.minimumSequenceNumber}`;

        // TODO: Issue-2171 Support for Branch Snapshots
        if (this.parentBranch) {
            this.logger.sendTelemetryEvent({
                eventName: "SkipGenerateSummaryParentBranch",
                parentBranch: this.parentBranch,
            });
            return;
        }

        try {
            await this.scheduleManager.pause();

            const attemptData: IUnsubmittedSummaryData = {
                referenceSequenceNumber: this.deltaManager.referenceSequenceNumber,
                submitted: false,
            };

            if (!this.connected) {
                // If summarizer loses connection it will never reconnect
                return attemptData;
            }

            const trace = Trace.start();
            const treeWithStats = await this.summarize(fullTree || safe);

            const generateData: IGeneratedSummaryData = {
                summaryStats: treeWithStats.summaryStats,
                generateDuration: trace.trace().duration,
            };

            if (!this.connected) {
                return { ...attemptData, ...generateData };
            }

            let handle: string;
            if (this.summaryTracker.useContext === true) {
                handle = await this.storage.uploadSummaryWithContext(
                    treeWithStats.summaryTree,
                    this.latestSummaryAck);
            } else {
                // back-compat: 0.14 uploadSummary
                const summaryHandle = await this.storage.uploadSummary(
                    treeWithStats.summaryTree);
                handle = summaryHandle.handle;
            }

            // safe mode refreshes the latest summary ack
            if (safe) {
                const versions = await this.storage.getVersions(this.id, 1);
                const parents = versions.map((version) => version.id);
                await this.refreshLatestSummaryAck(
                    { proposalHandle: undefined, ackHandle: parents[0] },
                    this.deltaManager.referenceSequenceNumber);
            }

            // eslint-disable-next-line @typescript-eslint/no-non-null-assertion
            const parent = this.latestSummaryAck.ackHandle!;
            const summaryMessage: ISummaryContent = {
                handle,
                head: parent,
                message,
                parents: parent ? [parent] : [],
            };
            const uploadData: IUploadedSummaryData = {
                handle,
                uploadDuration: trace.trace().duration,
            };

            if (!this.connected) {
                return { ...attemptData, ...generateData, ...uploadData };
            }

            const clientSequenceNumber = this.submit(MessageType.Summarize, summaryMessage);

            return {
                ...attemptData,
                ...generateData,
                ...uploadData,
                submitted: true,
                clientSequenceNumber,
                submitOpDuration: trace.trace().duration,
            };
        } finally {
            // Restart the delta manager
            this.scheduleManager.resume();
        }
    }

    private processRemoteChunkedMessage(message: ISequencedDocumentMessage) {
        const clientId = message.clientId;
        const chunkedContent = message.contents as IChunkedOp;
        this.addChunk(clientId, chunkedContent);
        if (chunkedContent.chunkId === chunkedContent.totalChunks) {
            const newMessage = { ...message };
            // eslint-disable-next-line @typescript-eslint/no-non-null-assertion
            const serializedContent = this.chunkMap.get(clientId)!.join("");
            newMessage.contents = JSON.parse(serializedContent);
            newMessage.type = chunkedContent.originalType;
            this.clearPartialChunks(clientId);
            return newMessage;
        }
        return message;
    }

    private addChunk(clientId: string, chunkedContent: IChunkedOp) {
        let map = this.chunkMap.get(clientId);
        if (map === undefined) {
            map = [];
            this.chunkMap.set(clientId, map);
        }
        assert(chunkedContent.chunkId === map.length + 1); // 1-based indexing
        map.push(chunkedContent.contents);
    }

    private clearPartialChunks(clientId: string) {
        if (this.chunkMap.has(clientId)) {
            this.chunkMap.delete(clientId);
        }
    }

    private updateDocumentDirtyState(dirty: boolean) {
        if (this.dirtyDocument === dirty) {
            return;
        }

        this.dirtyDocument = dirty;
        this.emit(dirty ? "dirtyDocument" : "savedDocument");
    }

    private submit(type: MessageType, content: any): number {
        this.verifyNotClosed();

        // Can't submit messages in disconnected state!
        // It's usually a bug that needs to be addressed in the code
        // (as callers should have logic to retain messages in disconnected state and resubmit on connection)
        // It's possible to remove this check -  we would need to skip deltaManager.maxMessageSize call below.
        if (!this.connected) {
            this.logger.sendErrorEvent({ eventName: "submitInDisconnectedState", type });
        }

        const serializedContent = JSON.stringify(content);
        const maxOpSize = this.context.deltaManager.maxMessageSize;

        let clientSequenceNumber: number;

        // If in manual flush mode we will trigger a flush at the next turn break
        let batchBegin = false;
        if (this.flushMode === FlushMode.Manual && !this.needsFlush) {
            batchBegin = true;
            this.needsFlush = true;

            // Use Promise.resolve().then() to queue a microtask to detect the end of the turn and force a flush.
            if (!this.flushTrigger) {
                // eslint-disable-next-line @typescript-eslint/no-floating-promises
                Promise.resolve().then(() => {
                    this.flushTrigger = false;
                    this.flush();
                });
            }
        }

        // Note: Chunking will increase content beyond maxOpSize because we JSON'ing JSON payload -
        // there will be a lot of escape characters that can make it up to 2x bigger!
        // This is Ok, because DeltaManager.shouldSplit() will have 2 * maxMessageSize limit
        if (serializedContent.length <= maxOpSize) {
            clientSequenceNumber = this.context.submitFn(
                type,
                content,
                this._flushMode === FlushMode.Manual,
                batchBegin ? { batch: true } : undefined);
        } else {
            clientSequenceNumber = this.submitChunkedMessage(type, serializedContent, maxOpSize);
        }

        return clientSequenceNumber;
    }

    private submitChunkedMessage(type: MessageType, content: string, maxOpSize: number): number {
        const contentLength = content.length;
        const chunkN = Math.floor((contentLength - 1) / maxOpSize) + 1;
        let offset = 0;
        let clientSequenceNumber: number = 0;
        for (let i = 1; i <= chunkN; i = i + 1) {
            const chunkedOp: IChunkedOp = {
                chunkId: i,
                contents: content.substr(offset, maxOpSize),
                originalType: type,
                totalChunks: chunkN,
            };
            offset += maxOpSize;
            clientSequenceNumber = this.context.submitFn(MessageType.ChunkedOp, chunkedOp, false);
        }
        return clientSequenceNumber;
    }

    private verifyNotClosed() {
        if (this._disposed) {
            throw new Error("Runtime is closed");
        }
    }

    private processOperation(message: ISequencedDocumentMessage, local: boolean) {
        const envelope = message.contents as IEnvelope;
        const componentContext = this.getContext(envelope.address);
        const innerContents = envelope.contents as { content: any; type: string };

        const transformed: ISequencedDocumentMessage = {
            clientId: message.clientId,
            clientSequenceNumber: message.clientSequenceNumber,
            contents: innerContents.content,
            metadata: message.metadata,
            minimumSequenceNumber: message.minimumSequenceNumber,
            origin: message.origin,
            referenceSequenceNumber: message.referenceSequenceNumber,
            sequenceNumber: message.sequenceNumber,
            timestamp: message.timestamp,
            traces: message.traces,
            type: innerContents.type,
        };

        componentContext.process(transformed, local);
    }

    private subscribeToLeadership() {
        if (this.context.clientDetails.capabilities.interactive) {
            this.getScheduler().then((scheduler) => {
                const LeaderTaskId = "leader";

                // Each client expresses interest to be a leader.
                // eslint-disable-next-line @typescript-eslint/no-floating-promises
                scheduler.pick(LeaderTaskId, async () => {
                    assert(!this._leader);
                    this.updateLeader(true);
                });

                scheduler.on("lost", (key) => {
                    if (key === LeaderTaskId) {
                        assert(this._leader);
                        this._leader = false;
                        this.updateLeader(false);
                    }
                });
            }).catch((err) => {
                this.logger.sendErrorEvent({ eventName: "ContainerRuntime_getScheduler" }, err);
            });

            this.context.quorum.on("removeMember", (clientId: string) => {
                if (this.leader) {
                    this.runTaskAnalyzer();
                }
            });
        }
    }

    private async getScheduler() {
        const schedulerRuntime = await this.getComponentRuntime(schedulerId, true);
        const schedulerResponse = await schedulerRuntime.request({ url: "" });
        const schedulerComponent = schedulerResponse.value as IComponent;
        // eslint-disable-next-line @typescript-eslint/no-non-null-assertion
        return schedulerComponent.IAgentScheduler!;
    }

    private updateLeader(leadership: boolean) {
        this._leader = leadership;
        if (this.leader) {
            assert(this.connected && this.deltaManager && this.deltaManager.active);
            this.emit("leader", this.clientId);
        } else {
            this.emit("noleader", this.clientId);
        }

        for (const [, context] of this.contexts) {
            context.updateLeader(this.leader);
        }
        if (this.leader) {
            this.runTaskAnalyzer();
        }
    }

    /**
     * On a client joining/departure, decide whether this client is the new leader.
     * If so, calculate if there are any unhandled tasks for browsers and remote agents.
     * Emit local help message for this browser and submits a remote help message for agents.
     */
    private runTaskAnalyzer() {
        // Analyze the current state and ask for local and remote help separately.
        if (this.clientId === undefined) {
            this.logger.sendErrorEvent({ eventName: "runTasksAnalyzerWithoutClientId" });
            return;
        }

        const helpTasks = analyzeTasks(this.clientId, this.getQuorum().getMembers(), this.tasks);
        if (helpTasks && (helpTasks.browser.length > 0 || helpTasks.robot.length > 0)) {
            if (helpTasks.browser.length > 0) {
                const localHelpMessage: IHelpMessage = {
                    tasks: helpTasks.browser,
                    version: this.version,   // Back-compat
                };
                debug(`Requesting local help for ${helpTasks.browser}`);
                this.emit("localHelp", localHelpMessage);
            }
            if (helpTasks.robot.length > 0) {
                const remoteHelpMessage: IHelpMessage = {
                    tasks: helpTasks.robot,
                    version: this.version,   // Back-compat
                };
                debug(`Requesting remote help for ${helpTasks.robot}`);
                this.submit(MessageType.RemoteHelp, remoteHelpMessage);
            }
        }
    }

    private async refreshLatestSummaryAck(context: ISummaryContext, referenceSequenceNumber: number) {
        if (referenceSequenceNumber < this.summaryTracker.referenceSequenceNumber) {
            return;
        }

        const snapshotTree = new LazyPromise(async () => {
            // We have to call get version to get the treeId for r11s; this isnt needed
            // for odsp currently, since their treeId is undefined
            const versionsResult = await this.setOrLogError("FailedToGetVersion",
                // eslint-disable-next-line @typescript-eslint/no-non-null-assertion
                async () => this.storage.getVersions(context.ackHandle!, 1),
                (versions) => !!(versions && versions.length));

            if (versionsResult.success) {
                const snapshotResult = await this.setOrLogError("FailedToGetSnapshot",
                    // eslint-disable-next-line @typescript-eslint/no-non-null-assertion
                    async () => this.storage.getSnapshotTree(versionsResult.result![0]),
                    (snapshot) => !!snapshot);

                if (snapshotResult.success) {
                    // Translate null to undefined
                    return snapshotResult.result ?? undefined;
                }
            }
        });

        this.latestSummaryAck = context;
        await this.summaryTracker.refreshLatestSummary(referenceSequenceNumber, async () => snapshotTree);
    }

    private async setOrLogError<T>(
        eventName: string,
        setter: () => Promise<T>,
        validator: (result: T) => boolean,
    ): Promise<{ result: T | undefined; success: boolean }> {
        let result: T;
        try {
            result = await setter();
        } catch (error) {
            // Send error event for exceptions
            this.logger.sendErrorEvent({ eventName }, error);
            return { result: undefined, success: false };
        }

        const success = validator(result);

        if (!success) {
            // Send error event when result is invalid
            this.logger.sendErrorEvent({ eventName });
        }
        return { result, success };
    }
}<|MERGE_RESOLUTION|>--- conflicted
+++ resolved
@@ -1207,7 +1207,6 @@
         deferred.resolve(context);
     }
 
-<<<<<<< HEAD
     private ensureContextDeferred(id: string): Deferred<ComponentContext> {
         const deferred = this.contextsDeferred.get(id);
         if (deferred) { return deferred; }
@@ -1230,17 +1229,11 @@
         return context;
     }
 
-    public async createSummary(): Promise<ISummaryTree> {
-        // TODO - https://github.com/microsoft/FluidFramework/issues/1430
-        // TODO - https://github.com/microsoft/FluidFramework/issues/1431
-        const treeWithStats = await this.summarize(true);
-=======
     public createSummary(): ISummaryTree {
         const summaryTree: ISummaryTree = {
             tree: {},
             type: SummaryType.Tree,
         };
->>>>>>> 94460aa9
 
         // Iterate over each component and ask it to snapshot
         Array.from(this.contexts)
