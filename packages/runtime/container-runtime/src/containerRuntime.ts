/*!
 * Copyright (c) Microsoft Corporation and contributors. All rights reserved.
 * Licensed under the MIT License.
 */
import { ITelemetryBaseLogger, ITelemetryGenericEvent, ITelemetryLogger } from "@fluidframework/common-definitions";
import {
    FluidObject,
    IFluidHandle,
    IFluidHandleContext,
    IFluidRouter,
    IRequest,
    IResponse,
} from "@fluidframework/core-interfaces";
import {
    IAudience,
    IFluidTokenProvider,
    IContainerContext,
    IDeltaManager,
    IDeltaSender,
    IRuntime,
    ICriticalContainerError,
    AttachState,
    ILoaderOptions,
    LoaderHeader,
    ISnapshotTreeWithBlobContents,
    IBatchMessage,
} from "@fluidframework/container-definitions";
import {
    IContainerRuntime,
    IContainerRuntimeEvents,
} from "@fluidframework/container-runtime-definitions";
import {
    assert,
    Trace,
    TypedEventEmitter,
    unreachableCase,
    IsoBuffer,
} from "@fluidframework/common-utils";
import {
    ChildLogger,
    raiseConnectedEvent,
    PerformanceEvent,
    TaggedLoggerAdapter,
    MonitoringContext,
    loggerToMonitoringContext,
    wrapError,
} from "@fluidframework/telemetry-utils";
import {
    DriverHeader,
    FetchSource,
    IDocumentStorageService,
    ISummaryContext,
} from "@fluidframework/driver-definitions";
import { readAndParse } from "@fluidframework/driver-utils";
import {
    DataCorruptionError,
    DataProcessingError,
    GenericError,
    UsageError,
} from "@fluidframework/container-utils";
import {
    IClientDetails,
    IDocumentMessage,
    IQuorumClients,
    ISequencedDocumentMessage,
    ISignalMessage,
    ISnapshotTree,
    ISummaryContent,
    ISummaryTree,
    MessageType,
    SummaryType,
} from "@fluidframework/protocol-definitions";
import {
    FlushMode,
    InboundAttachMessage,
    IFluidDataStoreContextDetached,
    IFluidDataStoreRegistry,
    IFluidDataStoreChannel,
    IGarbageCollectionData,
    IGarbageCollectionDetailsBase,
    IEnvelope,
    IInboundSignalMessage,
    ISignalEnvelope,
    NamedFluidDataStoreRegistryEntries,
    ISummaryTreeWithStats,
    ISummarizeInternalResult,
    CreateChildSummarizerNodeParam,
    SummarizeInternalFn,
    channelsTreeName,
    IAttachMessage,
    IDataStore,
    ITelemetryContext,
} from "@fluidframework/runtime-definitions";
import {
    addBlobToSummary,
    addSummarizeResultToSummary,
    addTreeToSummary,
    createRootSummarizerNodeWithGC,
    IRootSummarizerNodeWithGC,
    RequestParser,
    create404Response,
    exceptionToResponse,
    requestFluidObject,
    responseToException,
    seqFromTree,
    calculateStats,
    TelemetryContext,
} from "@fluidframework/runtime-utils";
import { GCDataBuilder, trimLeadingAndTrailingSlashes } from "@fluidframework/garbage-collector";
import { v4 as uuid } from "uuid";
import { compress, decompress } from "lz4js";
import { ContainerFluidHandleContext } from "./containerHandleContext";
import { FluidDataStoreRegistry } from "./dataStoreRegistry";
import { Summarizer } from "./summarizer";
import { SummaryManager } from "./summaryManager";
import {
    ReportOpPerfTelemetry,
    IPerfSignalReport,
} from "./connectionTelemetry";
import {
    IPendingLocalState,
    PendingStateManager,
} from "./pendingStateManager";
import { BatchManager, BatchMessage } from "./batchManager";
import { pkgVersion } from "./packageVersion";
import { BlobManager, IBlobManagerLoadInfo, IPendingBlobs } from "./blobManager";
import { DataStores, getSummaryForDatastores } from "./dataStores";
import {
    aliasBlobName,
    blobsTreeName,
    chunksBlobName,
    electedSummarizerBlobName,
    extractSummaryMetadataMessage,
    IContainerRuntimeMetadata,
    ICreateContainerMetadata,
    ISummaryMetadataMessage,
    metadataBlobName,
    wrapSummaryInChannelsTree,
} from "./summaryFormat";
import { SummaryCollection } from "./summaryCollection";
import { ISerializedElection, OrderedClientCollection, OrderedClientElection } from "./orderedClientElection";
import { SummarizerClientElection, summarizerClientType } from "./summarizerClientElection";
import {
    SubmitSummaryResult,
    IConnectableRuntime,
    IGeneratedSummaryStats,
    ISubmitSummaryOptions,
    ISummarizer,
    ISummarizerInternalsProvider,
    ISummarizerOptions,
    ISummarizerRuntime,
    IRefreshSummaryAckOptions,
} from "./summarizerTypes";
import { formExponentialFn, Throttler } from "./throttler";
import { RunWhileConnectedCoordinator } from "./runWhileConnectedCoordinator";
import {
    GarbageCollector,
    GCNodeType,
    gcTreeKey,
    IGarbageCollectionRuntime,
    IGarbageCollector,
    IGCStats,
} from "./garbageCollection";
import {
    channelToDataStore,
    IDataStoreAliasMessage,
    isDataStoreAliasMessage,
} from "./dataStore";
import { BindBatchTracker } from "./batchTracker";
import { ISerializedBaseSnapshotBlobs, SerializedSnapshotStorage } from "./serializedSnapshotStorage";
import { ScheduleManager } from "./scheduleManager";

export enum ContainerMessageType {
    // An op to be delivered to store
    FluidDataStoreOp = "component",

    // Creates a new store
    Attach = "attach",

    // Chunked operation.
    ChunkedOp = "chunkedOp",

    // Signifies that a blob has been attached and should not be garbage collected by storage
    BlobAttach = "blobAttach",

    // Ties our new clientId to our old one on reconnect
    Rejoin = "rejoin",

    // Sets the alias of a root data store
    Alias = "alias",
}

export interface IChunkedOp {
    chunkId: number;

    totalChunks: number;

    contents: string;

    originalType: MessageType | ContainerMessageType;
}

export interface ContainerRuntimeMessage {
    contents: any;
    type: ContainerMessageType;
}

export interface ISummaryBaseConfiguration {
    /**
     *  Delay before first attempt to spawn summarizing container.
     */
    initialSummarizerDelayMs: number;

    /**
     * Flag that will enable changing elected summarizer client after maxOpsSinceLastSummary.
     * This defaults to false (disabled) and must be explicitly set to true to enable.
     */
    summarizerClientElection: boolean;

    /**
     * Defines the maximum allowed time to wait for a pending summary ack.
     * The maximum amount of time client will wait for a summarize is the minimum of
     * maxSummarizeAckWaitTime (currently 10 * 60 * 1000) and maxAckWaitTime.
     */
    maxAckWaitTime: number;
    /**
     * Defines the maximum number of Ops in between Summaries that can be
     * allowed before forcibly electing a new summarizer client.
     */
    maxOpsSinceLastSummary: number;
}

export interface ISummaryConfigurationHeuristics extends ISummaryBaseConfiguration {
    state: "enabled";
    /**
     * Defines the maximum allowed time, since the last received Ack, before running the summary
     * with reason maxTime.
     * For example, say we receive ops one by one just before the idle time is triggered.
     * In this case, we still want to run a summary since it's been a while since the last summary.
     */
    maxTime: number;
    /**
     * Defines the maximum number of Ops, since the last received Ack, that can be allowed
     * before running the summary with reason maxOps.
     */
    maxOps: number;
    /**
     * Defines the minimum number of Ops, since the last received Ack, that can be allowed
     * before running the last summary.
     */
    minOpsForLastSummaryAttempt: number;
    /**
     * Defines the lower boundary for the allowed time in between summarizations.
     * Pairs with maxIdleTime to form a range.
     * For example, if we only receive 1 op, we don't want to have the same idle time as say 100 ops.
     * Based on the boundaries we set in minIdleTime and maxIdleTime, the idle time will change
     * linearly depending on the number of ops we receive.
     */
    minIdleTime: number;
    /**
     * Defines the upper boundary for the allowed time in between summarizations.
     * Pairs with minIdleTime to form a range.
     * For example, if we only receive 1 op, we don't want to have the same idle time as say 100 ops.
     * Based on the boundaries we set in minIdleTime and maxIdleTime, the idle time will change
     * linearly depending on the number of ops we receive.
     */
    maxIdleTime: number;
    /**
     * Runtime op weight to use in heuristic summarizing.
     * This number is a multiplier on the number of runtime ops we process when running summarize heuristics.
     * For example: (multiplier) * (number of runtime ops) = weighted number of runtime ops
     */
    runtimeOpWeight: number;
    /**
     * Non-runtime op weight to use in heuristic summarizing
     * This number is a multiplier on the number of non-runtime ops we process when running summarize heuristics.
     * For example: (multiplier) * (number of non-runtime ops) = weighted number of non-runtime ops
     */
    nonRuntimeOpWeight: number;
}

export interface ISummaryConfigurationDisableSummarizer {
    state: "disabled";
}

export interface ISummaryConfigurationDisableHeuristics extends ISummaryBaseConfiguration {
    state: "disableHeuristics";
}

export type ISummaryConfiguration =
    | ISummaryConfigurationDisableSummarizer
    | ISummaryConfigurationDisableHeuristics
    | ISummaryConfigurationHeuristics;

export const DefaultSummaryConfiguration: ISummaryConfiguration = {
    state: "enabled",

    minIdleTime: 0,

    maxIdleTime: 30 * 1000, // 30 secs.

    maxTime: 60 * 1000, // 1 min.

    maxOps: 100, // Summarize if 100 weighted ops received since last snapshot.

    minOpsForLastSummaryAttempt: 10,

    maxAckWaitTime: 10 * 60 * 1000, // 10 mins.

    maxOpsSinceLastSummary: 7000,

    initialSummarizerDelayMs: 5 * 1000, // 5 secs.

    summarizerClientElection: false,

    nonRuntimeOpWeight: 0.1,

    runtimeOpWeight: 1.0,
};

export interface IGCRuntimeOptions {
    /**
     * Flag that if true, will enable running garbage collection (GC) for a new container.
     *
     * GC has mark phase and sweep phase. In mark phase, unreferenced objects are identified
     * and marked as such in the summary. This option enables the mark phase.
     * In sweep phase, unreferenced objects are eventually deleted from the container if they meet certain conditions.
     * Sweep phase can be enabled via the "sweepAllowed" option.
     *
     * Note: This setting is persisted in the container's summary and cannot be changed.
     */
    gcAllowed?: boolean;

    /**
     * Flag that if true, enables GC's sweep phase for a new container.
     *
     * This will allow GC to eventually delete unreferenced objects from the container.
     * This flag should only be set to true if "gcAllowed" is true.
     *
     * Note: This setting is persisted in the container's summary and cannot be changed.
     */
    sweepAllowed?: boolean;

    /**
     * Flag that if true, will disable garbage collection for the session.
     * Can be used to disable running GC on containers where it is allowed via the gcAllowed option.
     */
    disableGC?: boolean;

    /**
     * Flag that will bypass optimizations and generate GC data for all nodes irrespective of whether a node
     * changed or not.
     */
    runFullGC?: boolean;

    /**
     * Maximum session duration for a new container. If not present, a default value will be used.
     *
     * Note: This setting is persisted in the container's summary and cannot be changed.
     */
    sessionExpiryTimeoutMs?: number;

    /**
     * Allows additional GC options to be passed.
     */
    [key: string]: any;
}

export interface ISummaryRuntimeOptions {

    /** Override summary configurations set by the server. */
    summaryConfigOverrides?: ISummaryConfiguration;

    /**
     * Delay before first attempt to spawn summarizing container.
     *
     * @deprecated Use {@link ISummaryRuntimeOptions.summaryConfigOverrides}'s
     * {@link ISummaryBaseConfiguration.initialSummarizerDelayMs} instead.
     */
    initialSummarizerDelayMs?: number;

    /**
     * Flag that disables summaries if it is set to true.
     *
     * @deprecated Use {@link ISummaryRuntimeOptions.summaryConfigOverrides}'s
     * {@link ISummaryConfigurationDisableSummarizer.state} instead.
     */
    disableSummaries?: boolean;

    /**
     * @defaultValue 7000 operations (ops)
     *
     * @deprecated Use {@link ISummaryRuntimeOptions.summaryConfigOverrides}'s
     * {@link ISummaryBaseConfiguration.maxOpsSinceLastSummary} instead.
     */
    maxOpsSinceLastSummary?: number;

    /**
     * Flag that will enable changing elected summarizer client after maxOpsSinceLastSummary.
     *
     * @defaultValue `false` (disabled) and must be explicitly set to true to enable.
     *
     * @deprecated Use {@link ISummaryRuntimeOptions.summaryConfigOverrides}'s
     * {@link ISummaryBaseConfiguration.summarizerClientElection} instead.
     */
    summarizerClientElection?: boolean;

    /**
     * Options that control the running summarizer behavior.
     *
     * @deprecated Use {@link ISummaryRuntimeOptions.summaryConfigOverrides}'s
     * `{@link ISummaryConfiguration.state} = "DisableHeuristics"` instead.
     * */
    summarizerOptions?: Readonly<Partial<ISummarizerOptions>>;
}

/**
 * Options for op compression.
 * @experimental - Not ready for use
 */
export interface ICompressionRuntimeOptions {
    /**
     * The minimum size the content payload must exceed before it is compressed.
     * Compression is disabled if undefined.
     */
    readonly minimumSize?: number;
}

/**
 * Options for container runtime.
 */
export interface IContainerRuntimeOptions {
    readonly summaryOptions?: ISummaryRuntimeOptions;
    readonly gcOptions?: IGCRuntimeOptions;
    /**
     * Affects the behavior while loading the runtime when the data verification check which
     * compares the DeltaManager sequence number (obtained from protocol in summary) to the
     * runtime sequence number (obtained from runtime metadata in summary) finds a mismatch.
     * 1. "close" (default) will close the container with an assertion.
     * 2. "log" will log an error event to telemetry, but still continue to load.
     * 3. "bypass" will skip the check entirely. This is not recommended.
     */
    readonly loadSequenceNumberVerification?: "close" | "log" | "bypass";
    /**
     * Sets the flush mode for the runtime. In Immediate flush mode the runtime will immediately
     * send all operations to the driver layer, while in TurnBased the operations will be buffered
     * and then sent them as a single batch at the end of the turn.
     * By default, flush mode is TurnBased.
     */
    readonly flushMode?: FlushMode;
    /**
     * Save enough runtime state to be able to serialize upon request and load to the same state in a new container.
     */
    readonly enableOfflineLoad?: boolean;
    /**
     * Enables the runtime to compress ops.
     * @experimental Not ready for use.
     */
    readonly compressionOptions?: ICompressionRuntimeOptions;
}

/**
 * The summary tree returned by the root node. It adds state relevant to the root of the tree.
 */
export interface IRootSummaryTreeWithStats extends ISummaryTreeWithStats {
    /** The garbage collection stats if GC ran, undefined otherwise. */
    gcStats?: IGCStats;
}

/**
 * Accepted header keys for requests coming to the runtime.
 */
export enum RuntimeHeaders {
    /** True to wait for a data store to be created and loaded before returning it. */
    wait = "wait",
    /**
     * True if the request is from an external app. Used for GC to handle scenarios where a data store
     * is deleted and requested via an external app.
     */
    externalRequest = "externalRequest",
    /** True if the request is coming from an IFluidHandle. */
    viaHandle = "viaHandle",
}

/**
 * @deprecated
 * Untagged logger is unsupported going forward. There are old loaders with old ContainerContexts that only
 * have the untagged logger, so to accommodate that scenario the below interface is used. It can be removed once
 * its usage is removed from TaggedLoggerAdapter fallback.
 */
interface OldContainerContextWithLogger extends Omit<IContainerContext, "taggedLogger"> {
    logger: ITelemetryBaseLogger;
    taggedLogger: undefined;
}

/**
 * State saved when the container closes, to be given back to a newly
 * instantiated runtime in a new instance of the container, so it can load to the
 * same state
 */
interface IPendingRuntimeState {
    /**
     * Pending ops from PendingStateManager
     */
    pending?: IPendingLocalState;
    /**
     * Pending blobs from BlobManager
     */
    pendingAttachmentBlobs?: IPendingBlobs;
    /**
     * A base snapshot at a sequence number prior to the first pending op
     */
    baseSnapshot: ISnapshotTree;
    /**
     * Serialized blobs from the base snapshot. Used to load offline since
     * storage is not available.
     */
    snapshotBlobs: ISerializedBaseSnapshotBlobs;
    /**
     * All runtime ops since base snapshot sequence number up to the latest op
     * seen when the container was closed. Used to apply stashed (saved pending)
     * ops at the same sequence number at which they were made.
     */
    savedOps: ISequencedDocumentMessage[];
}

const maxConsecutiveReconnectsKey = "Fluid.ContainerRuntime.MaxConsecutiveReconnects";

const defaultFlushMode = FlushMode.TurnBased;

/**
 * @deprecated - use ContainerRuntimeMessage instead
 */
export enum RuntimeMessage {
    FluidDataStoreOp = "component",
    Attach = "attach",
    ChunkedOp = "chunkedOp",
    BlobAttach = "blobAttach",
    Rejoin = "rejoin",
    Alias = "alias",
    Operation = "op",
}

/**
 * @deprecated - please use version in driver-utils
 */
export function isRuntimeMessage(message: ISequencedDocumentMessage): boolean {
    return (Object.values(RuntimeMessage) as string[]).includes(message.type);
}

/**
 * Unpacks runtime messages
 * @internal - no promises RE back-compat - this is internal API.
 * @param message - message (as it observed in storage / service)
 * @returns unpacked runtime message
 */
export function unpackRuntimeMessage(message: ISequencedDocumentMessage) {
    if (message.metadata?.compressed) {
        const contents = IsoBuffer.from(message.contents.contents, "base64");
        const decompressedMessage = decompress(contents);
        const intoString = new TextDecoder().decode(decompressedMessage);
        const asObj = JSON.parse(intoString);
        message.contents.contents = asObj;
        message.metadata.compressed = false;
    }

    if (message.type === MessageType.Operation) {
        // legacy op format?
        if (message.contents.address !== undefined && message.contents.type === undefined) {
            message.type = ContainerMessageType.FluidDataStoreOp;
        } else {
            // new format
            const innerContents = message.contents as ContainerRuntimeMessage;
            assert(innerContents.type !== undefined, 0x121 /* "Undefined inner contents type!" */);
            message.type = innerContents.type;
            message.contents = innerContents.contents;
        }
        return true;
    } else {
        // Legacy format, but it's already "unpacked",
        // i.e. message.type is actually ContainerMessageType.
        // Or it's non-runtime message.
        // Nothing to do in such case.
        return false;
    }
}

/**
 * Legacy ID for the built-in AgentScheduler.  To minimize disruption while removing it, retaining this as a
 * special-case for document dirty state.  Ultimately we should have no special-cases from the
 * ContainerRuntime's perspective.
 */
export const agentSchedulerId = "_scheduler";

// safely check navigator and get the hardware spec value
export function getDeviceSpec() {
    try {
        if (typeof navigator === "object" && navigator !== null) {
            return {
                deviceMemory: (navigator as any).deviceMemory,
                hardwareConcurrency: navigator.hardwareConcurrency,
            };
        }
    } catch {
    }
    return {};
}

/**
 * Represents the runtime of the container. Contains helper functions/state of the container.
 * It will define the store level mappings.
 */
export class ContainerRuntime extends TypedEventEmitter<IContainerRuntimeEvents>
    implements
    IContainerRuntime,
    IGarbageCollectionRuntime,
    IRuntime,
    ISummarizerRuntime,
    ISummarizerInternalsProvider {
    public get IContainerRuntime() { return this; }
    public get IFluidRouter() { return this; }

    /**
     * Load the stores from a snapshot and returns the runtime.
     * @param context - Context of the container.
     * @param registryEntries - Mapping to the stores.
     * @param requestHandler - Request handlers for the container runtime
     * @param runtimeOptions - Additional options to be passed to the runtime
     * @param existing - (optional) When loading from an existing snapshot. Precedes context.existing if provided
     */
    public static async load(
        context: IContainerContext,
        registryEntries: NamedFluidDataStoreRegistryEntries,
        requestHandler?: (request: IRequest, runtime: IContainerRuntime) => Promise<IResponse>,
        runtimeOptions: IContainerRuntimeOptions = {},
        containerScope: FluidObject = context.scope,
        existing?: boolean,
    ): Promise<ContainerRuntime> {
        // If taggedLogger exists, use it. Otherwise, wrap the vanilla logger:
        // back-compat: Remove the TaggedLoggerAdapter fallback once all the host are using loader > 0.45
        const backCompatContext: IContainerContext | OldContainerContextWithLogger = context;
        const passLogger = backCompatContext.taggedLogger ??
            new TaggedLoggerAdapter((backCompatContext as OldContainerContextWithLogger).logger);
        const logger = ChildLogger.create(passLogger, undefined, {
            all: {
                runtimeVersion: pkgVersion,
            },
        });

        const {
            summaryOptions = {},
            gcOptions = {},
            loadSequenceNumberVerification = "close",
            flushMode = defaultFlushMode,
            enableOfflineLoad = false,
            compressionOptions = {},
        } = runtimeOptions;

        const pendingRuntimeState = context.pendingLocalState as IPendingRuntimeState | undefined;
        const baseSnapshot: ISnapshotTree | undefined = pendingRuntimeState?.baseSnapshot ?? context.baseSnapshot;
        const storage = !pendingRuntimeState ?
            context.storage :
            new SerializedSnapshotStorage(() => { return context.storage; }, pendingRuntimeState.snapshotBlobs);

        const registry = new FluidDataStoreRegistry(registryEntries);

        const tryFetchBlob = async <T>(blobName: string): Promise<T | undefined> => {
            const blobId = baseSnapshot?.blobs[blobName];
            if (baseSnapshot && blobId) {
                // IContainerContext storage api return type still has undefined in 0.39 package version.
                // So once we release 0.40 container-defn package we can remove this check.
                assert(storage !== undefined, 0x1f5 /* "Attached state should have storage" */);
                return readAndParse<T>(storage, blobId);
            }
        };

        const [chunks, metadata, electedSummarizerData, aliases] = await Promise.all([
            tryFetchBlob<[string, string[]][]>(chunksBlobName),
            tryFetchBlob<IContainerRuntimeMetadata>(metadataBlobName),
            tryFetchBlob<ISerializedElection>(electedSummarizerBlobName),
            tryFetchBlob<[string, string][]>(aliasBlobName),
        ]);

        const loadExisting = existing === true || context.existing === true;

        // read snapshot blobs needed for BlobManager to load
        const blobManagerSnapshot = await BlobManager.load(
            baseSnapshot?.trees[blobsTreeName],
            async (id) => {
                // IContainerContext storage api return type still has undefined in 0.39 package version.
                // So once we release 0.40 container-defn package we can remove this check.
                assert(storage !== undefined, 0x256 /* "storage undefined in attached container" */);
                return readAndParse(storage, id);
            },
        );

        // Verify summary runtime sequence number matches protocol sequence number.
        const runtimeSequenceNumber = metadata?.message?.sequenceNumber;
        // When we load with pending state, we reuse an old snapshot so we don't expect these numbers to match
        if (!pendingRuntimeState && runtimeSequenceNumber !== undefined) {
            const protocolSequenceNumber = context.deltaManager.initialSequenceNumber;
            // Unless bypass is explicitly set, then take action when sequence numbers mismatch.
            if (loadSequenceNumberVerification !== "bypass" && runtimeSequenceNumber !== protocolSequenceNumber) {
                // "Load from summary, runtime metadata sequenceNumber !== initialSequenceNumber"
                const error = new DataCorruptionError(
                    // pre-0.58 error message: SummaryMetadataMismatch
                    "Summary metadata mismatch",
                    { runtimeVersion: pkgVersion, runtimeSequenceNumber, protocolSequenceNumber },
                );

                if (loadSequenceNumberVerification === "log") {
                    logger.sendErrorEvent({ eventName: "SequenceNumberMismatch" }, error);
                } else {
                    context.closeFn(error);
                }
            }
        }

        const runtime = new ContainerRuntime(
            context,
            registry,
            metadata,
            electedSummarizerData,
            chunks ?? [],
            aliases ?? [],
            {
                summaryOptions,
                gcOptions,
                loadSequenceNumberVerification,
                flushMode,
                enableOfflineLoad,
                compressionOptions,
            },
            containerScope,
            logger,
            loadExisting,
            blobManagerSnapshot,
            storage,
            requestHandler,
        );

        if (pendingRuntimeState) {
            await runtime.processSavedOps(pendingRuntimeState);
            // delete these once runtime has seen them to save space
            pendingRuntimeState.savedOps = [];
        }

        await runtime.getSnapshotBlobs();

        return runtime;
    }

    public get options(): ILoaderOptions {
        return this.context.options;
    }

    public get clientId(): string | undefined {
        return this.context.clientId;
    }

    public get clientDetails(): IClientDetails {
        return this.context.clientDetails;
    }

    public get deltaManager(): IDeltaManager<ISequencedDocumentMessage, IDocumentMessage> {
        return this.context.deltaManager;
    }

    public get storage(): IDocumentStorageService {
        return this._storage;
    }

    public get reSubmitFn(): (
        type: ContainerMessageType,
        content: any,
        localOpMetadata: unknown,
        opMetadata: Record<string, unknown> | undefined,
    ) => void {
        // eslint-disable-next-line @typescript-eslint/unbound-method
        return this.reSubmit;
    }

    public get closeFn(): (error?: ICriticalContainerError) => void {
        return this.context.closeFn;
    }

    public get flushMode(): FlushMode {
        return this._flushMode;
    }

    public get scope(): FluidObject {
        return this.containerScope;
    }

    public get IFluidDataStoreRegistry(): IFluidDataStoreRegistry {
        return this.registry;
    }

    public get attachState(): AttachState {
        return this.context.attachState;
    }

    public get IFluidHandleContext(): IFluidHandleContext {
        return this.handleContext;
    }
    private readonly handleContext: ContainerFluidHandleContext;

    // internal logger for ContainerRuntime. Use this.logger for stores, summaries, etc.
    private readonly mc: MonitoringContext;
    private readonly summarizerClientElection?: SummarizerClientElection;
    /**
     * summaryManager will only be created if this client is permitted to spawn a summarizing client
     * It is created only by interactive client, i.e. summarizer client, as well as non-interactive bots
     * do not create it (see SummarizerClientElection.clientDetailsPermitElection() for details)
     */
    private readonly summaryManager?: SummaryManager;
    private readonly summaryCollection: SummaryCollection;

    private readonly summarizerNode: IRootSummarizerNodeWithGC;

    private readonly maxConsecutiveReconnects: number;
    private readonly defaultMaxConsecutiveReconnects = 7;

    private _orderSequentiallyCalls: number = 0;
    private readonly _flushMode: FlushMode;
    private flushMicroTaskExists = false;

    private _connected: boolean;

    private readonly savedOps: ISequencedDocumentMessage[] = [];
    private baseSnapshotBlobs?: ISerializedBaseSnapshotBlobs;

    private consecutiveReconnects = 0;
    private compressedOpCount = 0;

    /**
     * Used to delay transition to "connected" state while we upload
     * attachment blobs that were added while disconnected
     */
    private delayConnectClientId?: string;

    public get connected(): boolean {
        return this._connected;
    }

    /** clientId of parent (non-summarizing) container that owns summarizer container */
    public get summarizerClientId(): string | undefined {
        return this.summarizerClientElection?.electedClientId;
    }

    private _disposed = false;
    public get disposed() { return this._disposed; }

    private dirtyContainer: boolean;
    private emitDirtyDocumentEvent = true;

    private readonly defaultTelemetrySignalSampleCount = 100;
    private _perfSignalData: IPerfSignalReport = {
        signalsLost: 0,
        signalSequenceNumber: 0,
        signalTimestamp: 0,
        trackingSignalSequenceNumber: undefined,
    };

    /**
     * Summarizer is responsible for coordinating when to send generate and send summaries.
     * It is the main entry point for summary work.
     * It is created only by summarizing container (i.e. one with clientType === "summarizer")
     */
    private readonly _summarizer?: Summarizer;
    private readonly deltaSender: IDeltaSender;
    private readonly scheduleManager: ScheduleManager;
    private readonly blobManager: BlobManager;
    private readonly pendingStateManager: PendingStateManager;
    private readonly batchManager = new BatchManager();
    private readonly garbageCollector: IGarbageCollector;

    // Local copy of incomplete received chunks.
    private readonly chunkMap: Map<string, string[]>;

    private readonly dataStores: DataStores;

    /** The last message processed at the time of the last summary. */
    private messageAtLastSummary: ISummaryMetadataMessage | undefined;

    private get summarizer(): Summarizer {
        assert(this._summarizer !== undefined, 0x257 /* "This is not summarizing container" */);
        return this._summarizer;
    }

    private readonly summariesDisabled: boolean;
    private isSummariesDisabled(): boolean {
        // back-compat: disableSummaries was moved from ISummaryRuntimeOptions
        //   to ISummaryConfiguration in 0.60.
        if (this.runtimeOptions.summaryOptions.disableSummaries === true) {
            return true;
        }
        return this.summaryConfiguration.state === "disabled";
    }

    private readonly heuristicsDisabled: boolean;
    private isHeuristicsDisabled(): boolean {
        // back-compat: disableHeuristics was moved from ISummarizerOptions
        //   to ISummaryConfiguration in 0.60.
        if (this.runtimeOptions.summaryOptions.summarizerOptions?.disableHeuristics === true) {
            return true;
        }
        return this.summaryConfiguration.state === "disableHeuristics";
    }

    private readonly summarizerClientElectionEnabled: boolean;
    private isSummarizerClientElectionEnabled(): boolean {
        if (this.mc.config.getBoolean("Fluid.ContainerRuntime.summarizerClientElection")) {
            return this.mc.config.getBoolean("Fluid.ContainerRuntime.summarizerClientElection") ?? true;
        }
        // back-compat: summarizerClientElection was moved from ISummaryRuntimeOptions
        //   to ISummaryConfiguration in 0.60.
        if (this.runtimeOptions.summaryOptions.summarizerClientElection === true) {
            return true;
        }
        if (this.summaryConfiguration.state !== "disabled") {
            return this.summaryConfiguration.summarizerClientElection === true;
        } else {
            return false;
        }
    }
    private readonly maxOpsSinceLastSummary: number;
    private getMaxOpsSinceLastSummary(): number {
        // back-compat: maxOpsSinceLastSummary was moved from ISummaryRuntimeOptions
        //   to ISummaryConfiguration in 0.60.
        if (this.runtimeOptions.summaryOptions.maxOpsSinceLastSummary !== undefined) {
            return this.runtimeOptions.summaryOptions.maxOpsSinceLastSummary;
        }
        if (this.summaryConfiguration.state !== "disabled") {
            return this.summaryConfiguration.maxOpsSinceLastSummary;
        } else {
            return 0;
        }
    }

    private readonly initialSummarizerDelayMs: number;
    private getInitialSummarizerDelayMs(): number {
        // back-compat: initialSummarizerDelayMs was moved from ISummaryRuntimeOptions
        //   to ISummaryConfiguration in 0.60.
        if (this.runtimeOptions.summaryOptions.initialSummarizerDelayMs !== undefined) {
            return this.runtimeOptions.summaryOptions.initialSummarizerDelayMs;
        }
        if (this.summaryConfiguration.state !== "disabled") {
            return this.summaryConfiguration.initialSummarizerDelayMs;
        } else {
            return 0;
        }
    }

    private readonly createContainerMetadata: ICreateContainerMetadata;
    /**
     * The summary number of the next summary that will be generated for this container. This is incremented every time
     * a summary is generated.
     */
    private nextSummaryNumber: number;

    private constructor(
        private readonly context: IContainerContext,
        private readonly registry: IFluidDataStoreRegistry,
        metadata: IContainerRuntimeMetadata | undefined,
        electedSummarizerData: ISerializedElection | undefined,
        chunks: [string, string[]][],
        dataStoreAliasMap: [string, string][],
        private readonly runtimeOptions: Readonly<Required<IContainerRuntimeOptions>>,
        private readonly containerScope: FluidObject,
        public readonly logger: ITelemetryLogger,
        existing: boolean,
        blobManagerSnapshot: IBlobManagerLoadInfo,
        private readonly _storage: IDocumentStorageService,
        private readonly requestHandler?: (request: IRequest, runtime: IContainerRuntime) => Promise<IResponse>,
        private readonly summaryConfiguration: ISummaryConfiguration = {
            // the defaults
            ...DefaultSummaryConfiguration,
            // the runtime configuration overrides
            ...runtimeOptions.summaryOptions?.summaryConfigOverrides,
        },
    ) {
        super();
        this.messageAtLastSummary = metadata?.message;

        this._connected = this.context.connected;
        this.chunkMap = new Map<string, string[]>(chunks);

        this.handleContext = new ContainerFluidHandleContext("", this);

        this.mc = loggerToMonitoringContext(
            ChildLogger.create(this.logger, "ContainerRuntime"));

        if (this.summaryConfiguration.state === "enabled") {
            this.validateSummaryHeuristicConfiguration(this.summaryConfiguration);
        }

        this.summariesDisabled = this.isSummariesDisabled();
        this.heuristicsDisabled = this.isHeuristicsDisabled();
        this.summarizerClientElectionEnabled = this.isSummarizerClientElectionEnabled();
        this.maxOpsSinceLastSummary = this.getMaxOpsSinceLastSummary();
        this.initialSummarizerDelayMs = this.getInitialSummarizerDelayMs();

        this.maxConsecutiveReconnects =
            this.mc.config.getNumber(maxConsecutiveReconnectsKey) ?? this.defaultMaxConsecutiveReconnects;

        this._flushMode = runtimeOptions.flushMode;

        const pendingRuntimeState = context.pendingLocalState as IPendingRuntimeState | undefined;
        const baseSnapshot: ISnapshotTree | undefined = pendingRuntimeState?.baseSnapshot ?? context.baseSnapshot;

        this.garbageCollector = GarbageCollector.create({
            runtime: this,
            gcOptions: this.runtimeOptions.gcOptions,
            baseSnapshot,
            baseLogger: this.mc.logger,
            existing,
            metadata,
            isSummarizerClient: this.context.clientDetails.type === summarizerClientType,
            getNodePackagePath: async (nodePath: string) => this.getGCNodePackagePath(nodePath),
            getLastSummaryTimestampMs: () => this.messageAtLastSummary?.timestamp,
            readAndParseBlob: async <T>(id: string) => readAndParse<T>(this.storage, id),
        });

        const loadedFromSequenceNumber = this.deltaManager.initialSequenceNumber;
        this.summarizerNode = createRootSummarizerNodeWithGC(
            ChildLogger.create(this.logger, "SummarizerNode"),
            // Summarize function to call when summarize is called. Summarizer node always tracks summary state.
            async (fullTree: boolean, trackState: boolean, telemetryContext?: ITelemetryContext) =>
                this.summarizeInternal(fullTree, trackState, telemetryContext),
            // Latest change sequence number, no changes since summary applied yet
            loadedFromSequenceNumber,
            // Summary reference sequence number, undefined if no summary yet
            baseSnapshot ? loadedFromSequenceNumber : undefined,
            {
                // Must set to false to prevent sending summary handle which would be pointing to
                // a summary with an older protocol state.
                canReuseHandle: false,
                // Must set to true to throw on any data stores failure that was too severe to be handled.
                // We also are not decoding the base summaries at the root.
                throwOnFailure: true,
                // If GC should not run, let the summarizer node know so that it does not track GC state.
                gcDisabled: !this.garbageCollector.shouldRunGC,
            },
        );

        if (baseSnapshot) {
            this.summarizerNode.updateBaseSummaryState(baseSnapshot);
        }

        this.dataStores = new DataStores(
            getSummaryForDatastores(baseSnapshot, metadata),
            this,
            (attachMsg) => this.submit(ContainerMessageType.Attach, attachMsg),
            (id: string, createParam: CreateChildSummarizerNodeParam) => (
                summarizeInternal: SummarizeInternalFn,
                getGCDataFn: (fullGC?: boolean) => Promise<IGarbageCollectionData>,
                getBaseGCDetailsFn: () => Promise<IGarbageCollectionDetailsBase>,
            ) => this.summarizerNode.createChild(
                summarizeInternal,
                id,
                createParam,
                undefined,
                getGCDataFn,
                getBaseGCDetailsFn,
            ),
            (id: string) => this.summarizerNode.deleteChild(id),
            this.mc.logger,
            async () => this.garbageCollector.getBaseGCDetails(),
            (path: string, timestampMs: number, packagePath?: readonly string[]) => this.garbageCollector.nodeUpdated(
                path,
                "Changed",
                timestampMs,
                packagePath,
            ),
            new Map<string, string>(dataStoreAliasMap),
        );

        this.blobManager = new BlobManager(
            this.handleContext,
            blobManagerSnapshot,
            () => this.storage,
            (blobId, localId) => {
                if (!this.disposed) {
                    this.submit(ContainerMessageType.BlobAttach, undefined, undefined, { blobId, localId });
                }
            },
            (blobPath: string) => this.garbageCollector.nodeUpdated(blobPath, "Loaded"),
            this,
            pendingRuntimeState?.pendingAttachmentBlobs,
        );

        this.scheduleManager = new ScheduleManager(
            context.deltaManager,
            this,
            ChildLogger.create(this.logger, "ScheduleManager"),
        );

        this.deltaSender = this.deltaManager;

        this.pendingStateManager = new PendingStateManager(
            {
                applyStashedOp: this.applyStashedOp.bind(this),
                clientId: () => this.clientId,
                close: this.closeFn,
                connected: () => this.connected,
                flush: this.flush.bind(this),
                reSubmit: this.reSubmit.bind(this),
                rollback: this.rollback.bind(this),
                orderSequentially: this.orderSequentially.bind(this),
            },
            pendingRuntimeState?.pending);

        this.context.quorum.on("removeMember", (clientId: string) => {
            this.clearPartialChunks(clientId);
        });

        this.summaryCollection = new SummaryCollection(this.deltaManager, this.logger);

        this.dirtyContainer = this.context.attachState !== AttachState.Attached
            || this.pendingStateManager.hasPendingMessages();
        this.context.updateDirtyContainerState(this.dirtyContainer);

        if (this.summariesDisabled) {
            this.mc.logger.sendTelemetryEvent({ eventName: "SummariesDisabled" });
        } else {
            const orderedClientLogger = ChildLogger.create(this.logger, "OrderedClientElection");
            const orderedClientCollection = new OrderedClientCollection(
                orderedClientLogger,
                this.context.deltaManager,
                this.context.quorum,
            );
            const orderedClientElectionForSummarizer = new OrderedClientElection(

                orderedClientLogger,
                orderedClientCollection,
                electedSummarizerData ?? this.context.deltaManager.lastSequenceNumber,
                SummarizerClientElection.isClientEligible,
            );

            this.summarizerClientElection = new SummarizerClientElection(
                orderedClientLogger,
                this.summaryCollection,
                orderedClientElectionForSummarizer,
                this.maxOpsSinceLastSummary,
                this.summarizerClientElectionEnabled,
            );

            if (this.context.clientDetails.type === summarizerClientType) {
                this._summarizer = new Summarizer(
                    "/_summarizer",
                    this /* ISummarizerRuntime */,
                    () => this.summaryConfiguration,
                    this /* ISummarizerInternalsProvider */,
                    this.handleContext,
                    this.summaryCollection,
                    async (runtime: IConnectableRuntime) => RunWhileConnectedCoordinator.create(runtime),
                );
            } else if (SummarizerClientElection.clientDetailsPermitElection(this.context.clientDetails)) {
                // Only create a SummaryManager and SummarizerClientElection
                // if summaries are enabled and we are not the summarizer client.
                const defaultAction = () => {
                    if (this.summaryCollection.opsSinceLastAck > this.maxOpsSinceLastSummary) {
                        this.logger.sendErrorEvent({ eventName: "SummaryStatus:Behind" });
                        // unregister default to no log on every op after falling behind
                        // and register summary ack handler to re-register this handler
                        // after successful summary
                        this.summaryCollection.once(MessageType.SummaryAck, () => {
                            this.logger.sendTelemetryEvent({ eventName: "SummaryStatus:CaughtUp" });
                            // we've caught up, so re-register the default action to monitor for
                            // falling behind, and unregister ourself
                            this.summaryCollection.on("default", defaultAction);
                        });
                        this.summaryCollection.off("default", defaultAction);
                    }
                };

                this.summaryCollection.on("default", defaultAction);

                // Create the SummaryManager and mark the initial state
                this.summaryManager = new SummaryManager(
                    this.summarizerClientElection,
                    this, // IConnectedState
                    this.summaryCollection,
                    this.logger,
                    this.formRequestSummarizerFn(this.context.loader),
                    new Throttler(
                        60 * 1000, // 60 sec delay window
                        30 * 1000, // 30 sec max delay
                        // throttling function increases exponentially (0ms, 40ms, 80ms, 160ms, etc)
                        formExponentialFn({ coefficient: 20, initialDelay: 0 }),
                    ),
                    {
                        initialDelayMs: this.initialSummarizerDelayMs,
                    },
                    this.heuristicsDisabled,
                );
                this.summaryManager.start();
            }
        }

        this.deltaManager.on("readonly", (readonly: boolean) => {
            // we accumulate ops while being in read-only state.
            // once user gets write permissions and we have active connection, flush all pending ops.
            assert(readonly === this.deltaManager.readOnlyInfo.readonly,
                0x124 /* "inconsistent readonly property/event state" */);

            // We need to be very careful with when we (re)send pending ops, to ensure that we only send ops
            // when we either never send an op, or attempted to send it but we know for sure it was not
            // sequenced by server and will never be sequenced (i.e. was lost)
            // For loss of connection, we wait for our own "join" op and use it a a barrier to know all the
            // ops that made it from previous connection, before switching clientId and raising "connected" event
            // But with read-only permissions, if we transition between read-only and r/w states while on same
            // connection, then we have no good signal to tell us when it's safe to send ops we accumulated while
            // being in read-only state.
            // For that reason, we support getting to read-only state only when disconnected. This ensures that we
            // can rely on same safety mechanism and resend ops only when we establish new connection.
            // This is applicable for read-only permissions (event is raised before connection is properly registered),
            // but it's an extra requirement for Container.forceReadonly() API
            assert(!readonly || !this.connected, 0x125 /* "Unsafe to transition to read-only state!" */);

            this.replayPendingStates();
        });

        // logging hardware telemetry
        logger.sendTelemetryEvent({
            eventName: "DeviceSpec",
            ...getDeviceSpec(),
        });

        let loadSummaryNumber: number;
        // Get the container creation metadata. For new container, we initialize these. For existing containers,
        // get the values from the metadata blob.
        if (existing) {
            this.createContainerMetadata = {
                createContainerRuntimeVersion: metadata?.createContainerRuntimeVersion,
                createContainerTimestamp: metadata?.createContainerTimestamp,
            };
            // summaryNumber was renamed from summaryCount. For older docs that haven't been opened for a long time,
            // the count is reset to 0.
            loadSummaryNumber = metadata?.summaryNumber ?? 0;
        } else {
            this.createContainerMetadata = {
                createContainerRuntimeVersion: pkgVersion,
                createContainerTimestamp: Date.now(),
            };
            loadSummaryNumber = 0;
        }
        this.nextSummaryNumber = loadSummaryNumber + 1;

        this.logger.sendTelemetryEvent({
            eventName: "ContainerLoadStats",
            ...this.createContainerMetadata,
            ...this.dataStores.containerLoadStats,
            summaryNumber: loadSummaryNumber,
            summaryFormatVersion: metadata?.summaryFormatVersion,
            disableIsolatedChannels: metadata?.disableIsolatedChannels,
            gcVersion: metadata?.gcFeature,
        });

        ReportOpPerfTelemetry(this.context.clientId, this.deltaManager, this.logger);
        BindBatchTracker(this, this.logger);
    }

    public dispose(error?: Error): void {
        if (this._disposed) {
            return;
        }
        this._disposed = true;

        this.logger.sendTelemetryEvent({
            eventName: "ContainerRuntimeDisposed",
            isDirty: this.isDirty,
            lastSequenceNumber: this.deltaManager.lastSequenceNumber,
            attachState: this.attachState,
        }, error);

        if (this.summaryManager !== undefined) {
            this.summaryManager.dispose();
        }
        this.garbageCollector.dispose();
        this._summarizer?.dispose();
        this.dataStores.dispose();
        this.pendingStateManager.dispose();
        this.emit("dispose");
        this.removeAllListeners();
    }

    public get IFluidTokenProvider() {
        if (this.options?.intelligence) {
            // eslint-disable-next-line @typescript-eslint/consistent-type-assertions
            return {
                intelligence: this.options.intelligence,
            } as IFluidTokenProvider;
        }
        return undefined;
    }

    /**
     * Notifies this object about the request made to the container.
     * @param request - Request made to the handler.
     */
    public async request(request: IRequest): Promise<IResponse> {
        try {
            const parser = RequestParser.create(request);
            const id = parser.pathParts[0];

            if (id === "_summarizer" && parser.pathParts.length === 1) {
                if (this._summarizer !== undefined) {
                    return {
                        status: 200,
                        mimeType: "fluid/object",
                        value: this.summarizer,
                    };
                }
                return create404Response(request);
            }
            if (this.requestHandler !== undefined) {
                return this.requestHandler(parser, this);
            }

            return create404Response(request);
        } catch (error) {
            return exceptionToResponse(error);
        }
    }

    /**
     * Resolves URI representing handle
     * @param request - Request made to the handler.
     */
    public async resolveHandle(request: IRequest): Promise<IResponse> {
        try {
            const requestParser = RequestParser.create(request);
            const id = requestParser.pathParts[0];

            if (id === "_channels") {
                return this.resolveHandle(requestParser.createSubRequest(1));
            }

            if (id === BlobManager.basePath && requestParser.isLeaf(2)) {
                const blob = await this.blobManager.getBlob(requestParser.pathParts[1]);
                if (blob) {
                    return {
                        status: 200,
                        mimeType: "fluid/object",
                        value: blob,
                    };
                } else {
                    return create404Response(request);
                }
            } else if (requestParser.pathParts.length > 0) {
                const dataStore = await this.getDataStoreFromRequest(id, request);
                const subRequest = requestParser.createSubRequest(1);
                // We always expect createSubRequest to include a leading slash, but asserting here to protect against
                // unintentionally modifying the url if that changes.
                assert(subRequest.url.startsWith("/"),
                    0x126 /* "Expected createSubRequest url to include a leading slash" */);
                return dataStore.IFluidRouter.request(subRequest);
            }

            return create404Response(request);
        } catch (error) {
            return exceptionToResponse(error);
        }
    }

    private internalId(maybeAlias: string): string {
        return this.dataStores.aliases.get(maybeAlias) ?? maybeAlias;
    }

    private async getDataStoreFromRequest(id: string, request: IRequest): Promise<IFluidRouter> {
        const wait = typeof request.headers?.[RuntimeHeaders.wait] === "boolean"
            ? request.headers?.[RuntimeHeaders.wait]
            : true;

        await this.dataStores.waitIfPendingAlias(id);
        const internalId = this.internalId(id);
        const dataStoreContext = await this.dataStores.getDataStore(internalId, wait);

        /**
         * If GC should run and this an external app request with "externalRequest" header, we need to return
         * an error if the data store being requested is marked as unreferenced as per the data store's base
         * GC data.
         *
         * This is a workaround to handle scenarios where a data store shared with an external app is deleted
         * and marked as unreferenced by GC. Returning an error will fail to load the data store for the app.
         */
        if (request.headers?.[RuntimeHeaders.externalRequest] && this.garbageCollector.shouldRunGC) {
            // The data store is referenced if used routes in the base summary has a route to self.
            // Older documents may not have used routes in the summary. They are considered referenced.
            const usedRoutes = (await dataStoreContext.getBaseGCDetails()).usedRoutes;
            if (!(usedRoutes === undefined || usedRoutes.includes("") || usedRoutes.includes("/"))) {
                throw responseToException(create404Response(request), request);
            }
        }

        const dataStoreChannel = await dataStoreContext.realize();

        // Remove query params, leading and trailing slashes from the url. This is done to make sure the format is
        // the same as GC nodes id.
        const urlWithoutQuery = trimLeadingAndTrailingSlashes(request.url.split("?")[0]);
        this.garbageCollector.nodeUpdated(
            `/${urlWithoutQuery}`,
            "Loaded",
            undefined /* timestampMs */,
            dataStoreContext.packagePath,
            request?.headers,
        );
        return dataStoreChannel;
    }

    /** Adds the container's metadata to the given summary tree. */
    private addMetadataToSummary(summaryTree: ISummaryTreeWithStats) {
        const metadata: IContainerRuntimeMetadata = {
            ...this.createContainerMetadata,
            // Increment the summary number for the next summary that will be generated.
            summaryNumber: this.nextSummaryNumber++,
            summaryFormatVersion: 1,
            ...this.garbageCollector.getMetadata(),
            // The last message processed at the time of summary. If there are no new messages, use the message from the
            // last summary.
            message: extractSummaryMetadataMessage(this.deltaManager.lastMessage) ?? this.messageAtLastSummary,
        };
        addBlobToSummary(summaryTree, metadataBlobName, JSON.stringify(metadata));
    }

    private addContainerStateToSummary(
        summaryTree: ISummaryTreeWithStats,
        fullTree: boolean,
        trackState: boolean,
        telemetryContext?: ITelemetryContext,
    ) {
        this.addMetadataToSummary(summaryTree);

        if (this.chunkMap.size > 0) {
            const content = JSON.stringify([...this.chunkMap]);
            addBlobToSummary(summaryTree, chunksBlobName, content);
        }

        const dataStoreAliases = this.dataStores.aliases;
        if (dataStoreAliases.size > 0) {
            addBlobToSummary(summaryTree, aliasBlobName, JSON.stringify([...dataStoreAliases]));
        }

        if (this.summarizerClientElection) {
            const electedSummarizerContent = JSON.stringify(this.summarizerClientElection?.serialize());
            addBlobToSummary(summaryTree, electedSummarizerBlobName, electedSummarizerContent);
        }

        const blobManagerSummary = this.blobManager.summarize();
        // Some storage (like git) doesn't allow empty tree, so we can omit it.
        // and the blob manager can handle the tree not existing when loading
        if (Object.keys(blobManagerSummary.summary.tree).length > 0) {
            addTreeToSummary(summaryTree, blobsTreeName, blobManagerSummary);
        }

        const gcSummary = this.garbageCollector.summarize(fullTree, trackState, telemetryContext);
        if (gcSummary !== undefined) {
            addSummarizeResultToSummary(summaryTree, gcTreeKey, gcSummary);
        }
    }

    // Track how many times the container tries to reconnect with pending messages.
    // This happens when the connection state is changed and we reset the counter
    // when we are able to process a local op or when there are no pending messages.
    // If this counter reaches a max, it's a good indicator that the container
    // is not making progress and it is stuck in a retry loop.
    private shouldContinueReconnecting(): boolean {
        if (this.maxConsecutiveReconnects <= 0) {
            // Feature disabled, we never stop reconnecting
            return true;
        }

        if (!this.hasPendingMessages()) {
            // If there are no pending messages, we can always reconnect
            this.resetReconnectCount();
            return true;
        }

        if (this.consecutiveReconnects === Math.floor(this.maxConsecutiveReconnects / 2)) {
            // If we're halfway through the max reconnects, send an event in order
            // to better identify false positives, if any. If the rate of this event
            // matches Container Close count below, we can safely cut down
            // maxConsecutiveReconnects to half.
            this.mc.logger.sendTelemetryEvent({
                eventName: "ReconnectsWithNoProgress",
                attempts: this.consecutiveReconnects,
                pendingMessages: this.pendingStateManager.pendingMessagesCount,
            });
        }

        return this.consecutiveReconnects < this.maxConsecutiveReconnects;
    }

    private resetReconnectCount() {
        this.consecutiveReconnects = 0;
    }

    private replayPendingStates() {
        // We need to be able to send ops to replay states
        if (!this.canSendOps()) { return; }

        // We need to temporary clear the dirty flags and disable
        // dirty state change events to detect whether replaying ops
        // has any effect.

        // Save the old state, reset to false, disable event emit
        const oldState = this.dirtyContainer;
        this.dirtyContainer = false;

        assert(this.emitDirtyDocumentEvent, 0x127 /* "dirty document event not set on replay" */);
        this.emitDirtyDocumentEvent = false;
        let newState: boolean;

        try {
            // replay the ops
            this.pendingStateManager.replayPendingStates();
        } finally {
            // Save the new start and restore the old state, re-enable event emit
            newState = this.dirtyContainer;
            this.dirtyContainer = oldState;
            this.emitDirtyDocumentEvent = true;
        }

        // Officially transition from the old state to the new state.
        this.updateDocumentDirtyState(newState);
    }

    private async applyStashedOp(type: ContainerMessageType, op: ISequencedDocumentMessage): Promise<unknown> {
        switch (type) {
            case ContainerMessageType.FluidDataStoreOp:
                return this.dataStores.applyStashedOp(op);
            case ContainerMessageType.Attach:
                return this.dataStores.applyStashedAttachOp(op as unknown as IAttachMessage);
            case ContainerMessageType.Alias:
            case ContainerMessageType.BlobAttach:
                return;
            case ContainerMessageType.ChunkedOp:
                throw new Error("chunkedOp not expected here");
            case ContainerMessageType.Rejoin:
                throw new Error("rejoin not expected here");
            default:
                unreachableCase(type, `Unknown ContainerMessageType: ${type}`);
        }
    }

    public setConnectionState(connected: boolean, clientId?: string) {
        if (connected === false && this.delayConnectClientId !== undefined) {
            this.delayConnectClientId = undefined;
            this.mc.logger.sendTelemetryEvent({
                eventName: "UnsuccessfulConnectedTransition",
            });
            // Don't propagate "disconnected" event because we didn't propagate the previous "connected" event
            return;
        }

        // If attachment blobs were added while disconnected, we need to delay
        // propagation of the "connected" event until we have uploaded them to
        // ensure we don't submit ops referencing a blob that has not been uploaded
        const connecting = connected && !this._connected && !this.deltaManager.readOnlyInfo.readonly;
        if (connecting && this.blobManager.hasPendingOfflineUploads) {
            assert(!this.delayConnectClientId,
                0x392 /* Connect event delay must be canceled before subsequent connect event */);
            assert(!!clientId, 0x393 /* Must have clientId when connecting */);
            this.delayConnectClientId = clientId;
            this.blobManager.onConnected().then(() => {
                // make sure we didn't reconnect before the promise resolved
                if (this.delayConnectClientId === clientId && !this.disposed) {
                    this.delayConnectClientId = undefined;
                    this.setConnectionStateCore(connected, clientId);
                }
            }, (error) => this.closeFn(error));
            return;
        }

        this.setConnectionStateCore(connected, clientId);
    }

    private setConnectionStateCore(connected: boolean, clientId?: string) {
        assert(!this.delayConnectClientId,
            0x394 /* connect event delay must be cleared before propagating connect event */);
        this.verifyNotClosed();

        // There might be no change of state due to Container calling this API after loading runtime.
        const changeOfState = this._connected !== connected;
        const reconnection = changeOfState && !connected;
        this._connected = connected;

        if (!connected) {
            this._perfSignalData.signalsLost = 0;
            this._perfSignalData.signalTimestamp = 0;
            this._perfSignalData.trackingSignalSequenceNumber = undefined;
        } else {
            assert(this.attachState === AttachState.Attached,
                "Connection is possible only if container exists in storage");
        }

        // Fail while disconnected
        if (reconnection) {
            this.consecutiveReconnects++;

            if (!this.shouldContinueReconnecting()) {
                this.closeFn(
                    DataProcessingError.create(
                        // eslint-disable-next-line max-len
                        "Runtime detected too many reconnects with no progress syncing local ops. Batch of ops is likely too large (over 1Mb)",
                        "setConnectionState",
                        undefined,
                        {
                            dataLoss: 1,
                            attempts: this.consecutiveReconnects,
                            pendingMessages: this.pendingStateManager.pendingMessagesCount,
                        }));
                return;
            }
        }

        if (changeOfState) {
            this.replayPendingStates();
        }

        this.dataStores.setConnectionState(connected, clientId);

        raiseConnectedEvent(this.mc.logger, this, connected, clientId);
    }

    public process(messageArg: ISequencedDocumentMessage, local: boolean) {
        this.verifyNotClosed();

        // Do shallow copy of message, as methods below will modify it.
        // There might be multiple container instances receiving same message
        // We do not need to make deep copy, as each layer will just replace message.content itself,
        // but would not modify contents details
        let message = { ...messageArg };

        // back-compat: ADO #1385: eventually should become unconditional, but only for runtime messages!
        // System message may have no contents, or in some cases (mostly for back-compat) they may have actual objects.
        // Old ops may contain empty string (I assume noops).
        if (typeof message.contents === "string" && message.contents !== "") {
            message.contents = JSON.parse(message.contents);
        }

        // Caveat: This will return false for runtime message in very old format, that are used in snapshot tests
        // This format was not shipped to production workflows.
        const runtimeMessage = unpackRuntimeMessage(message);

        if (this.mc.config.getBoolean("enableOfflineLoad") ?? this.runtimeOptions.enableOfflineLoad) {
            this.savedOps.push(messageArg);
        }

        // Surround the actual processing of the operation with messages to the schedule manager indicating
        // the beginning and end. This allows it to emit appropriate events and/or pause the processing of new
        // messages once a batch has been fully processed.
        this.scheduleManager.beforeOpProcessing(message);

        try {
            // Chunk processing must come first given that we will transform the message to the unchunked version
            // once all pieces are available
            message = this.processRemoteChunkedMessage(message);

            let localOpMetadata: unknown;
            if (local && runtimeMessage) {
                localOpMetadata = this.pendingStateManager.processPendingLocalMessage(message);
            }

            // If there are no more pending messages after processing a local message,
            // the document is no longer dirty.
            if (!this.hasPendingMessages()) {
                this.updateDocumentDirtyState(false);
            }

            const type = message.type as ContainerMessageType;
            switch (type) {
                case ContainerMessageType.Attach:
                    this.dataStores.processAttachMessage(message, local);
                    break;
                case ContainerMessageType.Alias:
                    this.processAliasMessage(message, localOpMetadata, local);
                    break;
                case ContainerMessageType.FluidDataStoreOp:
                    this.dataStores.processFluidDataStoreOp(message, local, localOpMetadata);
                    break;
                case ContainerMessageType.BlobAttach:
                    this.blobManager.processBlobAttachOp(message, local);
                    break;
                case ContainerMessageType.ChunkedOp:
                case ContainerMessageType.Rejoin:
                    break;
                default:
                    assert(!runtimeMessage, "Runtime message of unknown type");
            }

            // For back-compat, notify only about runtime messages for now.
            if (runtimeMessage) {
                this.emit("op", message, runtimeMessage);
            }

            this.scheduleManager.afterOpProcessing(undefined, message);

            if (local) {
                // If we have processed a local op, this means that the container is
                // making progress and we can reset the counter for how many times
                // we have consecutively replayed the pending states
                this.resetReconnectCount();
            }
        } catch (e) {
            this.scheduleManager.afterOpProcessing(e, message);
            throw e;
        }
    }

    private processAliasMessage(
        message: ISequencedDocumentMessage,
        localOpMetadata: unknown,
        local: boolean,
    ) {
        this.dataStores.processAliasMessage(message, localOpMetadata, local);
    }

    /**
     * Emits the Signal event and update the perf signal data.
     * @param clientSignalSequenceNumber - is the client signal sequence number to be uploaded.
     */
    private sendSignalTelemetryEvent(clientSignalSequenceNumber: number) {
        const duration = Date.now() - this._perfSignalData.signalTimestamp;
        this.logger.sendPerformanceEvent({
            eventName: "SignalLatency",
            duration,
            signalsLost: this._perfSignalData.signalsLost,
        });

        this._perfSignalData.signalsLost = 0;
        this._perfSignalData.signalTimestamp = 0;
    }

    public processSignal(message: ISignalMessage, local: boolean) {
        const envelope = message.content as ISignalEnvelope;
        const transformed: IInboundSignalMessage = {
            clientId: message.clientId,
            content: envelope.contents.content,
            type: envelope.contents.type,
        };

        // Only collect signal telemetry for messages sent by the current client.
        if (message.clientId === this.clientId && this.connected) {
            // Check to see if the signal was lost.
            if (this._perfSignalData.trackingSignalSequenceNumber !== undefined &&
                envelope.clientSignalSequenceNumber > this._perfSignalData.trackingSignalSequenceNumber) {
                this._perfSignalData.signalsLost++;
                this._perfSignalData.trackingSignalSequenceNumber = undefined;
                this.logger.sendErrorEvent({
                    eventName: "SignalLost",
                    type: envelope.contents.type,
                    signalsLost: this._perfSignalData.signalsLost,
                    trackingSequenceNumber: this._perfSignalData.trackingSignalSequenceNumber,
                    clientSignalSequenceNumber: envelope.clientSignalSequenceNumber,
                });
            } else if (envelope.clientSignalSequenceNumber === this._perfSignalData.trackingSignalSequenceNumber) {
                this.sendSignalTelemetryEvent(envelope.clientSignalSequenceNumber);
                this._perfSignalData.trackingSignalSequenceNumber = undefined;
            }
        }

        if (envelope.address === undefined) {
            // No address indicates a container signal message.
            this.emit("signal", transformed, local);
            return;
        }

        this.dataStores.processSignal(envelope.address, transformed, local);
    }

    public async getRootDataStore(id: string, wait = true): Promise<IFluidRouter> {
        return this.getRootDataStoreChannel(id, wait);
    }

    private async getRootDataStoreChannel(id: string, wait = true): Promise<IFluidDataStoreChannel> {
        await this.dataStores.waitIfPendingAlias(id);
        const internalId = this.internalId(id);
        const context = await this.dataStores.getDataStore(internalId, wait);
        assert(await context.isRoot(), 0x12b /* "did not get root data store" */);
        return context.realize();
    }

    /**
     * Flush the pending ops manually.
     * This method is expected to be called at the end of a batch.
     */
    private flush(): void {
        assert(this._orderSequentiallyCalls === 0,
            0x24c /* "Cannot call `flush()` from `orderSequentially`'s callback" */);

        const batch = this.batchManager.popBatch();
        this.flushBatch(batch);

        assert(this.batchManager.empty, "reentrancy");
    }

    protected flushBatch(batch: BatchMessage[]): void {
        const length = batch.length;

        if (length > 1) {
            batch[0].metadata = { ...batch[0].metadata, batch: true };
            batch[length - 1].metadata = { ...batch[length - 1].metadata, batch: false };

            // This assert fires for the following reason (there might be more cases like that):
            // AgentScheduler will send ops in response to ConsensusRegisterCollection's "atomicChanged" event handler,
            // i.e. in the middle of op processing!
            // Sending ops while processing ops is not good idea - it's not defined when
            // referenceSequenceNumber changes in op processing sequence (at the beginning or end of op processing),
            // If we send ops in response to processing multiple ops, then we for sure hit this assert!
            // Tracked via ADO #1834
            // assert(batch[0].referenceSequenceNumber === batch[length - 1].referenceSequenceNumber,
            //    "Batch should be generated synchronously, without processing ops in the middle!");
        }

        let clientSequenceNumber: number = -1;

        // Did we disconnect in the middle of turn-based batch?
        // If so, do nothing, as pending state manager will resubmit it correctly on reconnect.
        if (this.canSendOps()) {
            if (this.context.submitBatchFn !== undefined) {
                const batchToSend: IBatchMessage[] = [];
                for (const message of batch) {
                    let contents = message.contents;
                    let metadata = message.metadata;
                    if (this.runtimeOptions.compressionOptions.minimumSize &&
                        this.runtimeOptions.compressionOptions.minimumSize < message.contents.length) {
                        this.compressedOpCount++;
                        const copiedMessage = { ...message.deserializedContent };

                        const compressionStart = Date.now();
                        const contentsAsBuffer = new TextEncoder().encode(JSON.stringify(copiedMessage.contents));
                        const compressedContents = compress(contentsAsBuffer);
                        const compressedContent = IsoBuffer.from(compressedContents).toString("base64");
                        const duration = Date.now() - compressionStart;

                        if (this.compressedOpCount % 100) {
                            this.mc.logger.sendPerformanceEvent({
                                eventName: "compressedOp",
                                duration,
                                sizeBeforeCompression: message.contents.length,
                                sizeAfterCompression: compressedContent.length,
                            });
                        }

                        copiedMessage.contents = compressedContent;
                        const stringifiedContents = JSON.stringify(copiedMessage);

                        if (stringifiedContents.length < message.contents.length) {
                            contents = JSON.stringify(copiedMessage);
                            metadata = { ...message.metadata, compressed: true };
                        }
                    }

                    batchToSend.push({ contents, metadata });
                }
                // returns clientSequenceNumber of last message in a batch
                clientSequenceNumber = this.context.submitBatchFn(batchToSend);
            } else {
                // Legacy path - supporting old loader versions. Can be removed only when LTS moves above
                // version that has support for batches (submitBatchFn)
                for (const message of batch) {
                    clientSequenceNumber = this.context.submitFn(
                        MessageType.Operation,
                        message.deserializedContent,
                        true, // batch
                        message.metadata);
                }

                this.deltaSender.flush();
            }

            // Convert from clientSequenceNumber of last message in the batch to clientSequenceNumber of first message.
            clientSequenceNumber -= batch.length - 1;
            assert(clientSequenceNumber >= 0, "clientSequenceNumber can't be negative");
        }

        // Let the PendingStateManager know that a message was submitted.
        // In future, need to shift toward keeping batch as a whole!
        for (const message of batch) {
            this.pendingStateManager.onSubmitMessage(
                message.deserializedContent.type,
                clientSequenceNumber,
                message.referenceSequenceNumber,
                message.deserializedContent.contents,
                message.localOpMetadata,
                message.metadata,
            );
            clientSequenceNumber++;
        }

        this.pendingStateManager.onFlush();
    }

    public orderSequentially(callback: () => void): void {
        let checkpoint: { rollback: (action: (message: BatchMessage) => void) => void; } | undefined;

        if (this.mc.config.getBoolean("Fluid.ContainerRuntime.EnableRollback")) {
            checkpoint = this.batchManager.checkpoint();
        }
        try {
            this._orderSequentiallyCalls++;
            callback();
        } catch (error) {
            if (checkpoint) {
                // This will throw and close the container if rollback fails
                try {
                    checkpoint.rollback((message: BatchMessage) =>
                        this.rollback(
                            message.deserializedContent.type,
                            message.deserializedContent.contents,
                            message.localOpMetadata));
                } catch (err) {
                    const error2 = wrapError(err, (message) => {
                        return DataProcessingError.create(
                            `RollbackError: ${message}`,
                            "checkpointRollback",
                            undefined) as DataProcessingError;
                    });
                    this.closeFn(error2);
                    throw error2;
                }
            } else {
                // pre-0.58 error message: orderSequentiallyCallbackException
                this.closeFn(new GenericError("orderSequentially callback exception", error));
            }
            throw error; // throw the original error for the consumer of the runtime
        } finally {
            this._orderSequentiallyCalls--;
        }

        if (this.flushMode === FlushMode.Immediate && this._orderSequentiallyCalls === 0) {
            this.flush();
        }
    }

    public async createDataStore(pkg: string | string[]): Promise<IDataStore> {
        const internalId = uuid();
        return channelToDataStore(
            await this._createDataStore(pkg, internalId),
            internalId,
            this,
            this.dataStores,
            this.mc.logger);
    }

    public createDetachedRootDataStore(
        pkg: Readonly<string[]>,
        rootDataStoreId: string): IFluidDataStoreContextDetached {
        if (rootDataStoreId.includes("/")) {
            throw new UsageError(`Id cannot contain slashes: '${rootDataStoreId}'`);
        }
        return this.dataStores.createDetachedDataStoreCore(pkg, true, rootDataStoreId);
    }

    public createDetachedDataStore(pkg: Readonly<string[]>): IFluidDataStoreContextDetached {
        return this.dataStores.createDetachedDataStoreCore(pkg, false);
    }

    public async _createDataStoreWithProps(
        pkg: string | string[],
        props?: any,
        id = uuid(),
    ): Promise<IDataStore> {
        const fluidDataStore = await this.dataStores._createFluidDataStoreContext(
            Array.isArray(pkg) ? pkg : [pkg], id, props).realize();
        return channelToDataStore(fluidDataStore, id, this, this.dataStores, this.mc.logger);
    }

    private async _createDataStore(
        pkg: string | string[],
        id = uuid(),
        props?: any,
    ): Promise<IFluidDataStoreChannel> {
        return this.dataStores
            ._createFluidDataStoreContext(Array.isArray(pkg) ? pkg : [pkg], id, props)
            .realize();
    }

    private canSendOps() {
        return this.connected && !this.deltaManager.readOnlyInfo.readonly;
    }

    /**
     * Are we in the middle of batching ops together?
     */
    private currentlyBatching() {
        return this.flushMode === FlushMode.TurnBased || this._orderSequentiallyCalls !== 0;
    }

    public getQuorum(): IQuorumClients {
        return this.context.quorum;
    }

    public getAudience(): IAudience {
        // eslint-disable-next-line @typescript-eslint/no-non-null-assertion
        return this.context.audience!;
    }

    /**
     * Returns true of container is dirty, i.e. there are some pending local changes that
     * either were not sent out to delta stream or were not yet acknowledged.
     */
    public get isDirty(): boolean {
        return this.dirtyContainer;
    }

    private isContainerMessageDirtyable(type: ContainerMessageType, contents: any) {
        // For legacy purposes, exclude the old built-in AgentScheduler from dirty consideration as a special-case.
        // Ultimately we should have no special-cases from the ContainerRuntime's perspective.
        if (type === ContainerMessageType.Attach) {
            const attachMessage = contents as InboundAttachMessage;
            if (attachMessage.id === agentSchedulerId) {
                return false;
            }
        } else if (type === ContainerMessageType.FluidDataStoreOp) {
            const envelope = contents as IEnvelope;
            if (envelope.address === agentSchedulerId) {
                return false;
            }
        }
        return true;
    }

    private createNewSignalEnvelope(address: string | undefined, type: string, content: any): ISignalEnvelope {
        const newSequenceNumber = ++this._perfSignalData.signalSequenceNumber;
        const newEnvelope: ISignalEnvelope = {
            address,
            clientSignalSequenceNumber: newSequenceNumber,
            contents: { type, content },
        };

        // We should not track any signals in case we already have a tracking number.
        if (newSequenceNumber % this.defaultTelemetrySignalSampleCount === 1 &&
            this._perfSignalData.trackingSignalSequenceNumber === undefined) {
            this._perfSignalData.signalTimestamp = Date.now();
            this._perfSignalData.trackingSignalSequenceNumber = newSequenceNumber;
        }

        return newEnvelope;
    }

    /**
     * Submits the signal to be sent to other clients.
     * @param type - Type of the signal.
     * @param content - Content of the signal.
     */
    public submitSignal(type: string, content: any) {
        this.verifyNotClosed();
        const envelope = this.createNewSignalEnvelope(undefined /* address */, type, content);
        return this.context.submitSignalFn(envelope);
    }

    public submitDataStoreSignal(address: string, type: string, content: any) {
        const envelope = this.createNewSignalEnvelope(address, type, content);
        return this.context.submitSignalFn(envelope);
    }

    public setAttachState(attachState: AttachState.Attaching | AttachState.Attached): void {
        if (attachState === AttachState.Attaching) {
            assert(this.attachState === AttachState.Attaching,
                0x12d /* "Container Context should already be in attaching state" */);
        } else {
            assert(this.attachState === AttachState.Attached,
                0x12e /* "Container Context should already be in attached state" */);
            this.emit("attached");
        }

        if (attachState === AttachState.Attached && !this.hasPendingMessages()) {
            this.updateDocumentDirtyState(false);
        }
        this.dataStores.setAttachState(attachState);
    }

    /**
     * Create a summary. Used when attaching or serializing a detached container.
     *
     * @param blobRedirectTable - A table passed during the attach process. While detached, blob upload is supported
     * using IDs generated locally. After attach, these IDs cannot be used, so this table maps the old local IDs to the
     * new storage IDs so requests can be redirected.
     * @param telemetryContext - summary data passed through the layers for telemetry purposes
     */
    public createSummary(blobRedirectTable?: Map<string, string>, telemetryContext?: ITelemetryContext): ISummaryTree {
        if (blobRedirectTable) {
            this.blobManager.setRedirectTable(blobRedirectTable);
        }

        const summarizeResult = this.dataStores.createSummary(telemetryContext);
        // Wrap data store summaries in .channels subtree.
        wrapSummaryInChannelsTree(summarizeResult);

        this.addContainerStateToSummary(
            summarizeResult,
            true /* fullTree */,
            false /* trackState */,
            telemetryContext,
        );
        return summarizeResult.summary;
    }

    public async getAbsoluteUrl(relativeUrl: string): Promise<string | undefined> {
        if (this.context.getAbsoluteUrl === undefined) {
            throw new Error("Driver does not implement getAbsoluteUrl");
        }
        if (this.attachState !== AttachState.Attached) {
            return undefined;
        }
        return this.context.getAbsoluteUrl(relativeUrl);
    }

    private async summarizeInternal(
        fullTree: boolean,
        trackState: boolean,
        telemetryContext?: ITelemetryContext,
    ): Promise<ISummarizeInternalResult> {
        const summarizeResult = await this.dataStores.summarize(fullTree, trackState, telemetryContext);

        // Wrap data store summaries in .channels subtree.
        wrapSummaryInChannelsTree(summarizeResult);
        const pathPartsForChildren = [channelsTreeName];

        this.addContainerStateToSummary(summarizeResult, fullTree, trackState, telemetryContext);
        return {
            ...summarizeResult,
            id: "",
            pathPartsForChildren,
        };
    }

    /**
     * Returns a summary of the runtime at the current sequence number.
     */
    public async summarize(options: {
        /** True to generate the full tree with no handle reuse optimizations; defaults to false */
        fullTree?: boolean;
        /** True to track the state for this summary in the SummarizerNodes; defaults to true */
        trackState?: boolean;
        /** Logger to use for correlated summary events */
        summaryLogger?: ITelemetryLogger;
        /** True to run garbage collection before summarizing; defaults to true */
        runGC?: boolean;
        /** True to generate full GC data */
        fullGC?: boolean;
        /** True to run GC sweep phase after the mark phase */
        runSweep?: boolean;
    }): Promise<IRootSummaryTreeWithStats> {
        this.verifyNotClosed();

        const {
            fullTree = false,
            trackState = true,
            summaryLogger = this.mc.logger,
            runGC = this.garbageCollector.shouldRunGC,
            runSweep,
            fullGC,
        } = options;

        let gcStats: IGCStats | undefined;
        if (runGC) {
            gcStats = await this.collectGarbage({ logger: summaryLogger, runSweep, fullGC });
        }

        const telemetryContext = new TelemetryContext();
        const { stats, summary } = await this.summarizerNode.summarize(fullTree, trackState, telemetryContext);

        this.logger.sendTelemetryEvent({ eventName: "SummarizeTelemetry", details: telemetryContext.serialize() });

        assert(summary.type === SummaryType.Tree,
            0x12f /* "Container Runtime's summarize should always return a tree" */);

        return { stats, summary, gcStats };
    }

    /**
     * Implementation of IGarbageCollectionRuntime::updateStateBeforeGC.
     * Before GC runs, called by the garbage collector to update any pending GC state. This is mainly used to notify
     * the garbage collector of references detected since the last GC run. Most references are notified immediately
     * but there can be some for which async operation is required (such as detecting new root data stores).
     */
    public async updateStateBeforeGC() {
        return this.dataStores.updateStateBeforeGC();
    }

    /**
     * Implementation of IGarbageCollectionRuntime::getGCData.
     * Generates and returns the GC data for this container.
     * @param fullGC - true to bypass optimizations and force full generation of GC data.
     */
    public async getGCData(fullGC?: boolean): Promise<IGarbageCollectionData> {
        const builder = new GCDataBuilder();
        const dsGCData = await this.dataStores.getGCData(fullGC);
        builder.addNodes(dsGCData.gcNodes);

        const blobsGCData = this.blobManager.getGCData(fullGC);
        builder.addNodes(blobsGCData.gcNodes);
        return builder.getGCData();
    }

    /**
     * Implementation of IGarbageCollectionRuntime::updateUsedRoutes.
     * After GC has run, called to notify this container's nodes of routes that are used in it.
     * @param usedRoutes - The routes that are used in all nodes in this Container.
     */
    public updateUsedRoutes(usedRoutes: string[]) {
        // Update our summarizer node's used routes. Updating used routes in summarizer node before
        // summarizing is required and asserted by the the summarizer node. We are the root and are
        // always referenced, so the used routes is only self-route (empty string).
        this.summarizerNode.updateUsedRoutes([""]);

        const dataStoreUsedRoutes: string[] = [];
        for (const route of usedRoutes) {
            if (route.split("/")[1] !== BlobManager.basePath) {
                dataStoreUsedRoutes.push(route);
            }
        }

        return this.dataStores.updateUsedRoutes(dataStoreUsedRoutes);
    }

    /**
     * When running GC in test mode, this is called to delete objects whose routes are unused. This enables testing
     * scenarios with accessing deleted content.
     * @param unusedRoutes - The routes that are unused in all data stores in this Container.
     */
    public deleteUnusedRoutes(unusedRoutes: string[]) {
        const blobManagerUnusedRoutes: string[] = [];
        const dataStoreUnusedRoutes: string[] = [];
        for (const route of unusedRoutes) {
            if (this.isBlobPath(route)) {
                blobManagerUnusedRoutes.push(route);
            } else {
                dataStoreUnusedRoutes.push(route);
            }
        }

        this.blobManager.deleteUnusedRoutes(blobManagerUnusedRoutes);
        this.dataStores.deleteUnusedRoutes(dataStoreUnusedRoutes);
    }

    /**
     * Returns a server generated referenced timestamp to be used to track unreferenced nodes by GC.
     */
    public getCurrentReferenceTimestampMs(): number | undefined {
        // Use the timestamp of the last message seen by this client as that is server generated. If no messages have
        // been processed, use the timestamp of the message from the last summary.
        return this.deltaManager.lastMessage?.timestamp ?? this.messageAtLastSummary?.timestamp;
    }

    /**
     * Returns the type of the GC node. Currently, there are nodes that belong to the root ("/"), data stores or
     * blob manager.
     */
    public getNodeType(nodePath: string): GCNodeType {
        if (this.isBlobPath(nodePath)) {
            return GCNodeType.Blob;
        }
        return this.dataStores.getGCNodeType(nodePath) ?? GCNodeType.Other;
    }

    /**
     * Called by GC to retrieve the package path of the node with the given path. The node should belong to a
     * data store or an attachment blob.
     */
    public async getGCNodePackagePath(nodePath: string): Promise<readonly string[] | undefined> {
        switch (this.getNodeType(nodePath)) {
            case GCNodeType.Blob:
                return ["_blobs"];
            case GCNodeType.DataStore:
            case GCNodeType.SubDataStore:
                return this.dataStores.getDataStorePackagePath(nodePath);
            default:
                assert(false, 0x2de /* "Package path requested for unsupported node type." */);
        }
    }

    /**
     * Returns whether a given path is for attachment blobs that are in the format - "/BlobManager.basePath/...".
     */
    private isBlobPath(path: string): boolean {
        const pathParts = path.split("/");
        if (pathParts.length < 2 || pathParts[1] !== BlobManager.basePath) {
            return false;
        }
        return true;
    }

    /**
     * Runs garbage collection and updates the reference / used state of the nodes in the container.
     * @returns the statistics of the garbage collection run.
     */
    public async collectGarbage(
        options: {
            /** Logger to use for logging GC events */
            logger?: ITelemetryLogger;
            /** True to run GC sweep phase after the mark phase */
            runSweep?: boolean;
            /** True to generate full GC data */
            fullGC?: boolean;
        },
    ): Promise<IGCStats> {
        return this.garbageCollector.collectGarbage(options);
    }

    /**
     * Called when a new outbound reference is added to another node. This is used by garbage collection to identify
     * all references added in the system.
     * @param srcHandle - The handle of the node that added the reference.
     * @param outboundHandle - The handle of the outbound node that is referenced.
     */
    public addedGCOutboundReference(srcHandle: IFluidHandle, outboundHandle: IFluidHandle) {
        this.garbageCollector.addedOutboundReference(srcHandle.absolutePath, outboundHandle.absolutePath);
    }

    /**
     * Generates the summary tree, uploads it to storage, and then submits the summarize op.
     * This is intended to be called by the summarizer, since it is the implementation of
     * ISummarizerInternalsProvider.submitSummary.
     * It takes care of state management at the container level, including pausing inbound
     * op processing, updating SummarizerNode state tracking, and garbage collection.
     * @param options - options controlling how the summary is generated or submitted
     */
    public async submitSummary(options: ISubmitSummaryOptions): Promise<SubmitSummaryResult> {
        const { fullTree, refreshLatestAck, summaryLogger } = options;
        // The summary number for this summary. This will be updated during the summary process, so get it now and
        // use it for all events logged during this summary.
        const summaryNumber = this.nextSummaryNumber;
        const summaryNumberLogger = ChildLogger.create(
            summaryLogger,
            undefined,
            {
                all: { summaryNumber },
            },
        );

        assert(this.batchManager.empty, "Can't trigger summary in the middle of a batch");

        let latestSnapshotVersionId: string | undefined;
        if (refreshLatestAck) {
            const latestSnapshotInfo = await this.refreshLatestSummaryAckFromServer(
                ChildLogger.create(summaryNumberLogger, undefined, { all: { safeSummary: true } }));
            const latestSnapshotRefSeq = latestSnapshotInfo.latestSnapshotRefSeq;
            latestSnapshotVersionId = latestSnapshotInfo.latestSnapshotVersionId;

            if (latestSnapshotRefSeq > this.deltaManager.lastSequenceNumber) {
                // We need to catch up to the latest summary's reference sequence number before pausing.
                await PerformanceEvent.timedExecAsync(
                    summaryNumberLogger,
                    {
                        eventName: "WaitingForSeq",
                        lastSequenceNumber: this.deltaManager.lastSequenceNumber,
                        targetSequenceNumber: latestSnapshotRefSeq,
                        lastKnownSeqNumber: this.deltaManager.lastKnownSeqNumber,
                    },
                    async () => waitForSeq(this.deltaManager, latestSnapshotRefSeq),
                    { start: true, end: true, cancel: "error" }, // definitely want start event
                );
            }
        }

        try {
            await this.deltaManager.inbound.pause();

            const summaryRefSeqNum = this.deltaManager.lastSequenceNumber;
            const minimumSequenceNumber = this.deltaManager.minimumSequenceNumber;
            const message = `Summary @${summaryRefSeqNum}:${this.deltaManager.minimumSequenceNumber}`;
            const lastAck = this.summaryCollection.latestAck;

            this.summarizerNode.startSummary(summaryRefSeqNum, summaryNumberLogger);

            // Helper function to check whether we should still continue between each async step.
            const checkContinue = (): { continue: true; } | { continue: false; error: string; } => {
                // Do not check for loss of connectivity directly! Instead leave it up to
                // RunWhileConnectedCoordinator to control policy in a single place.
                // This will allow easier change of design if we chose to. For example, we may chose to allow
                // summarizer to reconnect in the future.
                // Also checking for cancellation is a must as summary process may be abandoned for other reasons,
                // like loss of connectivity for main (interactive) client.
                if (options.cancellationToken.cancelled) {
                    return { continue: false, error: "disconnected" };
                }
                // That said, we rely on submitSystemMessage() that today only works in connected state.
                // So if we fail here, it either means that RunWhileConnectedCoordinator does not work correctly,
                // OR that design changed and we need to remove this check and fix submitSystemMessage.
                assert(this.connected, 0x258 /* "connected" */);

                // Ensure that lastSequenceNumber has not changed after pausing.
                // We need the summary op's reference sequence number to match our summary sequence number,
                // otherwise we'll get the wrong sequence number stamped on the summary's .protocol attributes.
                if (this.deltaManager.lastSequenceNumber !== summaryRefSeqNum) {
                    return {
                        continue: false,
                        // eslint-disable-next-line max-len
                        error: `lastSequenceNumber changed before uploading to storage. ${this.deltaManager.lastSequenceNumber} !== ${summaryRefSeqNum}`,
                    };
                }
                assert(summaryRefSeqNum === this.deltaManager.lastMessage?.sequenceNumber,
                    0x395 /* it's one and the same thing */);

                if (lastAck !== this.summaryCollection.latestAck) {
                    return {
                        continue: false,
                        // eslint-disable-next-line max-len
                        error: `Last summary changed while summarizing. ${this.summaryCollection.latestAck} !== ${lastAck}`,
                    };
                }
                return { continue: true };
            };

            let continueResult = checkContinue();
            if (!continueResult.continue) {
                return {
                    stage: "base",
                    referenceSequenceNumber: summaryRefSeqNum,
                    minimumSequenceNumber,
                    error: continueResult.error,
                };
            }

            const trace = Trace.start();
            let summarizeResult: IRootSummaryTreeWithStats;
            // If the GC state needs to be reset, we need to force a full tree summary and update the unreferenced
            // state of all the nodes.
            const forcedFullTree = this.garbageCollector.summaryStateNeedsReset;
            try {
                summarizeResult = await this.summarize({
                    fullTree: fullTree || forcedFullTree,
                    trackState: true,
                    summaryLogger: summaryNumberLogger,
                    runGC: this.garbageCollector.shouldRunGC,
                });
            } catch (error) {
                return {
                    stage: "base",
                    referenceSequenceNumber: summaryRefSeqNum,
                    minimumSequenceNumber,
                    error,
                };
            }
            const { summary: summaryTree, stats: partialStats } = summarizeResult;

            // Now that we have generated the summary, update the message at last summary to the last message processed.
            this.messageAtLastSummary = this.deltaManager.lastMessage;

            // Counting dataStores and handles
            // Because handles are unchanged dataStores in the current logic,
            // summarized dataStore count is total dataStore count minus handle count
            const dataStoreTree = summaryTree.tree[channelsTreeName];

            assert(dataStoreTree.type === SummaryType.Tree, 0x1fc /* "summary is not a tree" */);
            const handleCount = Object.values(dataStoreTree.tree).filter(
                (value) => value.type === SummaryType.Handle).length;
            const gcSummaryTreeStats = summaryTree.tree[gcTreeKey]
                ? calculateStats(summaryTree.tree[gcTreeKey])
                : undefined;

            const summaryStats: IGeneratedSummaryStats = {
                dataStoreCount: this.dataStores.size,
                summarizedDataStoreCount: this.dataStores.size - handleCount,
                gcStateUpdatedDataStoreCount: summarizeResult.gcStats?.updatedDataStoreCount,
                gcBlobNodeCount: gcSummaryTreeStats?.blobNodeCount,
                gcTotalBlobsSize: gcSummaryTreeStats?.totalBlobSize,
                summaryNumber,
                ...partialStats,
            };
            const generateSummaryData = {
                referenceSequenceNumber: summaryRefSeqNum,
                minimumSequenceNumber,
                summaryTree,
                summaryStats,
                generateDuration: trace.trace().duration,
                forcedFullTree,
            } as const;

            continueResult = checkContinue();
            if (!continueResult.continue) {
                return { stage: "generate", ...generateSummaryData, error: continueResult.error };
            }

            // It may happen that the lastAck it not correct due to missing summaryAck in case of single commit
            // summary. So if the previous summarizer closes just after submitting the summary and before
            // submitting the summaryOp then we can't rely on summaryAck. So in case we have
            // latestSnapshotVersionId from storage and it does not match with the lastAck ackHandle, then use
            // the one fetched from storage as parent as that is the latest.
            let summaryContext: ISummaryContext;
            if (lastAck?.summaryAck.contents.handle !== latestSnapshotVersionId
                && latestSnapshotVersionId !== undefined) {
                summaryContext = {
                    proposalHandle: undefined,
                    ackHandle: latestSnapshotVersionId,
                    referenceSequenceNumber: summaryRefSeqNum,
                };
            } else if (lastAck === undefined) {
                summaryContext = {
                    proposalHandle: undefined,
                    ackHandle: this.context.getLoadedFromVersion()?.id,
                    referenceSequenceNumber: summaryRefSeqNum,
                };
            } else {
                summaryContext = {
                    proposalHandle: lastAck.summaryOp.contents.handle,
                    ackHandle: lastAck.summaryAck.contents.handle,
                    referenceSequenceNumber: summaryRefSeqNum,
                };
            }

            let handle: string;
            try {
                // Logging removal tracked by task 1884.
                this.logger.sendTelemetryEvent({ eventName: "uploadSummaryWithContext",
                    proposalHandle: summaryContext.proposalHandle,
                    ackHandle: summaryContext.ackHandle,
                    referenceSequenceNumber: summaryContext.referenceSequenceNumber });
                handle = await this.storage.uploadSummaryWithContext(summarizeResult.summary, summaryContext);
            } catch (error) {
                return { stage: "generate", ...generateSummaryData, error };
            }

            const parent = summaryContext.ackHandle;
            const summaryMessage: ISummaryContent = {
                handle,
                // eslint-disable-next-line @typescript-eslint/no-non-null-assertion
                head: parent!,
                message,
                parents: parent ? [parent] : [],
            };
            const uploadData = {
                ...generateSummaryData,
                handle,
                uploadDuration: trace.trace().duration,
            } as const;

            continueResult = checkContinue();
            if (!continueResult.continue) {
                return { stage: "upload", ...uploadData, error: continueResult.error };
            }

            let clientSequenceNumber: number;
            try {
                clientSequenceNumber = this.submitSummaryMessage(summaryMessage);
            } catch (error) {
                return { stage: "upload", ...uploadData, error };
            }

            const submitData = {
                stage: "submit",
                ...uploadData,
                clientSequenceNumber,
                submitOpDuration: trace.trace().duration,
            } as const;

            this.summarizerNode.completeSummary(handle);
            return submitData;
        } finally {
            // Cleanup wip summary in case of failure
            this.summarizerNode.clearSummary();
            // Restart the delta manager
            this.deltaManager.inbound.resume();
        }
    }

    private processRemoteChunkedMessage(message: ISequencedDocumentMessage) {
        if (message.type !== ContainerMessageType.ChunkedOp) {
            return message;
        }

        const clientId = message.clientId;
        const chunkedContent = message.contents as IChunkedOp;
        this.addChunk(clientId, chunkedContent);
        if (chunkedContent.chunkId === chunkedContent.totalChunks) {
            const newMessage = { ...message };
            // eslint-disable-next-line @typescript-eslint/no-non-null-assertion
            const serializedContent = this.chunkMap.get(clientId)!.join("");
            newMessage.contents = JSON.parse(serializedContent);
            newMessage.type = chunkedContent.originalType;
            this.clearPartialChunks(clientId);
            return newMessage;
        }
        return message;
    }

    private addChunk(clientId: string, chunkedContent: IChunkedOp) {
        let map = this.chunkMap.get(clientId);
        if (map === undefined) {
            map = [];
            this.chunkMap.set(clientId, map);
        }
        assert(chunkedContent.chunkId === map.length + 1,
            0x131 /* "Mismatch between new chunkId and expected chunkMap" */); // 1-based indexing
        map.push(chunkedContent.contents);
    }

    private clearPartialChunks(clientId: string) {
        if (this.chunkMap.has(clientId)) {
            this.chunkMap.delete(clientId);
        }
    }

    private hasPendingMessages() {
        return this.pendingStateManager.hasPendingMessages() || !this.batchManager.empty;
    }

    private updateDocumentDirtyState(dirty: boolean) {
        if (this.attachState !== AttachState.Attached) {
            assert(dirty, "Non-attached container is dirty");
        } else {
            // Other way is not true = see this.isContainerMessageDirtyable()
            assert(!dirty || this.hasPendingMessages(),
                "if doc is dirty, there has to be pending ops");
        }

        if (this.dirtyContainer === dirty) {
            return;
        }

        this.dirtyContainer = dirty;
        if (this.emitDirtyDocumentEvent) {
            this.emit(dirty ? "dirty" : "saved");
            this.context.updateDirtyContainerState(dirty);
        }
    }

    public submitDataStoreOp(
        id: string,
        contents: any,
        localOpMetadata: unknown = undefined): void {
        const envelope: IEnvelope = {
            address: id,
            contents,
        };
        this.submit(ContainerMessageType.FluidDataStoreOp, envelope, localOpMetadata);
    }

    public submitDataStoreAliasOp(contents: any, localOpMetadata: unknown): void {
        const aliasMessage = contents as IDataStoreAliasMessage;
        if (!isDataStoreAliasMessage(aliasMessage)) {
            throw new UsageError("malformedDataStoreAliasMessage");
        }

        this.submit(ContainerMessageType.Alias, contents, localOpMetadata);
    }

    public async uploadBlob(blob: ArrayBufferLike): Promise<IFluidHandle<ArrayBufferLike>> {
        this.verifyNotClosed();
        return this.blobManager.createBlob(blob);
    }

    private submit(
        type: ContainerMessageType,
        contents: any,
        localOpMetadata: unknown = undefined,
        metadata: Record<string, unknown> | undefined = undefined,
    ): void {
        this.verifyNotClosed();

        // There should be no ops in detached container state!
        assert(this.attachState !== AttachState.Detached, 0x132 /* "sending ops in detached container" */);

        const deserializedContent: ContainerRuntimeMessage = { type, contents };
        const serializedContent = JSON.stringify(deserializedContent);

        if (this.deltaManager.readOnlyInfo.readonly) {
            this.logger.sendErrorEvent({ eventName: "SubmitOpInReadonly" });
        }

        const message: BatchMessage = {
            contents: serializedContent,
            deserializedContent,
            metadata,
            localOpMetadata,
            referenceSequenceNumber: this.deltaManager.lastSequenceNumber,
        };

        try {
            // If this is attach message for new data store, and we are in a batch, send this op out of order
            // Is it safe:
            //    Yes, this should be safe reordering. Newly created data stores are not visible through API surface.
            //    They become visible only when aliased, or handle to some sub-element of newly created datastore
            //    is stored in some DDS, i.e. only after some other op.
            // Why:
            //    Attach ops are large, and expensive to process. Plus there are scenarios where a lot of new data
            //    stores are created, causing issues like relay service throttling (too many ops) and catastrophic
            //    failure (batch is too large). Pushing them earlier and outside of main batch should alleviate
            //    these issues.
            // Cons:
            //    With large batches, relay service may throttle clients. Clients may disconnect while throttled.
            //    This change creates new possibility of a lot of newly created data stores never being referenced
            //    because client died before it had a change to submit the rest of the ops. This will create more
            //    garbage that needs to be collected leveraging GC (Garbage Collection) feature.
            // Please note that this does not change file format, so it can be disabled in the future if this
            // optimization no longer makes sense (for example, batch compression may make it less appealing).
            if (this._flushMode === FlushMode.TurnBased && type === ContainerMessageType.Attach &&
                    this.mc.config.getBoolean("Fluid.ContainerRuntime.disableAttachOpReorder") !== true) {
                this.flushBatch([message]);
            } else {
                this.batchManager.push(message);
                if (this._flushMode !== FlushMode.TurnBased) {
                    this.flush();
                } else if (!this.flushTrigger) {
                    this.flushTrigger = true;
                    // Queue a microtask to detect the end of the turn and force a flush.
                    // eslint-disable-next-line @typescript-eslint/no-floating-promises
                    Promise.resolve().then(() => {
                        this.flushTrigger = false;
                        this.flush();
                    });
                }
            }
        } catch (error) {
            this.closeFn(error as GenericError);
            throw error;
        }
<<<<<<< HEAD
=======

        if (!this.currentlyBatching()) {
            this.flush();
        } else if (!this.flushMicroTaskExists) {
            this.flushMicroTaskExists = true;
            // Use Promise.resolve().then() to queue a microtask to detect the end of the turn and force a flush.
            // eslint-disable-next-line @typescript-eslint/no-floating-promises
            Promise.resolve().then(() => {
                this.flushMicroTaskExists = false;
                this.flush();
            });
        }
>>>>>>> a8eeedaf

        if (this.isContainerMessageDirtyable(type, contents)) {
            this.updateDocumentDirtyState(true);
        }
    }

    private submitSummaryMessage(contents: ISummaryContent) {
        this.verifyNotClosed();
        assert(this.connected, 0x133 /* "Container disconnected when trying to submit system message" */);

        // System message should not be sent in the middle of the batch.
        assert(this.batchManager.empty, "System op in the middle of a batch");

        // back-compat: ADO #1385: Make this call unconditional in the future
        if (this.context.submitSummaryFn !== undefined) {
            return this.context.submitSummaryFn(contents);
        } else {
            return this.context.submitFn(
                MessageType.Summarize,
                contents,
                false); // batch
        }
    }

    /**
     * Throw an error if the runtime is closed.  Methods that are expected to potentially
     * be called after dispose due to asynchrony should not call this.
     */
    private verifyNotClosed() {
        if (this._disposed) {
            throw new Error("Runtime is closed");
        }
    }

    /**
     * Finds the right store and asks it to resubmit the message. This typically happens when we
     * reconnect and there are pending messages.
     * @param content - The content of the original message.
     * @param localOpMetadata - The local metadata associated with the original message.
     */
    private reSubmit(
        type: ContainerMessageType,
        content: any,
        localOpMetadata: unknown,
        opMetadata: Record<string, unknown> | undefined,
    ) {
        switch (type) {
            case ContainerMessageType.FluidDataStoreOp:
                // For Operations, call resubmitDataStoreOp which will find the right store
                // and trigger resubmission on it.
                this.dataStores.resubmitDataStoreOp(content, localOpMetadata);
                break;
            case ContainerMessageType.Attach:
            case ContainerMessageType.Alias:
                this.submit(type, content, localOpMetadata);
                break;
            case ContainerMessageType.ChunkedOp:
                throw new Error(`chunkedOp not expected here`);
            case ContainerMessageType.BlobAttach:
                this.blobManager.reSubmit(opMetadata);
                break;
            case ContainerMessageType.Rejoin:
                this.submit(type, content);
                break;
            default:
                unreachableCase(type, `Unknown ContainerMessageType: ${type}`);
        }
    }

    private rollback(
        type: ContainerMessageType,
        content: any,
        localOpMetadata: unknown,
    ) {
        switch (type) {
            case ContainerMessageType.FluidDataStoreOp:
                // For operations, call rollbackDataStoreOp which will find the right store
                // and trigger rollback on it.
                this.dataStores.rollbackDataStoreOp(content, localOpMetadata);
                break;
            default:
                throw new Error(`Can't rollback ${type}`);
        }
    }

    /** Implementation of ISummarizerInternalsProvider.refreshLatestSummaryAck */
    public async refreshLatestSummaryAck(options: IRefreshSummaryAckOptions) {
        const { proposalHandle, ackHandle, summaryRefSeq, summaryLogger } = options;
        const readAndParseBlob = async <T>(id: string) => readAndParse<T>(this.storage, id);
        // The call to fetch the snapshot is very expensive and not always needed.
        // It should only be done by the summarizerNode, if required.
        const snapshotTreeFetcher = async () => {
            const fetchResult = await this.fetchSnapshotFromStorage(
             ackHandle,
             summaryLogger,
             {
                 eventName: "RefreshLatestSummaryGetSnapshot",
                 ackHandle,
                 summaryRefSeq,
                 fetchLatest: false,
             });
             return fetchResult.snapshotTree;
         };
         const result = await this.summarizerNode.refreshLatestSummary(
             proposalHandle,
             summaryRefSeq,
             snapshotTreeFetcher,
             readAndParseBlob,
             summaryLogger,
         );

         // Notify the garbage collector so it can update its latest summary state.
        await this.garbageCollector.latestSummaryStateRefreshed(result, readAndParseBlob);
    }

    /**
     * Fetches the latest snapshot from storage and uses it to refresh SummarizerNode's
     * internal state as it should be considered the latest summary ack.
     * @param summaryLogger - logger to use when fetching snapshot from storage
     * @returns downloaded snapshot's reference sequence number
     */
    private async refreshLatestSummaryAckFromServer(
        summaryLogger: ITelemetryLogger,
    ): Promise<{ latestSnapshotRefSeq: number; latestSnapshotVersionId: string | undefined; }> {
        const { snapshotTree, versionId } = await this.fetchSnapshotFromStorage(null, summaryLogger, {
            eventName: "RefreshLatestSummaryGetSnapshot",
            fetchLatest: true,
        },
            FetchSource.noCache,
        );

        const readAndParseBlob = async <T>(id: string) => readAndParse<T>(this.storage, id);
        const latestSnapshotRefSeq = await seqFromTree(snapshotTree, readAndParseBlob);

        const result = await this.summarizerNode.refreshLatestSummary(
            undefined,
            latestSnapshotRefSeq,
            async () => snapshotTree,
            readAndParseBlob,
            summaryLogger,
        );

        // Notify the garbage collector so it can update its latest summary state.
        await this.garbageCollector.latestSummaryStateRefreshed(result, readAndParseBlob);

        return { latestSnapshotRefSeq, latestSnapshotVersionId: versionId };
    }

    private async fetchSnapshotFromStorage(
        versionId: string | null,
        logger: ITelemetryLogger,
        event: ITelemetryGenericEvent,
        fetchSource?: FetchSource,
    ): Promise<{ snapshotTree: ISnapshotTree; versionId: string; }> {
        return PerformanceEvent.timedExecAsync(
            logger, event, async (perfEvent: {
                end: (arg0: {
                    getVersionDuration?: number | undefined;
                    getSnapshotDuration?: number | undefined;
                }) => void;
            }) => {
            const stats: { getVersionDuration?: number; getSnapshotDuration?: number; } = {};
            const trace = Trace.start();

            const versions = await this.storage.getVersions(
                versionId, 1, "refreshLatestSummaryAckFromServer", fetchSource);
            assert(!!versions && !!versions[0], 0x137 /* "Failed to get version from storage" */);
            stats.getVersionDuration = trace.trace().duration;

            const maybeSnapshot = await this.storage.getSnapshotTree(versions[0]);
            assert(!!maybeSnapshot, 0x138 /* "Failed to get snapshot from storage" */);
            stats.getSnapshotDuration = trace.trace().duration;

            perfEvent.end(stats);
            return { snapshotTree: maybeSnapshot, versionId: versions[0].id };
        });
    }

    public notifyAttaching(snapshot: ISnapshotTreeWithBlobContents) {
        if (this.mc.config.getBoolean("enableOfflineLoad") ?? this.runtimeOptions.enableOfflineLoad) {
            this.baseSnapshotBlobs = SerializedSnapshotStorage.serializeTreeWithBlobContents(snapshot);
        }
    }

    public async getSnapshotBlobs(): Promise<void> {
        if (!(this.mc.config.getBoolean("enableOfflineLoad") ?? this.runtimeOptions.enableOfflineLoad) ||
            this.attachState !== AttachState.Attached || this.context.pendingLocalState) {
            return;
        }
        assert(!!this.context.baseSnapshot, 0x2e5 /* "Must have a base snapshot" */);
        this.baseSnapshotBlobs = await SerializedSnapshotStorage.serializeTree(this.context.baseSnapshot, this.storage);
    }

    public getPendingLocalState(): unknown {
        if (!(this.mc.config.getBoolean("enableOfflineLoad") ?? this.runtimeOptions.enableOfflineLoad)) {
            throw new UsageError("can't get state when offline load disabled");
        }

        // Flush pending batch.
        // getPendingLocalState() is only exposed through Container.closeAndGetPendingLocalState(), so it's safe
        // to close current batch.
        this.flush();

        if (this._orderSequentiallyCalls !== 0) {
            throw new UsageError("can't get state during orderSequentially");
        }

        const previousPendingState = this.context.pendingLocalState as IPendingRuntimeState | undefined;
        if (previousPendingState) {
            return {
                pending: this.pendingStateManager.getLocalState(),
                pendingAttachmentBlobs: this.blobManager.getPendingBlobs(),
                snapshotBlobs: previousPendingState.snapshotBlobs,
                baseSnapshot: previousPendingState.baseSnapshot,
                savedOps: this.savedOps,
            };
        }
        assert(!!this.context.baseSnapshot, 0x2e6 /* "Must have a base snapshot" */);
        assert(!!this.baseSnapshotBlobs, 0x2e7 /* "Must serialize base snapshot blobs before getting runtime state" */);
        return {
            pending: this.pendingStateManager.getLocalState(),
            pendingAttachmentBlobs: this.blobManager.getPendingBlobs(),
            snapshotBlobs: this.baseSnapshotBlobs,
            baseSnapshot: this.context.baseSnapshot,
            savedOps: this.savedOps,
        };
    }

    public readonly summarizeOnDemand: ISummarizer["summarizeOnDemand"] = (...args) => {
        if (this.clientDetails.type === summarizerClientType) {
            return this.summarizer.summarizeOnDemand(...args);
        } else if (this.summaryManager !== undefined) {
            return this.summaryManager.summarizeOnDemand(...args);
        } else {
            // If we're not the summarizer, and we don't have a summaryManager, we expect that
            // disableSummaries is turned on. We are throwing instead of returning a failure here,
            // because it is a misuse of the API rather than an expected failure.
            throw new UsageError(
                `Can't summarize, disableSummaries: ${this.summariesDisabled}`,
            );
        }
    };

    public readonly enqueueSummarize: ISummarizer["enqueueSummarize"] = (...args) => {
        if (this.clientDetails.type === summarizerClientType) {
            return this.summarizer.enqueueSummarize(...args);
        } else if (this.summaryManager !== undefined) {
            return this.summaryManager.enqueueSummarize(...args);
        } else {
            // If we're not the summarizer, and we don't have a summaryManager, we expect that
            // generateSummaries is turned off. We are throwing instead of returning a failure here,
            // because it is a misuse of the API rather than an expected failure.
            throw new UsageError(
                `Can't summarize, disableSummaries: ${this.summariesDisabled}`,
            );
        }
    };

    /**
     * * Forms a function that will request a Summarizer.
     * @param loaderRouter - the loader acting as an IFluidRouter
     * */
    private formRequestSummarizerFn(loaderRouter: IFluidRouter) {
        return async () => {
            const request: IRequest = {
                headers: {
                    [LoaderHeader.cache]: false,
                    [LoaderHeader.clientDetails]: {
                        capabilities: { interactive: false },
                        type: summarizerClientType,
                    },
                    [DriverHeader.summarizingClient]: true,
                    [LoaderHeader.reconnect]: false,
                },
                url: "/_summarizer",
            };

            const fluidObject = await requestFluidObject<FluidObject<ISummarizer>>(loaderRouter, request);
            const summarizer = fluidObject.ISummarizer;

            if (!summarizer) {
                throw new UsageError("Fluid object does not implement ISummarizer");
            }

            return summarizer;
        };
    }

    private async processSavedOps(state: IPendingRuntimeState) {
        for (const op of state.savedOps) {
            this.process(op, false);
            await this.pendingStateManager.applyStashedOpsAt(op.sequenceNumber);
        }
        // we may not have seen every sequence number (because of system ops) so apply everything once we
        // don't have any more saved ops
        await this.pendingStateManager.applyStashedOpsAt();

        // If it's not the case, we should take it into account when calculating dirty state.
        assert(this.context.attachState === AttachState.Attached,
            "this function is called for attached containers only");
        if (!this.hasPendingMessages()) {
            this.updateDocumentDirtyState(false);
        }
    }

    private validateSummaryHeuristicConfiguration(configuration: ISummaryConfigurationHeuristics) {
        // eslint-disable-next-line no-restricted-syntax
        for (const prop in configuration) {
            if (typeof configuration[prop] === "number" && configuration[prop] < 0) {
                throw new UsageError(`Summary heuristic configuration property "${prop}" cannot be less than 0`);
            }
        }
    }
}

/**
 * Wait for a specific sequence number. Promise should resolve when we reach that number,
 * or reject if closed.
 */
const waitForSeq = async (
    deltaManager: IDeltaManager<Pick<ISequencedDocumentMessage, "sequenceNumber">, unknown>,
    targetSeq: number,
): Promise<void> => new Promise<void>((resolve, reject) => {
    // TODO: remove cast to any when actual event is determined
    deltaManager.on("closed" as any, reject);

    const handleOp = (message: Pick<ISequencedDocumentMessage, "sequenceNumber">) => {
        if (message.sequenceNumber >= targetSeq) {
            resolve();
            deltaManager.off("op", handleOp);
        }
    };
    deltaManager.on("op", handleOp);
});<|MERGE_RESOLUTION|>--- conflicted
+++ resolved
@@ -2711,8 +2711,6 @@
             this.closeFn(error as GenericError);
             throw error;
         }
-<<<<<<< HEAD
-=======
 
         if (!this.currentlyBatching()) {
             this.flush();
@@ -2725,7 +2723,6 @@
                 this.flush();
             });
         }
->>>>>>> a8eeedaf
 
         if (this.isContainerMessageDirtyable(type, contents)) {
             this.updateDocumentDirtyState(true);
