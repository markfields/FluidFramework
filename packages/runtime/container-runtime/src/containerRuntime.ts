/*!
 * Copyright (c) Microsoft Corporation and contributors. All rights reserved.
 * Licensed under the MIT License.
 */
import {
	ITelemetryBaseLogger,
	ITelemetryGenericEvent,
	ITelemetryLogger,
} from "@fluidframework/common-definitions";
import {
	FluidObject,
	IFluidHandle,
	IFluidHandleContext,
	IFluidRouter,
	IRequest,
	IResponse,
} from "@fluidframework/core-interfaces";
import {
	IAudience,
	IContainerContext,
	IDeltaManager,
	IRuntime,
	ICriticalContainerError,
	AttachState,
	ILoaderOptions,
	LoaderHeader,
} from "@fluidframework/container-definitions";
import {
	IContainerRuntime,
	IContainerRuntimeEvents,
} from "@fluidframework/container-runtime-definitions";
import {
	assert,
	delay,
	LazyPromise,
	Trace,
	TypedEventEmitter,
	unreachableCase,
} from "@fluidframework/common-utils";
import {
	ChildLogger,
	raiseConnectedEvent,
	PerformanceEvent,
	TaggedLoggerAdapter,
	MonitoringContext,
	loggerToMonitoringContext,
	wrapError,
} from "@fluidframework/telemetry-utils";
import {
	DriverHeader,
	FetchSource,
	IDocumentStorageService,
	ISummaryContext,
} from "@fluidframework/driver-definitions";
import { readAndParse } from "@fluidframework/driver-utils";
import {
	DataCorruptionError,
	DataProcessingError,
	GenericError,
	UsageError,
} from "@fluidframework/container-utils";
import {
	IClientDetails,
	IDocumentMessage,
	IQuorumClients,
	ISequencedDocumentMessage,
	ISignalMessage,
	ISnapshotTree,
	ISummaryContent,
	ISummaryTree,
	MessageType,
	SummaryType,
} from "@fluidframework/protocol-definitions";
import {
	FlushMode,
	FlushModeExperimental,
	gcTreeKey,
	InboundAttachMessage,
	IFluidDataStoreContextDetached,
	IFluidDataStoreRegistry,
	IFluidDataStoreChannel,
	IGarbageCollectionData,
	IEnvelope,
	IInboundSignalMessage,
	ISignalEnvelope,
	NamedFluidDataStoreRegistryEntries,
	ISummaryTreeWithStats,
	ISummarizeInternalResult,
	CreateChildSummarizerNodeParam,
	SummarizeInternalFn,
	channelsTreeName,
	IAttachMessage,
	IDataStore,
	ITelemetryContext,
	SerializedIdCompressorWithNoSession,
	IIdCompressor,
	IIdCompressorCore,
	IdCreationRange,
	IdCreationRangeWithStashedState,
} from "@fluidframework/runtime-definitions";
import {
	addBlobToSummary,
	addSummarizeResultToSummary,
	addTreeToSummary,
	RequestParser,
	create404Response,
	exceptionToResponse,
	GCDataBuilder,
	requestFluidObject,
	seqFromTree,
	calculateStats,
	TelemetryContext,
	ReadAndParseBlob,
} from "@fluidframework/runtime-utils";
import { v4 as uuid } from "uuid";
import { ContainerFluidHandleContext } from "./containerHandleContext";
import { FluidDataStoreRegistry } from "./dataStoreRegistry";
import { ReportOpPerfTelemetry, IPerfSignalReport } from "./connectionTelemetry";
import { IPendingLocalState, PendingStateManager } from "./pendingStateManager";
import { pkgVersion } from "./packageVersion";
import { BlobManager, IBlobManagerLoadInfo, IPendingBlobs } from "./blobManager";
import { DataStores, getSummaryForDatastores } from "./dataStores";
import {
	aliasBlobName,
	blobsTreeName,
	chunksBlobName,
	createRootSummarizerNodeWithGC,
	electedSummarizerBlobName,
	extractSummaryMetadataMessage,
	IContainerRuntimeMetadata,
	ICreateContainerMetadata,
	idCompressorBlobName,
	IFetchSnapshotResult,
	IRootSummarizerNodeWithGC,
	ISummaryMetadataMessage,
	metadataBlobName,
	Summarizer,
	SummaryManager,
	wrapSummaryInChannelsTree,
	SummaryCollection,
	ISerializedElection,
	OrderedClientCollection,
	OrderedClientElection,
	SummarizerClientElection,
	summarizerClientType,
	SubmitSummaryResult,
	IConnectableRuntime,
	IGeneratedSummaryStats,
	ISubmitSummaryOptions,
	ISummarizer,
	ISummarizerInternalsProvider,
	ISummarizerRuntime,
	IRefreshSummaryAckOptions,
	RunWhileConnectedCoordinator,
} from "./summary";
import { formExponentialFn, Throttler } from "./throttler";
import {
	GarbageCollector,
	GCNodeType,
	gcTombstoneGenerationOptionName,
	IGarbageCollector,
	IGCRuntimeOptions,
	IGCStats,
	shouldAllowGcTombstoneEnforcement,
	trimLeadingAndTrailingSlashes,
} from "./gc";
import { channelToDataStore, IDataStoreAliasMessage, isDataStoreAliasMessage } from "./dataStore";
import { BindBatchTracker } from "./batchTracker";
import { ScheduleManager } from "./scheduleManager";
import {
	BatchMessage,
	IBatchCheckpoint,
	OpCompressor,
	OpDecompressor,
	Outbox,
	OpSplitter,
	RemoteMessageProcessor,
	OpGroupingManager,
} from "./opLifecycle";
import { createSessionId, IdCompressor } from "./id-compressor";
import { DeltaManagerSummarizerProxy } from "./deltaManagerSummarizerProxy";

export enum ContainerMessageType {
	// An op to be delivered to store
	FluidDataStoreOp = "component",

	// Creates a new store
	Attach = "attach",

	// Chunked operation.
	ChunkedOp = "chunkedOp",

	// Signifies that a blob has been attached and should not be garbage collected by storage
	BlobAttach = "blobAttach",

	// Ties our new clientId to our old one on reconnect
	Rejoin = "rejoin",

	// Sets the alias of a root data store
	Alias = "alias",

	/**
	 * An op containing an IdRange of Ids allocated using the runtime's IdCompressor since
	 * the last allocation op was sent.
	 * See the [IdCompressor README](./id-compressor/README.md) for more details.
	 */
	IdAllocation = "idAllocation",
}

export interface ContainerRuntimeMessage {
	contents: any;
	type: ContainerMessageType;
}

export interface ISummaryBaseConfiguration {
	/**
	 * Delay before first attempt to spawn summarizing container.
	 */
	initialSummarizerDelayMs: number;

	/**
	 * Defines the maximum allowed time to wait for a pending summary ack.
	 * The maximum amount of time client will wait for a summarize is the minimum of
	 * maxSummarizeAckWaitTime (currently 3 * 60 * 1000) and maxAckWaitTime.
	 */
	maxAckWaitTime: number;
	/**
	 * Defines the maximum number of Ops in between Summaries that can be
	 * allowed before forcibly electing a new summarizer client.
	 */
	maxOpsSinceLastSummary: number;
}

export interface ISummaryConfigurationHeuristics extends ISummaryBaseConfiguration {
	state: "enabled";
	/**
	 * Defines the maximum allowed time, since the last received Ack, before running the summary
	 * with reason maxTime.
	 * For example, say we receive ops one by one just before the idle time is triggered.
	 * In this case, we still want to run a summary since it's been a while since the last summary.
	 */
	maxTime: number;
	/**
	 * Defines the maximum number of Ops, since the last received Ack, that can be allowed
	 * before running the summary with reason maxOps.
	 */
	maxOps: number;
	/**
	 * Defines the minimum number of Ops, since the last received Ack, that can be allowed
	 * before running the last summary.
	 */
	minOpsForLastSummaryAttempt: number;
	/**
	 * Defines the lower boundary for the allowed time in between summarizations.
	 * Pairs with maxIdleTime to form a range.
	 * For example, if we only receive 1 op, we don't want to have the same idle time as say 100 ops.
	 * Based on the boundaries we set in minIdleTime and maxIdleTime, the idle time will change
	 * linearly depending on the number of ops we receive.
	 */
	minIdleTime: number;
	/**
	 * Defines the upper boundary for the allowed time in between summarizations.
	 * Pairs with minIdleTime to form a range.
	 * For example, if we only receive 1 op, we don't want to have the same idle time as say 100 ops.
	 * Based on the boundaries we set in minIdleTime and maxIdleTime, the idle time will change
	 * linearly depending on the number of ops we receive.
	 */
	maxIdleTime: number;
	/**
	 * Runtime op weight to use in heuristic summarizing.
	 * This number is a multiplier on the number of runtime ops we process when running summarize heuristics.
	 * For example: (multiplier) * (number of runtime ops) = weighted number of runtime ops
	 */
	runtimeOpWeight: number;
	/**
	 * Non-runtime op weight to use in heuristic summarizing
	 * This number is a multiplier on the number of non-runtime ops we process when running summarize heuristics.
	 * For example: (multiplier) * (number of non-runtime ops) = weighted number of non-runtime ops
	 */
	nonRuntimeOpWeight: number;

	/**
	 * Number of ops since last summary needed before a non-runtime op can trigger running summary heuristics.
	 *
	 * Note: Any runtime ops sent before the threshold is reached will trigger heuristics normally.
	 * This threshold ONLY applies to non-runtime ops triggering summaries.
	 *
	 * For example: Say the threshold is 20. Sending 19 non-runtime ops will not trigger any heuristic checks.
	 * Sending the 20th non-runtime op will trigger the heuristic checks for summarizing.
	 */
	nonRuntimeHeuristicThreshold?: number;
}

export interface ISummaryConfigurationDisableSummarizer {
	state: "disabled";
}

export interface ISummaryConfigurationDisableHeuristics extends ISummaryBaseConfiguration {
	state: "disableHeuristics";
}

export type ISummaryConfiguration =
	| ISummaryConfigurationDisableSummarizer
	| ISummaryConfigurationDisableHeuristics
	| ISummaryConfigurationHeuristics;

export const DefaultSummaryConfiguration: ISummaryConfiguration = {
	state: "enabled",

	minIdleTime: 0,

	maxIdleTime: 30 * 1000, // 30 secs.

	maxTime: 60 * 1000, // 1 min.

	maxOps: 100, // Summarize if 100 weighted ops received since last snapshot.

	minOpsForLastSummaryAttempt: 10,

	maxAckWaitTime: 3 * 60 * 1000, // 3 mins.

	maxOpsSinceLastSummary: 7000,

	initialSummarizerDelayMs: 5 * 1000, // 5 secs.

	nonRuntimeOpWeight: 0.1,

	runtimeOpWeight: 1.0,

	nonRuntimeHeuristicThreshold: 20,
};

export interface ISummaryRuntimeOptions {
	/** Override summary configurations set by the server. */
	summaryConfigOverrides?: ISummaryConfiguration;

	/**
	 * Delay before first attempt to spawn summarizing container.
	 *
	 * @deprecated Use {@link ISummaryRuntimeOptions.summaryConfigOverrides}'s
	 * {@link ISummaryBaseConfiguration.initialSummarizerDelayMs} instead.
	 */
	initialSummarizerDelayMs?: number;
}

/**
 * Options for op compression.
 * @experimental - Not ready for use
 */
export interface ICompressionRuntimeOptions {
	/**
	 * The minimum size the batch's payload must exceed before the batch's contents will be compressed.
	 */
	readonly minimumBatchSizeInBytes: number;

	/**
	 * The compression algorithm that will be used to compress the op.
	 */
	readonly compressionAlgorithm: CompressionAlgorithms;
}

/**
 * Options for container runtime.
 */
export interface IContainerRuntimeOptions {
	readonly summaryOptions?: ISummaryRuntimeOptions;
	readonly gcOptions?: IGCRuntimeOptions;
	/**
	 * Affects the behavior while loading the runtime when the data verification check which
	 * compares the DeltaManager sequence number (obtained from protocol in summary) to the
	 * runtime sequence number (obtained from runtime metadata in summary) finds a mismatch.
	 * 1. "close" (default) will close the container with an assertion.
	 * 2. "log" will log an error event to telemetry, but still continue to load.
	 * 3. "bypass" will skip the check entirely. This is not recommended.
	 */
	readonly loadSequenceNumberVerification?: "close" | "log" | "bypass";
	/**
	 * Sets the flush mode for the runtime. In Immediate flush mode the runtime will immediately
	 * send all operations to the driver layer, while in TurnBased the operations will be buffered
	 * and then sent them as a single batch at the end of the turn.
	 * By default, flush mode is TurnBased.
	 */
	readonly flushMode?: FlushMode;
	/**
	 * Enables the runtime to compress ops. Compression is disabled when undefined.
	 * @experimental Not ready for use.
	 */
	readonly compressionOptions?: ICompressionRuntimeOptions;
	/**
	 * If specified, when in FlushMode.TurnBased, if the size of the ops between JS turns exceeds this value,
	 * an error will be thrown and the container will close.
	 *
	 * If unspecified, the limit is 950 * 1024.
	 *
	 * 'Infinity' will disable any limit.
	 *
	 * @experimental This config should be driven by the connection with the service and will be moved in the future.
	 */
	readonly maxBatchSizeInBytes?: number;
	/**
	 * If the op payload needs to be chunked in order to work around the maximum size of the batch, this value represents
	 * how large the individual chunks will be. This is only supported when compression is enabled. If after compression, the
	 * batch size exceeds this value, it will be chunked into smaller ops of this size.
	 *
	 * If unspecified, if a batch exceeds `maxBatchSizeInBytes` after compression, the container will close with an instance
	 * of `GenericError` with the `BatchTooLarge` message.
	 *
	 * @experimental Not ready for use.
	 */
	readonly chunkSizeInBytes?: number;

	/**
	 * Enable the IdCompressor in the runtime.
	 * @experimental Not ready for use.
	 */
	readonly enableRuntimeIdCompressor?: boolean;

	/**
	 * If enabled, the runtime will block all attempts to send an op inside the
	 * {@link ContainerRuntime#ensureNoDataModelChanges} callback. The callback is used by
	 * {@link @fluidframework/shared-object-base#SharedObjectCore} for event handlers so enabling this
	 * will disallow modifying DDSes while handling DDS events.
	 *
	 * By default, the feature is disabled. If enabled from options, the `Fluid.ContainerRuntime.DisableOpReentryCheck`
	 * can be used to disable it at runtime.
	 */
	readonly enableOpReentryCheck?: boolean;
	/**
	 * If enabled, the runtime will group messages within a batch into a single
	 * message to be sent to the service.
	 * The grouping an ungrouping of such messages is handled by the "OpGroupingManager".
	 *
	 * By default, the feature is disabled. If enabled from options, the `Fluid.ContainerRuntime.DisableGroupedBatching`
	 * flag can be used to disable it at runtime.
	 *
	 * @experimental Not ready for use.
	 */
	readonly enableGroupedBatching?: boolean;
}

/**
 * The summary tree returned by the root node. It adds state relevant to the root of the tree.
 */
export interface IRootSummaryTreeWithStats extends ISummaryTreeWithStats {
	/** The garbage collection stats if GC ran, undefined otherwise. */
	gcStats?: IGCStats;
}

/**
 * Accepted header keys for requests coming to the runtime.
 */
export enum RuntimeHeaders {
	/** True to wait for a data store to be created and loaded before returning it. */
	wait = "wait",
	/** True if the request is coming from an IFluidHandle. */
	viaHandle = "viaHandle",
}

/** True if a tombstoned object should be returned without erroring */
export const AllowTombstoneRequestHeaderKey = "allowTombstone"; // Belongs in the enum above, but avoiding the breaking change

/** Tombstone error responses will have this header set to true */
export const TombstoneResponseHeaderKey = "isTombstoned";

/**
 * The full set of parsed header data that may be found on Runtime requests
 */
export interface RuntimeHeaderData {
	wait?: boolean;
	viaHandle?: boolean;
	allowTombstone?: boolean;
}

/** Default values for Runtime Headers */
export const defaultRuntimeHeaderData: Required<RuntimeHeaderData> = {
	wait: true,
	viaHandle: false,
	allowTombstone: false,
};

/**
 * Available compression algorithms for op compression.
 */
export enum CompressionAlgorithms {
	lz4 = "lz4",
}

/**
 * @deprecated
 * Untagged logger is unsupported going forward. There are old loaders with old ContainerContexts that only
 * have the untagged logger, so to accommodate that scenario the below interface is used. It can be removed once
 * its usage is removed from TaggedLoggerAdapter fallback.
 */
interface OldContainerContextWithLogger extends Omit<IContainerContext, "taggedLogger"> {
	logger: ITelemetryBaseLogger;
	taggedLogger: undefined;
}

/**
 * State saved when the container closes, to be given back to a newly
 * instantiated runtime in a new instance of the container, so it can load to the
 * same state
 */
interface IPendingRuntimeState {
	/**
	 * Pending ops from PendingStateManager
	 */
	pending?: IPendingLocalState;
	/**
	 * Pending blobs from BlobManager
	 */
	pendingAttachmentBlobs?: IPendingBlobs;
}

const maxConsecutiveReconnectsKey = "Fluid.ContainerRuntime.MaxConsecutiveReconnects";

const defaultFlushMode = FlushMode.TurnBased;

// The actual limit is 1Mb (socket.io and Kafka limits)
// We can't estimate it fully, as we
// - do not know what properties relay service will add
// - we do not stringify final op, thus we do not know how much escaping will be added.
const defaultMaxBatchSizeInBytes = 700 * 1024;

const defaultCompressionConfig = {
	// Batches with content size exceeding this value will be compressed
	minimumBatchSizeInBytes: 614400,
	compressionAlgorithm: CompressionAlgorithms.lz4,
};

const defaultChunkSizeInBytes = 204800;

/**
 * Instead of refreshing from latest because we do not have 100% confidence in the state
 * of the current system, we should close the summarizer and let it recover.
 * This delay's goal is to prevent tight restart loops
 */
const defaultCloseSummarizerDelayMs = 10000; // 10 seconds

/**
 * @deprecated - use ContainerRuntimeMessage instead
 */
export enum RuntimeMessage {
	FluidDataStoreOp = "component",
	Attach = "attach",
	ChunkedOp = "chunkedOp",
	BlobAttach = "blobAttach",
	Rejoin = "rejoin",
	Alias = "alias",
	Operation = "op",
}

/**
 * @deprecated - please use version in driver-utils
 */
export function isRuntimeMessage(message: ISequencedDocumentMessage): boolean {
	return (Object.values(RuntimeMessage) as string[]).includes(message.type);
}

/**
 * Legacy ID for the built-in AgentScheduler.  To minimize disruption while removing it, retaining this as a
 * special-case for document dirty state.  Ultimately we should have no special-cases from the
 * ContainerRuntime's perspective.
 */
export const agentSchedulerId = "_scheduler";

// safely check navigator and get the hardware spec value
export function getDeviceSpec() {
	try {
		if (typeof navigator === "object" && navigator !== null) {
			return {
				deviceMemory: (navigator as any).deviceMemory,
				hardwareConcurrency: navigator.hardwareConcurrency,
			};
		}
	} catch {}
	return {};
}

/**
 * Represents the runtime of the container. Contains helper functions/state of the container.
 * It will define the store level mappings.
 */
export class ContainerRuntime
	extends TypedEventEmitter<IContainerRuntimeEvents>
	implements IContainerRuntime, IRuntime, ISummarizerRuntime, ISummarizerInternalsProvider
{
	public get IContainerRuntime() {
		return this;
	}
	public get IFluidRouter() {
		return this;
	}

	/**
	 * @deprecated - use loadRuntime instead.
	 * Load the stores from a snapshot and returns the runtime.
	 * @param context - Context of the container.
	 * @param registryEntries - Mapping to the stores.
	 * @param requestHandler - Request handlers for the container runtime
	 * @param runtimeOptions - Additional options to be passed to the runtime
	 * @param existing - (optional) When loading from an existing snapshot. Precedes context.existing if provided
	 * @param containerRuntimeCtor - (optional) Constructor to use to create the ContainerRuntime instance. This
	 * allows mixin classes to leverage this method to define their own async initializer.
	 */
	public static async load(
		context: IContainerContext,
		registryEntries: NamedFluidDataStoreRegistryEntries,
		requestHandler?: (request: IRequest, runtime: IContainerRuntime) => Promise<IResponse>,
		runtimeOptions: IContainerRuntimeOptions = {},
		containerScope: FluidObject = context.scope,
		existing?: boolean,
		containerRuntimeCtor: typeof ContainerRuntime = ContainerRuntime,
	): Promise<ContainerRuntime> {
		let existingFlag = true;
		if (!existing) {
			existingFlag = false;
		}
		return this.loadRuntime({
			context,
			registryEntries,
			existing: existingFlag,
			requestHandler,
			runtimeOptions,
			containerScope,
			containerRuntimeCtor,
		});
	}

	/**
	 * Load the stores from a snapshot and returns the runtime.
	 * @param params - An object housing the runtime properties:
	 * - context - Context of the container.
	 * - registryEntries - Mapping from data store types to their corresponding factories.
	 * - existing - Pass 'true' if loading from an existing snapshot.
	 * - requestHandler - (optional) Request handler for the request() method of the container runtime.
	 * Only relevant for back-compat while we remove the request() method and move fully to entryPoint as the main pattern.
	 * - runtimeOptions - Additional options to be passed to the runtime
	 * - containerScope - runtime services provided with context
	 * - containerRuntimeCtor - Constructor to use to create the ContainerRuntime instance.
	 * This allows mixin classes to leverage this method to define their own async initializer.
	 * - initializeEntryPoint - Promise that resolves to an object which will act as entryPoint for the Container.
	 * This object should provide all the functionality that the Container is expected to provide to the loader layer.
	 */
	public static async loadRuntime(params: {
		context: IContainerContext;
		registryEntries: NamedFluidDataStoreRegistryEntries;
		existing: boolean;
		requestHandler?: (request: IRequest, runtime: IContainerRuntime) => Promise<IResponse>;
		runtimeOptions?: IContainerRuntimeOptions;
		containerScope?: FluidObject;
		containerRuntimeCtor?: typeof ContainerRuntime;
		initializeEntryPoint?: (containerRuntime: IContainerRuntime) => Promise<FluidObject>;
	}): Promise<ContainerRuntime> {
		const {
			context,
			registryEntries,
			existing,
			requestHandler,
			runtimeOptions = {},
			containerScope = {},
			containerRuntimeCtor = ContainerRuntime,
			initializeEntryPoint,
		} = params;

		// If taggedLogger exists, use it. Otherwise, wrap the vanilla logger:
		// back-compat: Remove the TaggedLoggerAdapter fallback once all the host are using loader > 0.45
		const backCompatContext: IContainerContext | OldContainerContextWithLogger = context;
		const passLogger =
			backCompatContext.taggedLogger ??
			new TaggedLoggerAdapter((backCompatContext as OldContainerContextWithLogger).logger);
		const logger = ChildLogger.create(passLogger, undefined, {
			all: {
				runtimeVersion: pkgVersion,
			},
		});

		const {
			summaryOptions = {},
			gcOptions = {},
			loadSequenceNumberVerification = "close",
			flushMode = defaultFlushMode,
			compressionOptions = defaultCompressionConfig,
			maxBatchSizeInBytes = defaultMaxBatchSizeInBytes,
			enableRuntimeIdCompressor = false,
			chunkSizeInBytes = defaultChunkSizeInBytes,
			enableOpReentryCheck = false,
			enableGroupedBatching = false,
		} = runtimeOptions;

		const registry = new FluidDataStoreRegistry(registryEntries);

		const tryFetchBlob = async <T>(blobName: string): Promise<T | undefined> => {
			const blobId = context.baseSnapshot?.blobs[blobName];
			if (context.baseSnapshot && blobId) {
				// IContainerContext storage api return type still has undefined in 0.39 package version.
				// So once we release 0.40 container-defn package we can remove this check.
				assert(
					context.storage !== undefined,
					0x1f5 /* "Attached state should have storage" */,
				);
				return readAndParse<T>(context.storage, blobId);
			}
		};

		const [chunks, metadata, electedSummarizerData, aliases, serializedIdCompressor] =
			await Promise.all([
				tryFetchBlob<[string, string[]][]>(chunksBlobName),
				tryFetchBlob<IContainerRuntimeMetadata>(metadataBlobName),
				tryFetchBlob<ISerializedElection>(electedSummarizerBlobName),
				tryFetchBlob<[string, string][]>(aliasBlobName),
				tryFetchBlob<SerializedIdCompressorWithNoSession>(idCompressorBlobName),
			]);

		const loadExisting = existing === true || context.existing === true;

		// read snapshot blobs needed for BlobManager to load
		const blobManagerSnapshot = await BlobManager.load(
			context.baseSnapshot?.trees[blobsTreeName],
			async (id) => {
				// IContainerContext storage api return type still has undefined in 0.39 package version.
				// So once we release 0.40 container-defn package we can remove this check.
				assert(
					context.storage !== undefined,
					0x256 /* "storage undefined in attached container" */,
				);
				return readAndParse(context.storage, id);
			},
		);

		// Verify summary runtime sequence number matches protocol sequence number.
		const runtimeSequenceNumber = metadata?.message?.sequenceNumber;
		// When we load with pending state, we reuse an old snapshot so we don't expect these numbers to match
		if (!context.pendingLocalState && runtimeSequenceNumber !== undefined) {
			const protocolSequenceNumber = context.deltaManager.initialSequenceNumber;
			// Unless bypass is explicitly set, then take action when sequence numbers mismatch.
			if (
				loadSequenceNumberVerification !== "bypass" &&
				runtimeSequenceNumber !== protocolSequenceNumber
			) {
				// "Load from summary, runtime metadata sequenceNumber !== initialSequenceNumber"
				const error = new DataCorruptionError(
					// pre-0.58 error message: SummaryMetadataMismatch
					"Summary metadata mismatch",
					{ runtimeVersion: pkgVersion, runtimeSequenceNumber, protocolSequenceNumber },
				);

				if (loadSequenceNumberVerification === "log") {
					logger.sendErrorEvent({ eventName: "SequenceNumberMismatch" }, error);
				} else {
					// Call both close and dispose as closeFn implementation will no longer dispose runtime in future
					context.closeFn(error);
					context.disposeFn?.(error);
				}
			}
		}

		const runtime = new containerRuntimeCtor(
			context,
			registry,
			metadata,
			electedSummarizerData,
			chunks ?? [],
			aliases ?? [],
			{
				summaryOptions,
				gcOptions,
				loadSequenceNumberVerification,
				flushMode,
				compressionOptions,
				maxBatchSizeInBytes,
				chunkSizeInBytes,
				enableRuntimeIdCompressor,
				enableOpReentryCheck,
				enableGroupedBatching,
			},
			containerScope,
			logger,
			loadExisting,
			blobManagerSnapshot,
			context.storage,
			serializedIdCompressor,
			requestHandler,
			undefined, // summaryConfiguration
			initializeEntryPoint,
		);

		// It's possible to have ops with a reference sequence number of 0. Op sequence numbers start
		// at 1, so we won't see a replayed saved op with a sequence number of 0.
		await runtime.pendingStateManager.applyStashedOpsAt(0);

		// Initialize the base state of the runtime before it's returned.
		await runtime.initializeBaseState();

		return runtime;
	}

	public get options(): ILoaderOptions {
		return this.context.options;
	}

	public get clientId(): string | undefined {
		return this.context.clientId;
	}

	public get clientDetails(): IClientDetails {
		return this.context.clientDetails;
	}

	public get storage(): IDocumentStorageService {
		return this._storage;
	}

	public get reSubmitFn(): (
		type: ContainerMessageType,
		content: any,
		localOpMetadata: unknown,
		opMetadata: Record<string, unknown> | undefined,
	) => void {
		// eslint-disable-next-line @typescript-eslint/unbound-method
		return this.reSubmitCore;
	}

	public get disposeFn(): (error?: ICriticalContainerError) => void {
		// In old loaders without dispose functionality, closeFn is equivalent but will also switch container to readonly mode
		return this.context.disposeFn ?? this.context.closeFn;
	}

	public get closeFn(): (error?: ICriticalContainerError) => void {
		// Also call disposeFn to retain functionality of runtime being disposed on close
		return (error?: ICriticalContainerError) => {
			this.context.closeFn(error);
			this.context.disposeFn?.(error);
		};
	}

	public get flushMode(): FlushMode {
		return this._flushMode;
	}

	public get scope(): FluidObject {
		return this.containerScope;
	}

	public get IFluidDataStoreRegistry(): IFluidDataStoreRegistry {
		return this.registry;
	}

	public get attachState(): AttachState {
		return this.context.attachState;
	}

	public idCompressor: (IIdCompressor & IIdCompressorCore) | undefined;

	public get IFluidHandleContext(): IFluidHandleContext {
		return this.handleContext;
	}
	private readonly handleContext: ContainerFluidHandleContext;

	/**
	 * This is a proxy to the delta manager provided by the container context (innerDeltaManager). It restricts certain
	 * accesses such as sets "read-only" mode for the summarizer client. This is the default delta manager that should
	 * be used unless the innerDeltaManager is required.
	 */
	public readonly deltaManager: IDeltaManager<ISequencedDocumentMessage, IDocumentMessage>;
	/**
	 * The delta manager provided by the container context. By default, using the default delta manager (proxy)
	 * should be sufficient. This should be used only if necessary. For example, for validating and propagating connected
	 * events which requires access to the actual real only info, this is needed.
	 */
	private readonly innerDeltaManager: IDeltaManager<ISequencedDocumentMessage, IDocumentMessage>;

	// internal logger for ContainerRuntime. Use this.logger for stores, summaries, etc.
	private readonly mc: MonitoringContext;

	private readonly summarizerClientElection?: SummarizerClientElection;
	/**
	 * summaryManager will only be created if this client is permitted to spawn a summarizing client
	 * It is created only by interactive client, i.e. summarizer client, as well as non-interactive bots
	 * do not create it (see SummarizerClientElection.clientDetailsPermitElection() for details)
	 */
	private readonly summaryManager?: SummaryManager;
	private readonly summaryCollection: SummaryCollection;

	private readonly summarizerNode: IRootSummarizerNodeWithGC;

	private readonly maxConsecutiveReconnects: number;
	private readonly defaultMaxConsecutiveReconnects = 7;

	private _orderSequentiallyCalls: number = 0;
	private readonly _flushMode: FlushMode;
	private flushTaskExists = false;

	private _connected: boolean;

	private consecutiveReconnects = 0;

	/**
	 * Used to delay transition to "connected" state while we upload
	 * attachment blobs that were added while disconnected
	 */
	private delayConnectClientId?: string;

	private ensureNoDataModelChangesCalls = 0;

	/**
	 * Tracks the number of detected reentrant ops to report,
	 * in order to self-throttle the telemetry events.
	 *
	 * This should be removed as part of ADO:2322
	 */
	private opReentryCallsToReport = 5;

	/**
	 * Invokes the given callback and expects that no ops are submitted
	 * until execution finishes. If an op is submitted, an error will be raised.
	 *
	 * Can be disabled by feature gate `Fluid.ContainerRuntime.DisableOpReentryCheck`
	 *
	 * @param callback - the callback to be invoked
	 */
	public ensureNoDataModelChanges<T>(callback: () => T): T {
		this.ensureNoDataModelChangesCalls++;
		try {
			return callback();
		} finally {
			this.ensureNoDataModelChangesCalls--;
		}
	}

	public get connected(): boolean {
		return this._connected;
	}

	/** clientId of parent (non-summarizing) container that owns summarizer container */
	public get summarizerClientId(): string | undefined {
		return this.summarizerClientElection?.electedClientId;
	}

	private _disposed = false;
	public get disposed() {
		return this._disposed;
	}

	private dirtyContainer: boolean;
	private emitDirtyDocumentEvent = true;
	private readonly enableOpReentryCheck: boolean;
	private readonly disableAttachReorder: boolean | undefined;
	private readonly summaryStateUpdateMethod: string | undefined;
	private readonly closeSummarizerDelayMs: number;

	private readonly defaultTelemetrySignalSampleCount = 100;
	private _perfSignalData: IPerfSignalReport = {
		signalsLost: 0,
		signalSequenceNumber: 0,
		signalTimestamp: 0,
		trackingSignalSequenceNumber: undefined,
	};

	/**
	 * Summarizer is responsible for coordinating when to send generate and send summaries.
	 * It is the main entry point for summary work.
	 * It is created only by summarizing container (i.e. one with clientType === "summarizer")
	 */
	private readonly _summarizer?: Summarizer;
	private readonly scheduleManager: ScheduleManager;
	private readonly blobManager: BlobManager;
	private readonly pendingStateManager: PendingStateManager;
	private readonly outbox: Outbox;
	private readonly garbageCollector: IGarbageCollector;

	private readonly dataStores: DataStores;
	private readonly remoteMessageProcessor: RemoteMessageProcessor;

	/** The last message processed at the time of the last summary. */
	private messageAtLastSummary: ISummaryMetadataMessage | undefined;

	private get summarizer(): Summarizer {
		assert(this._summarizer !== undefined, 0x257 /* "This is not summarizing container" */);
		return this._summarizer;
	}

	private readonly summariesDisabled: boolean;
	private isSummariesDisabled(): boolean {
		return this.summaryConfiguration.state === "disabled";
	}

	private readonly heuristicsDisabled: boolean;
	private isHeuristicsDisabled(): boolean {
		return this.summaryConfiguration.state === "disableHeuristics";
	}

	private readonly maxOpsSinceLastSummary: number;
	private getMaxOpsSinceLastSummary(): number {
		return this.summaryConfiguration.state !== "disabled"
			? this.summaryConfiguration.maxOpsSinceLastSummary
			: 0;
	}

	private readonly initialSummarizerDelayMs: number;
	private getInitialSummarizerDelayMs(): number {
		// back-compat: initialSummarizerDelayMs was moved from ISummaryRuntimeOptions
		//   to ISummaryConfiguration in 0.60.
		if (this.runtimeOptions.summaryOptions.initialSummarizerDelayMs !== undefined) {
			return this.runtimeOptions.summaryOptions.initialSummarizerDelayMs;
		}
		return this.summaryConfiguration.state !== "disabled"
			? this.summaryConfiguration.initialSummarizerDelayMs
			: 0;
	}

	private readonly createContainerMetadata: ICreateContainerMetadata;
	/**
	 * The summary number of the next summary that will be generated for this container. This is incremented every time
	 * a summary is generated.
	 */
	private nextSummaryNumber: number;

	/**
	 * If false, loading or using a Tombstoned object should merely log, not fail
	 */
	public readonly gcTombstoneEnforcementAllowed: boolean;

	/**
	 * GUID to identify a document in telemetry
	 * ! Note: should not be used for anything other than telemetry and is not considered a stable GUID
	 */
	private readonly telemetryDocumentId: string;

	/**
	 * If true, the runtime has access to an IdCompressor
	 */
	private readonly idCompressorEnabled: boolean;

	/**
	 * @internal
	 */
	protected constructor(
		private readonly context: IContainerContext,
		private readonly registry: IFluidDataStoreRegistry,
		metadata: IContainerRuntimeMetadata | undefined,
		electedSummarizerData: ISerializedElection | undefined,
		chunks: [string, string[]][],
		dataStoreAliasMap: [string, string][],
		private readonly runtimeOptions: Readonly<Required<IContainerRuntimeOptions>>,
		private readonly containerScope: FluidObject,
		public readonly logger: ITelemetryLogger,
		existing: boolean,
		blobManagerSnapshot: IBlobManagerLoadInfo,
		private readonly _storage: IDocumentStorageService,
		serializedIdCompressor: SerializedIdCompressorWithNoSession | undefined,
		private readonly requestHandler?: (
			request: IRequest,
			runtime: IContainerRuntime,
		) => Promise<IResponse>,
		private readonly summaryConfiguration: ISummaryConfiguration = {
			// the defaults
			...DefaultSummaryConfiguration,
			// the runtime configuration overrides
			...runtimeOptions.summaryOptions?.summaryConfigOverrides,
		},
		initializeEntryPoint?: (containerRuntime: IContainerRuntime) => Promise<FluidObject>,
	) {
		super();

		this.innerDeltaManager = context.deltaManager;
		this.deltaManager = new DeltaManagerSummarizerProxy(context.deltaManager);

		this.mc = loggerToMonitoringContext(ChildLogger.create(this.logger, "ContainerRuntime"));

		let loadSummaryNumber: number;
		// Get the container creation metadata. For new container, we initialize these. For existing containers,
		// get the values from the metadata blob.
		if (existing) {
			this.createContainerMetadata = {
				createContainerRuntimeVersion: metadata?.createContainerRuntimeVersion,
				createContainerTimestamp: metadata?.createContainerTimestamp,
			};
			// summaryNumber was renamed from summaryCount. For older docs that haven't been opened for a long time,
			// the count is reset to 0.
			loadSummaryNumber = metadata?.summaryNumber ?? 0;

			// Enabling the IdCompressor is a one-way operation and we only want to
			// allow new containers to turn it on
			this.idCompressorEnabled = metadata?.idCompressorEnabled ?? false;
		} else {
			this.createContainerMetadata = {
				createContainerRuntimeVersion: pkgVersion,
				createContainerTimestamp: Date.now(),
			};
			loadSummaryNumber = 0;

			this.idCompressorEnabled =
				this.mc.config.getBoolean("Fluid.ContainerRuntime.IdCompressorEnabled") ??
				this.runtimeOptions.enableRuntimeIdCompressor ??
				false;
		}
		this.nextSummaryNumber = loadSummaryNumber + 1;

		this.messageAtLastSummary = metadata?.message;

		this._connected = this.context.connected;

		this.gcTombstoneEnforcementAllowed = shouldAllowGcTombstoneEnforcement(
			metadata?.gcFeatureMatrix?.tombstoneGeneration /* persisted */,
			this.runtimeOptions.gcOptions[gcTombstoneGenerationOptionName] /* current */,
		);

		this.mc.logger.sendTelemetryEvent({
			eventName: "GCFeatureMatrix",
			metadataValue: JSON.stringify(metadata?.gcFeatureMatrix),
			inputs: JSON.stringify({
				gcOptions_gcTombstoneGeneration:
					this.runtimeOptions.gcOptions[gcTombstoneGenerationOptionName],
			}),
		});

		this.telemetryDocumentId = metadata?.telemetryDocumentId ?? uuid();

		this.disableAttachReorder = this.mc.config.getBoolean(
			"Fluid.ContainerRuntime.disableAttachOpReorder",
		);
		const disableChunking = this.mc.config.getBoolean(
			"Fluid.ContainerRuntime.CompressionChunkingDisabled",
		);

		const opGroupingManager = new OpGroupingManager(this.groupedBatchingEnabled);

		const opSplitter = new OpSplitter(
			chunks,
			this.context.submitBatchFn,
			disableChunking === true ? Number.POSITIVE_INFINITY : runtimeOptions.chunkSizeInBytes,
			runtimeOptions.maxBatchSizeInBytes,
			this.mc.logger,
		);

		this.remoteMessageProcessor = new RemoteMessageProcessor(
			opSplitter,
			new OpDecompressor(this.mc.logger),
			opGroupingManager,
		);

		this.handleContext = new ContainerFluidHandleContext("", this);

		if (this.summaryConfiguration.state === "enabled") {
			this.validateSummaryHeuristicConfiguration(this.summaryConfiguration);
		}

		const disableOpReentryCheck = this.mc.config.getBoolean(
			"Fluid.ContainerRuntime.DisableOpReentryCheck",
		);
		this.enableOpReentryCheck =
			runtimeOptions.enableOpReentryCheck === true &&
			// Allow for a break-glass config to override the options
			disableOpReentryCheck !== true;

		this.summariesDisabled = this.isSummariesDisabled();
		this.heuristicsDisabled = this.isHeuristicsDisabled();
		this.maxOpsSinceLastSummary = this.getMaxOpsSinceLastSummary();
		this.initialSummarizerDelayMs = this.getInitialSummarizerDelayMs();

		if (this.idCompressorEnabled) {
			this.idCompressor =
				serializedIdCompressor !== undefined
					? IdCompressor.deserialize(serializedIdCompressor, createSessionId())
					: new IdCompressor(createSessionId(), this.logger);
		}

		this.maxConsecutiveReconnects =
			this.mc.config.getNumber(maxConsecutiveReconnectsKey) ??
			this.defaultMaxConsecutiveReconnects;

		if (
			runtimeOptions.flushMode === (FlushModeExperimental.Async as unknown as FlushMode) &&
			context.supportedFeatures?.get("referenceSequenceNumbers") !== true
		) {
			// The loader does not support reference sequence numbers, falling back on FlushMode.TurnBased
			this.mc.logger.sendErrorEvent({ eventName: "FlushModeFallback" });
			this._flushMode = FlushMode.TurnBased;
		} else {
			this._flushMode = runtimeOptions.flushMode;
		}

		const pendingRuntimeState = context.pendingLocalState as IPendingRuntimeState | undefined;

		const maxSnapshotCacheDurationMs = this._storage?.policies?.maximumCacheDurationMs;
		if (
			maxSnapshotCacheDurationMs !== undefined &&
			maxSnapshotCacheDurationMs > 5 * 24 * 60 * 60 * 1000
		) {
			// This is a runtime enforcement of what's already explicit in the policy's type itself,
			// which dictates the value is either undefined or exactly 5 days in ms.
			// As long as the actual value is less than 5 days, the assumptions GC makes here are valid.
			throw new UsageError("Driver's maximumCacheDurationMs policy cannot exceed 5 days");
		}

		this.garbageCollector = GarbageCollector.create({
			runtime: this,
			gcOptions: this.runtimeOptions.gcOptions,
			baseSnapshot: context.baseSnapshot,
			baseLogger: this.mc.logger,
			existing,
			metadata,
			createContainerMetadata: this.createContainerMetadata,
			isSummarizerClient: this.context.clientDetails.type === summarizerClientType,
			getNodePackagePath: async (nodePath: string) => this.getGCNodePackagePath(nodePath),
			getLastSummaryTimestampMs: () => this.messageAtLastSummary?.timestamp,
			readAndParseBlob: async <T>(id: string) => readAndParse<T>(this.storage, id),
			getContainerDiagnosticId: () => this.context.id,
			// GC runs in summarizer client and needs access to the real (non-proxy) active information. The proxy
			// delta manager would always return false for summarizer client.
			activeConnection: () => this.innerDeltaManager.active,
		});

		const loadedFromSequenceNumber = this.deltaManager.initialSequenceNumber;
		this.summarizerNode = createRootSummarizerNodeWithGC(
			ChildLogger.create(this.logger, "SummarizerNode"),
			// Summarize function to call when summarize is called. Summarizer node always tracks summary state.
			async (fullTree: boolean, trackState: boolean, telemetryContext?: ITelemetryContext) =>
				this.summarizeInternal(fullTree, trackState, telemetryContext),
			// Latest change sequence number, no changes since summary applied yet
			loadedFromSequenceNumber,
			// Summary reference sequence number, undefined if no summary yet
			context.baseSnapshot ? loadedFromSequenceNumber : undefined,
			{
				// Must set to false to prevent sending summary handle which would be pointing to
				// a summary with an older protocol state.
				canReuseHandle: false,
				// Must set to true to throw on any data stores failure that was too severe to be handled.
				// We also are not decoding the base summaries at the root.
				throwOnFailure: true,
				// If GC should not run, let the summarizer node know so that it does not track GC state.
				gcDisabled: !this.garbageCollector.shouldRunGC,
			},
			// Function to get GC data if needed. This will always be called by the root summarizer node to get GC data.
			async (fullGC?: boolean) => this.getGCDataInternal(fullGC),
			// Function to get the GC details from the base snapshot we loaded from.
			async () => this.garbageCollector.getBaseGCDetails(),
		);

		if (context.baseSnapshot) {
			this.summarizerNode.updateBaseSummaryState(context.baseSnapshot);
		}

		this.dataStores = new DataStores(
			getSummaryForDatastores(context.baseSnapshot, metadata),
			this,
			(attachMsg) => this.submit(ContainerMessageType.Attach, attachMsg),
			(id: string, createParam: CreateChildSummarizerNodeParam) =>
				(
					summarizeInternal: SummarizeInternalFn,
					getGCDataFn: (fullGC?: boolean) => Promise<IGarbageCollectionData>,
				) =>
					this.summarizerNode.createChild(
						summarizeInternal,
						id,
						createParam,
						undefined,
						getGCDataFn,
					),
			(id: string) => this.summarizerNode.deleteChild(id),
			this.mc.logger,
			(path: string, timestampMs: number, packagePath?: readonly string[]) =>
				this.garbageCollector.nodeUpdated(path, "Changed", timestampMs, packagePath),
			(path: string) => this.garbageCollector.isNodeDeleted(path),
			new Map<string, string>(dataStoreAliasMap),
		);

		this.blobManager = new BlobManager(
			this.handleContext,
			blobManagerSnapshot,
			() => this.storage,
			(localId: string, blobId?: string) => {
				if (!this.disposed) {
					this.submit(ContainerMessageType.BlobAttach, undefined, undefined, {
						localId,
						blobId,
					});
				}
			},
			(blobPath: string) => this.garbageCollector.nodeUpdated(blobPath, "Loaded"),
			(blobPath: string) => this.garbageCollector.isNodeDeleted(blobPath),
			this,
			pendingRuntimeState?.pendingAttachmentBlobs,
			(error?: ICriticalContainerError) => this.closeFn(error),
		);

		this.scheduleManager = new ScheduleManager(
			context.deltaManager,
			this,
			() => this.clientId,
			ChildLogger.create(this.logger, "ScheduleManager"),
		);

		this.pendingStateManager = new PendingStateManager(
			{
				applyStashedOp: this.applyStashedOp.bind(this),
				clientId: () => this.clientId,
				close: this.closeFn,
				connected: () => this.connected,
				reSubmit: this.reSubmit.bind(this),
				orderSequentially: this.orderSequentially.bind(this),
			},
			pendingRuntimeState?.pending,
		);

		const disableCompression = this.mc.config.getBoolean(
			"Fluid.ContainerRuntime.CompressionDisabled",
		);
		const compressionOptions =
			disableCompression === true
				? {
						minimumBatchSizeInBytes: Number.POSITIVE_INFINITY,
						compressionAlgorithm: CompressionAlgorithms.lz4,
				  }
				: runtimeOptions.compressionOptions;

		const disablePartialFlush = this.mc.config.getBoolean(
			"Fluid.ContainerRuntime.DisablePartialFlush",
		);
		this.outbox = new Outbox({
			shouldSend: () => this.canSendOps(),
			pendingStateManager: this.pendingStateManager,
			containerContext: this.context,
			compressor: new OpCompressor(this.mc.logger),
			splitter: opSplitter,
			config: {
				compressionOptions,
				maxBatchSizeInBytes: runtimeOptions.maxBatchSizeInBytes,
				disablePartialFlush: disablePartialFlush === true,
			},
			logger: this.mc.logger,
			groupingManager: opGroupingManager,
			getCurrentSequenceNumbers: () => ({
				referenceSequenceNumber: this.deltaManager.lastSequenceNumber,
				clientSequenceNumber: this._processedClientSequenceNumber,
			}),
		});

		this.context.quorum.on("removeMember", (clientId: string) => {
			this.remoteMessageProcessor.clearPartialMessagesFor(clientId);
		});

		this.summaryStateUpdateMethod = this.mc.config.getString(
			"Fluid.ContainerRuntime.Test.SummaryStateUpdateMethod",
		);
		const closeSummarizerDelayOverride = this.mc.config.getNumber(
			"Fluid.ContainerRuntime.Test.CloseSummarizerDelayOverrideMs",
		);
		this.closeSummarizerDelayMs = closeSummarizerDelayOverride ?? defaultCloseSummarizerDelayMs;

		this.summaryCollection = new SummaryCollection(this.deltaManager, this.logger);

		this.dirtyContainer =
			this.context.attachState !== AttachState.Attached ||
			this.pendingStateManager.hasPendingMessages();
		this.context.updateDirtyContainerState(this.dirtyContainer);

		if (this.summariesDisabled) {
			this.mc.logger.sendTelemetryEvent({ eventName: "SummariesDisabled" });
		} else {
			const orderedClientLogger = ChildLogger.create(this.logger, "OrderedClientElection");
			const orderedClientCollection = new OrderedClientCollection(
				orderedClientLogger,
				this.context.deltaManager,
				this.context.quorum,
			);
			const orderedClientElectionForSummarizer = new OrderedClientElection(
				orderedClientLogger,
				orderedClientCollection,
				electedSummarizerData ?? this.context.deltaManager.lastSequenceNumber,
				SummarizerClientElection.isClientEligible,
			);

			this.summarizerClientElection = new SummarizerClientElection(
				orderedClientLogger,
				this.summaryCollection,
				orderedClientElectionForSummarizer,
				this.maxOpsSinceLastSummary,
			);

			if (this.context.clientDetails.type === summarizerClientType) {
				this._summarizer = new Summarizer(
					this /* ISummarizerRuntime */,
					() => this.summaryConfiguration,
					this /* ISummarizerInternalsProvider */,
					this.handleContext,
					this.summaryCollection,
					async (runtime: IConnectableRuntime) =>
						RunWhileConnectedCoordinator.create(
							runtime,
							// Summarization runs in summarizer client and needs access to the real (non-proxy) active
							// information. The proxy delta manager would always return false for summarizer client.
							() => this.innerDeltaManager.active,
						),
				);
			} else if (
				SummarizerClientElection.clientDetailsPermitElection(this.context.clientDetails)
			) {
				// Only create a SummaryManager and SummarizerClientElection
				// if summaries are enabled and we are not the summarizer client.
				const defaultAction = () => {
					if (this.summaryCollection.opsSinceLastAck > this.maxOpsSinceLastSummary) {
						this.logger.sendTelemetryEvent({ eventName: "SummaryStatus:Behind" });
						// unregister default to no log on every op after falling behind
						// and register summary ack handler to re-register this handler
						// after successful summary
						this.summaryCollection.once(MessageType.SummaryAck, () => {
							this.logger.sendTelemetryEvent({ eventName: "SummaryStatus:CaughtUp" });
							// we've caught up, so re-register the default action to monitor for
							// falling behind, and unregister ourself
							this.summaryCollection.on("default", defaultAction);
						});
						this.summaryCollection.off("default", defaultAction);
					}
				};

				this.summaryCollection.on("default", defaultAction);

				// Create the SummaryManager and mark the initial state
				this.summaryManager = new SummaryManager(
					this.summarizerClientElection,
					this, // IConnectedState
					this.summaryCollection,
					this.logger,
					this.formRequestSummarizerFn(this.context.loader),
					new Throttler(
						60 * 1000, // 60 sec delay window
						30 * 1000, // 30 sec max delay
						// throttling function increases exponentially (0ms, 40ms, 80ms, 160ms, etc)
						formExponentialFn({ coefficient: 20, initialDelay: 0 }),
					),
					{
						initialDelayMs: this.initialSummarizerDelayMs,
					},
					this.heuristicsDisabled,
				);
				this.summaryManager.start();
			}
		}

		this.deltaManager.on("readonly", (readonly: boolean) => {
			// we accumulate ops while being in read-only state.
			// once user gets write permissions and we have active connection, flush all pending ops.
			// Note that the inner (non-proxy) delta manager is needed here to get the readonly information.
			assert(
				readonly === this.innerDeltaManager.readOnlyInfo.readonly,
				0x124 /* "inconsistent readonly property/event state" */,
			);

			// We need to be very careful with when we (re)send pending ops, to ensure that we only send ops
			// when we either never send an op, or attempted to send it but we know for sure it was not
			// sequenced by server and will never be sequenced (i.e. was lost)
			// For loss of connection, we wait for our own "join" op and use it a a barrier to know all the
			// ops that made it from previous connection, before switching clientId and raising "connected" event
			// But with read-only permissions, if we transition between read-only and r/w states while on same
			// connection, then we have no good signal to tell us when it's safe to send ops we accumulated while
			// being in read-only state.
			// For that reason, we support getting to read-only state only when disconnected. This ensures that we
			// can rely on same safety mechanism and resend ops only when we establish new connection.
			// This is applicable for read-only permissions (event is raised before connection is properly registered),
			// but it's an extra requirement for Container.forceReadonly() API
			assert(
				!readonly || !this.connected,
				0x125 /* "Unsafe to transition to read-only state!" */,
			);

			this.replayPendingStates();
		});

		// logging hardware telemetry
		logger.sendTelemetryEvent({
			eventName: "DeviceSpec",
			...getDeviceSpec(),
		});

		this.logger.sendTelemetryEvent({
			eventName: "ContainerLoadStats",
			...this.createContainerMetadata,
			...this.dataStores.containerLoadStats,
			summaryNumber: loadSummaryNumber,
			summaryFormatVersion: metadata?.summaryFormatVersion,
			disableIsolatedChannels: metadata?.disableIsolatedChannels,
			gcVersion: metadata?.gcFeature,
			options: JSON.stringify(runtimeOptions),
			featureGates: JSON.stringify({
				disableCompression,
				disableOpReentryCheck,
				disableChunking,
				disableAttachReorder: this.disableAttachReorder,
				disablePartialFlush,
				idCompressorEnabled: this.idCompressorEnabled,
				summaryStateUpdateMethod: this.summaryStateUpdateMethod,
				closeSummarizerDelayOverride,
			}),
			telemetryDocumentId: this.telemetryDocumentId,
			groupedBatchingEnabled: this.groupedBatchingEnabled,
		});

		ReportOpPerfTelemetry(this.context.clientId, this.deltaManager, this.logger);
		BindBatchTracker(this, this.logger);

		this.entryPoint = new LazyPromise(async () => {
			if (this.context.clientDetails.type === summarizerClientType) {
				assert(
					this._summarizer !== undefined,
					0x5bf /* Summarizer object is undefined in a summarizer client */,
				);
				return this._summarizer;
			}
			return initializeEntryPoint?.(this);
		});
	}

	/**
	 * Initializes the state from the base snapshot this container runtime loaded from.
	 */
	private async initializeBaseState(): Promise<void> {
		await this.garbageCollector.initializeBaseState();
	}

	public dispose(error?: Error): void {
		if (this._disposed) {
			return;
		}
		this._disposed = true;

		this.logger.sendTelemetryEvent(
			{
				eventName: "ContainerRuntimeDisposed",
				isDirty: this.isDirty,
				lastSequenceNumber: this.deltaManager.lastSequenceNumber,
				attachState: this.attachState,
			},
			error,
		);

		if (this.summaryManager !== undefined) {
			this.summaryManager.dispose();
		}
		this.garbageCollector.dispose();
		this._summarizer?.dispose();
		this.dataStores.dispose();
		this.pendingStateManager.dispose();
		this.emit("dispose");
		this.removeAllListeners();
	}

	/**
	 * Notifies this object about the request made to the container.
	 * @param request - Request made to the handler.
	 */
	public async request(request: IRequest): Promise<IResponse> {
		try {
			const parser = RequestParser.create(request);
			const id = parser.pathParts[0];

			if (id === "_summarizer" && parser.pathParts.length === 1) {
				if (this._summarizer !== undefined) {
					return {
						status: 200,
						mimeType: "fluid/object",
						value: this.summarizer,
					};
				}
				return create404Response(request);
			}
			if (this.requestHandler !== undefined) {
				return this.requestHandler(parser, this);
			}

			return create404Response(request);
		} catch (error) {
			return exceptionToResponse(error);
		}
	}

	/**
	 * Resolves URI representing handle
	 * @param request - Request made to the handler.
	 */
	public async resolveHandle(request: IRequest): Promise<IResponse> {
		try {
			const requestParser = RequestParser.create(request);
			const id = requestParser.pathParts[0];

			if (id === "_channels") {
				return this.resolveHandle(requestParser.createSubRequest(1));
			}

			if (id === BlobManager.basePath && requestParser.isLeaf(2)) {
				const blob = await this.blobManager.getBlob(requestParser.pathParts[1]);
				return blob
					? {
							status: 200,
							mimeType: "fluid/object",
							value: blob,
					  }
					: create404Response(request);
			} else if (requestParser.pathParts.length > 0) {
				const dataStore = await this.getDataStoreFromRequest(id, request);
				const subRequest = requestParser.createSubRequest(1);
				// We always expect createSubRequest to include a leading slash, but asserting here to protect against
				// unintentionally modifying the url if that changes.
				assert(
					subRequest.url.startsWith("/"),
					0x126 /* "Expected createSubRequest url to include a leading slash" */,
				);
				return dataStore.IFluidRouter.request(subRequest);
			}

			return create404Response(request);
		} catch (error) {
			return exceptionToResponse(error);
		}
	}

	/**
	 * {@inheritDoc @fluidframework/container-definitions#IRuntime.getEntryPoint}
	 */
	public async getEntryPoint?(): Promise<FluidObject | undefined> {
		return this.entryPoint;
	}
	private readonly entryPoint: LazyPromise<FluidObject | undefined>;

	private internalId(maybeAlias: string): string {
		return this.dataStores.aliases.get(maybeAlias) ?? maybeAlias;
	}

	private async getDataStoreFromRequest(id: string, request: IRequest): Promise<IFluidRouter> {
		const headerData: RuntimeHeaderData = {};
		if (typeof request.headers?.[RuntimeHeaders.wait] === "boolean") {
			headerData.wait = request.headers[RuntimeHeaders.wait];
		}
		if (typeof request.headers?.[RuntimeHeaders.viaHandle] === "boolean") {
			headerData.viaHandle = request.headers[RuntimeHeaders.viaHandle];
		}
		if (typeof request.headers?.[AllowTombstoneRequestHeaderKey] === "boolean") {
			headerData.allowTombstone = request.headers[AllowTombstoneRequestHeaderKey];
		}

		await this.dataStores.waitIfPendingAlias(id);
		const internalId = this.internalId(id);
		const dataStoreContext = await this.dataStores.getDataStore(internalId, headerData);
		const dataStoreChannel = await dataStoreContext.realize();

		// Remove query params, leading and trailing slashes from the url. This is done to make sure the format is
		// the same as GC nodes id.
		const urlWithoutQuery = trimLeadingAndTrailingSlashes(request.url.split("?")[0]);
		this.garbageCollector.nodeUpdated(
			`/${urlWithoutQuery}`,
			"Loaded",
			undefined /* timestampMs */,
			dataStoreContext.packagePath,
			request?.headers,
		);
		return dataStoreChannel;
	}

	/** Adds the container's metadata to the given summary tree. */
	private addMetadataToSummary(summaryTree: ISummaryTreeWithStats) {
		const metadata: IContainerRuntimeMetadata = {
			...this.createContainerMetadata,
			// Increment the summary number for the next summary that will be generated.
			summaryNumber: this.nextSummaryNumber++,
			summaryFormatVersion: 1,
			...this.garbageCollector.getMetadata(),
			// The last message processed at the time of summary. If there are no new messages, use the message from the
			// last summary.
			message:
				extractSummaryMetadataMessage(this.deltaManager.lastMessage) ??
				this.messageAtLastSummary,
			telemetryDocumentId: this.telemetryDocumentId,
			idCompressorEnabled: this.idCompressorEnabled ? true : undefined,
		};
		addBlobToSummary(summaryTree, metadataBlobName, JSON.stringify(metadata));
	}

	protected addContainerStateToSummary(
		summaryTree: ISummaryTreeWithStats,
		fullTree: boolean,
		trackState: boolean,
		telemetryContext?: ITelemetryContext,
	) {
		this.addMetadataToSummary(summaryTree);

		if (this.idCompressorEnabled) {
			assert(this.idCompressor !== undefined, "IdCompressor should be defined if enabled");
			const idCompressorState = JSON.stringify(this.idCompressor.serialize(false));
			addBlobToSummary(summaryTree, idCompressorBlobName, idCompressorState);
		}

		if (this.remoteMessageProcessor.partialMessages.size > 0) {
			const content = JSON.stringify([...this.remoteMessageProcessor.partialMessages]);
			addBlobToSummary(summaryTree, chunksBlobName, content);
		}

		const dataStoreAliases = this.dataStores.aliases;
		if (dataStoreAliases.size > 0) {
			addBlobToSummary(summaryTree, aliasBlobName, JSON.stringify([...dataStoreAliases]));
		}

		if (this.summarizerClientElection) {
			const electedSummarizerContent = JSON.stringify(
				this.summarizerClientElection?.serialize(),
			);
			addBlobToSummary(summaryTree, electedSummarizerBlobName, electedSummarizerContent);
		}

		const blobManagerSummary = this.blobManager.summarize();
		// Some storage (like git) doesn't allow empty tree, so we can omit it.
		// and the blob manager can handle the tree not existing when loading
		if (Object.keys(blobManagerSummary.summary.tree).length > 0) {
			addTreeToSummary(summaryTree, blobsTreeName, blobManagerSummary);
		}

		const gcSummary = this.garbageCollector.summarize(fullTree, trackState, telemetryContext);
		if (gcSummary !== undefined) {
			addSummarizeResultToSummary(summaryTree, gcTreeKey, gcSummary);
		}
	}

	// Track how many times the container tries to reconnect with pending messages.
	// This happens when the connection state is changed and we reset the counter
	// when we are able to process a local op or when there are no pending messages.
	// If this counter reaches a max, it's a good indicator that the container
	// is not making progress and it is stuck in a retry loop.
	private shouldContinueReconnecting(): boolean {
		if (this.maxConsecutiveReconnects <= 0) {
			// Feature disabled, we never stop reconnecting
			return true;
		}

		if (!this.hasPendingMessages()) {
			// If there are no pending messages, we can always reconnect
			this.resetReconnectCount();
			return true;
		}

		if (this.consecutiveReconnects === Math.floor(this.maxConsecutiveReconnects / 2)) {
			// If we're halfway through the max reconnects, send an event in order
			// to better identify false positives, if any. If the rate of this event
			// matches Container Close count below, we can safely cut down
			// maxConsecutiveReconnects to half.
			this.mc.logger.sendTelemetryEvent({
				eventName: "ReconnectsWithNoProgress",
				attempts: this.consecutiveReconnects,
				pendingMessages: this.pendingStateManager.pendingMessagesCount,
			});
		}

		return this.consecutiveReconnects < this.maxConsecutiveReconnects;
	}

	private resetReconnectCount() {
		this.consecutiveReconnects = 0;
	}

	private replayPendingStates() {
		// We need to be able to send ops to replay states
		if (!this.canSendOps()) {
			return;
		}

		// We need to temporary clear the dirty flags and disable
		// dirty state change events to detect whether replaying ops
		// has any effect.

		// Save the old state, reset to false, disable event emit
		const oldState = this.dirtyContainer;
		this.dirtyContainer = false;

		assert(this.emitDirtyDocumentEvent, 0x127 /* "dirty document event not set on replay" */);
		this.emitDirtyDocumentEvent = false;
		let newState: boolean;

		try {
			// replay the ops
			this.pendingStateManager.replayPendingStates();
		} finally {
			// Save the new start and restore the old state, re-enable event emit
			newState = this.dirtyContainer;
			this.dirtyContainer = oldState;
			this.emitDirtyDocumentEvent = true;
		}

		// Officially transition from the old state to the new state.
		this.updateDocumentDirtyState(newState);
	}

	/**
<<<<<<< HEAD
	 * Updates the runtime's IdCompressor with the stashed state present in the given op. This is a bit of a
	 * hack and is unnecessarily expensive. As it stands, every locally stashed op (all ops that get stored in
	 * the PendingStateManager) will store their serialized representation locally until ack'd. Upon receiving
	 * this stashed state, the IdCompressor blindly deserializes to the stashed state and assumes the session.
	 * Technically only the last stashed state is needed to do this correctly, but we would have to write some
	 * more hacky code to modify the batch before it gets sent out.
	 * @param content - An IdAllocationOp with "stashedState", which is a representation of un-ack'd local state.
	 */
	private async applyStashedIdAllocationOp(op: IdCreationRangeWithStashedState) {
		this.idCompressor = IdCompressor.deserialize(op.stashedState);
	}

	private async applyStashedOp(
		type: ContainerMessageType,
		op: ISequencedDocumentMessage,
	): Promise<unknown> {
=======
	 * Parse an op's type and actual content from given serialized content
	 * ! Note: this format needs to be in-line with what is set in the "ContainerRuntime.submit(...)" method
	 */
	private parseOpContent(serializedContent?: string): {
		type: ContainerMessageType;
		contents: any;
	} {
		assert(serializedContent !== undefined, "content must be defined");
		const parsed = JSON.parse(serializedContent);
		assert(parsed.type !== undefined, "incorrect op content format");
		return { type: parsed.type as ContainerMessageType, contents: parsed.contents };
	}

	private async applyStashedOp(op: string): Promise<unknown> {
		// Need to parse from string for back-compat
		const { type, contents } = this.parseOpContent(op);
>>>>>>> e319e0c4
		switch (type) {
			case ContainerMessageType.FluidDataStoreOp:
				return this.dataStores.applyStashedOp(contents);
			case ContainerMessageType.Attach:
<<<<<<< HEAD
				return this.dataStores.applyStashedAttachOp(op as unknown as IAttachMessage);
			case ContainerMessageType.IdAllocation:
				assert(
					this.idCompressor !== undefined,
					"IdCompressor should be defined if enabled",
				);
				return this.applyStashedIdAllocationOp(
					op as unknown as IdCreationRangeWithStashedState,
				);
=======
				return this.dataStores.applyStashedAttachOp(contents as unknown as IAttachMessage);
>>>>>>> e319e0c4
			case ContainerMessageType.Alias:
			case ContainerMessageType.BlobAttach:
				return;
			case ContainerMessageType.ChunkedOp:
				throw new Error("chunkedOp not expected here");
			case ContainerMessageType.Rejoin:
				throw new Error("rejoin not expected here");
			default:
				unreachableCase(type, `Unknown ContainerMessageType: ${type}`);
		}
	}

	public setConnectionState(connected: boolean, clientId?: string) {
		if (connected === false && this.delayConnectClientId !== undefined) {
			this.delayConnectClientId = undefined;
			this.mc.logger.sendTelemetryEvent({
				eventName: "UnsuccessfulConnectedTransition",
			});
			// Don't propagate "disconnected" event because we didn't propagate the previous "connected" event
			return;
		}

		// If attachment blobs were added while disconnected, we need to delay
		// propagation of the "connected" event until we have uploaded them to
		// ensure we don't submit ops referencing a blob that has not been uploaded
		// Note that the inner (non-proxy) delta manager is needed here to get the readonly information.
		const connecting =
			connected && !this._connected && !this.innerDeltaManager.readOnlyInfo.readonly;
		if (connecting && this.blobManager.hasPendingOfflineUploads) {
			assert(
				!this.delayConnectClientId,
				0x392 /* Connect event delay must be canceled before subsequent connect event */,
			);
			assert(!!clientId, 0x393 /* Must have clientId when connecting */);
			this.delayConnectClientId = clientId;
			this.blobManager.onConnected().then(
				() => {
					// make sure we didn't reconnect before the promise resolved
					if (this.delayConnectClientId === clientId && !this.disposed) {
						this.delayConnectClientId = undefined;
						this.setConnectionStateCore(connected, clientId);
					}
				},
				(error) => this.closeFn(error),
			);
			return;
		}

		this.setConnectionStateCore(connected, clientId);
	}

	private setConnectionStateCore(connected: boolean, clientId?: string) {
		assert(
			!this.delayConnectClientId,
			0x394 /* connect event delay must be cleared before propagating connect event */,
		);
		this.verifyNotClosed();

		// There might be no change of state due to Container calling this API after loading runtime.
		const changeOfState = this._connected !== connected;
		const reconnection = changeOfState && !connected;
		this._connected = connected;

		if (!connected) {
			this._perfSignalData.signalsLost = 0;
			this._perfSignalData.signalTimestamp = 0;
			this._perfSignalData.trackingSignalSequenceNumber = undefined;
		} else {
			assert(
				this.attachState === AttachState.Attached,
				0x3cd /* Connection is possible only if container exists in storage */,
			);
		}

		// Fail while disconnected
		if (reconnection) {
			this.consecutiveReconnects++;

			if (!this.shouldContinueReconnecting()) {
				this.closeFn(
					DataProcessingError.create(
						"Runtime detected too many reconnects with no progress syncing local ops.",
						"setConnectionState",
						undefined,
						{
							dataLoss: 1,
							attempts: this.consecutiveReconnects,
							pendingMessages: this.pendingStateManager.pendingMessagesCount,
						},
					),
				);
				return;
			}
		}

		if (changeOfState) {
			this.replayPendingStates();
		}

		this.dataStores.setConnectionState(connected, clientId);
		this.garbageCollector.setConnectionState(connected, clientId);

		raiseConnectedEvent(this.mc.logger, this, connected, clientId);
	}

	public async notifyOpReplay(message: ISequencedDocumentMessage) {
		await this.pendingStateManager.applyStashedOpsAt(message.sequenceNumber);
	}

	public process(messageArg: ISequencedDocumentMessage, local: boolean) {
		this.verifyNotClosed();

		// Whether or not the message is actually a runtime message.
		// It may be a legacy runtime message (ie already unpacked and ContainerMessageType)
		// or something different, like a system message.
		const runtimeMessage = messageArg.type === MessageType.Operation;

		// Do shallow copy of message, as the processing flow will modify it.
		const messageCopy = { ...messageArg };
		for (const message of this.remoteMessageProcessor.process(messageCopy)) {
			this.processCore(message, local, runtimeMessage);
		}
	}

	private _processedClientSequenceNumber: number | undefined;

	private processCore(
		message: ISequencedDocumentMessage,
		local: boolean,
		runtimeMessage: boolean,
	) {
		// Surround the actual processing of the operation with messages to the schedule manager indicating
		// the beginning and end. This allows it to emit appropriate events and/or pause the processing of new
		// messages once a batch has been fully processed.
		this.scheduleManager.beforeOpProcessing(message);

		this._processedClientSequenceNumber = message.clientSequenceNumber;

		try {
			let localOpMetadata: unknown;
			if (local && runtimeMessage && message.type !== ContainerMessageType.ChunkedOp) {
				localOpMetadata = this.pendingStateManager.processPendingLocalMessage(message);
			}

			// If there are no more pending messages after processing a local message,
			// the document is no longer dirty.
			if (!this.hasPendingMessages()) {
				this.updateDocumentDirtyState(false);
			}

			const type = message.type as ContainerMessageType;
			switch (type) {
				case ContainerMessageType.Attach:
					this.dataStores.processAttachMessage(message, local);
					break;
				case ContainerMessageType.Alias:
					this.processAliasMessage(message, localOpMetadata, local);
					break;
				case ContainerMessageType.FluidDataStoreOp:
					this.dataStores.processFluidDataStoreOp(message, local, localOpMetadata);
					break;
				case ContainerMessageType.BlobAttach:
					this.blobManager.processBlobAttachOp(message, local);
					break;
				case ContainerMessageType.IdAllocation:
					assert(
						this.idCompressor !== undefined,
						"IdCompressor should be defined if enabled",
					);
					this.idCompressor.finalizeCreationRange(message.contents as IdCreationRange);
					break;
				case ContainerMessageType.ChunkedOp:
				case ContainerMessageType.Rejoin:
					break;
				default:
					if (runtimeMessage) {
						const error = DataProcessingError.create(
							// Former assert 0x3ce
							"Runtime message of unknown type",
							"OpProcessing",
							message,
							{
								local,
								type: message.type,
								contentType: typeof message.contents,
								batch: message.metadata?.batch,
								compression: message.compression,
							},
						);
						this.closeFn(error);
						throw error;
					}
			}

			if (runtimeMessage || this.groupedBatchingEnabled) {
				this.emit("op", message, runtimeMessage);
			}

			this.scheduleManager.afterOpProcessing(undefined, message);

			if (local) {
				// If we have processed a local op, this means that the container is
				// making progress and we can reset the counter for how many times
				// we have consecutively replayed the pending states
				this.resetReconnectCount();
			}
		} catch (e) {
			this.scheduleManager.afterOpProcessing(e, message);
			throw e;
		}
	}

	private processAliasMessage(
		message: ISequencedDocumentMessage,
		localOpMetadata: unknown,
		local: boolean,
	) {
		this.dataStores.processAliasMessage(message, localOpMetadata, local);
	}

	/**
	 * Emits the Signal event and update the perf signal data.
	 * @param clientSignalSequenceNumber - is the client signal sequence number to be uploaded.
	 */
	private sendSignalTelemetryEvent(clientSignalSequenceNumber: number) {
		const duration = Date.now() - this._perfSignalData.signalTimestamp;
		this.logger.sendPerformanceEvent({
			eventName: "SignalLatency",
			duration,
			signalsLost: this._perfSignalData.signalsLost,
		});

		this._perfSignalData.signalsLost = 0;
		this._perfSignalData.signalTimestamp = 0;
	}

	public processSignal(message: ISignalMessage, local: boolean) {
		const envelope = message.content as ISignalEnvelope;
		const transformed: IInboundSignalMessage = {
			clientId: message.clientId,
			content: envelope.contents.content,
			type: envelope.contents.type,
		};

		// Only collect signal telemetry for messages sent by the current client.
		if (message.clientId === this.clientId && this.connected) {
			// Check to see if the signal was lost.
			if (
				this._perfSignalData.trackingSignalSequenceNumber !== undefined &&
				envelope.clientSignalSequenceNumber >
					this._perfSignalData.trackingSignalSequenceNumber
			) {
				this._perfSignalData.signalsLost++;
				this._perfSignalData.trackingSignalSequenceNumber = undefined;
				this.logger.sendErrorEvent({
					eventName: "SignalLost",
					type: envelope.contents.type,
					signalsLost: this._perfSignalData.signalsLost,
					trackingSequenceNumber: this._perfSignalData.trackingSignalSequenceNumber,
					clientSignalSequenceNumber: envelope.clientSignalSequenceNumber,
				});
			} else if (
				envelope.clientSignalSequenceNumber ===
				this._perfSignalData.trackingSignalSequenceNumber
			) {
				// only logging for the first connection and the trackingSignalSequenceNUmber.
				if (this.consecutiveReconnects === 0) {
					this.sendSignalTelemetryEvent(envelope.clientSignalSequenceNumber);
				}
				this._perfSignalData.trackingSignalSequenceNumber = undefined;
			}
		}

		if (envelope.address === undefined) {
			// No address indicates a container signal message.
			this.emit("signal", transformed, local);
			return;
		}

		this.dataStores.processSignal(envelope.address, transformed, local);
	}

	public async getRootDataStore(id: string, wait = true): Promise<IFluidRouter> {
		return this.getRootDataStoreChannel(id, wait);
	}

	private async getRootDataStoreChannel(
		id: string,
		wait = true,
	): Promise<IFluidDataStoreChannel> {
		await this.dataStores.waitIfPendingAlias(id);
		const internalId = this.internalId(id);
		const context = await this.dataStores.getDataStore(internalId, { wait });
		assert(await context.isRoot(), 0x12b /* "did not get root data store" */);
		return context.realize();
	}

	/**
	 * Flush the pending ops manually.
	 * This method is expected to be called at the end of a batch.
	 */
	private flush(): void {
		assert(
			this._orderSequentiallyCalls === 0,
			0x24c /* "Cannot call `flush()` from `orderSequentially`'s callback" */,
		);

		this.outbox.flush();
		assert(this.outbox.isEmpty, 0x3cf /* reentrancy */);
	}

	public orderSequentially<T>(callback: () => T): T {
		let checkpoint: IBatchCheckpoint | undefined;
		let result: T;
		if (this.mc.config.getBoolean("Fluid.ContainerRuntime.EnableRollback")) {
			// Note: we are not touching this.pendingAttachBatch here, for two reasons:
			// 1. It would not help, as we flush attach ops as they become available.
			// 2. There is no way to undo process of data store creation.
			checkpoint = this.outbox.checkpoint().mainBatch;
		}
		try {
			this._orderSequentiallyCalls++;
			result = callback();
		} catch (error) {
			if (checkpoint) {
				// This will throw and close the container if rollback fails
				try {
					checkpoint.rollback((message: BatchMessage) =>
						this.rollback(message.contents, message.localOpMetadata),
					);
				} catch (err) {
					const error2 = wrapError(err, (message) => {
						return DataProcessingError.create(
							`RollbackError: ${message}`,
							"checkpointRollback",
							undefined,
						) as DataProcessingError;
					});
					this.closeFn(error2);
					throw error2;
				}
			} else {
				// pre-0.58 error message: orderSequentiallyCallbackException
				this.closeFn(new GenericError("orderSequentially callback exception", error));
			}
			throw error; // throw the original error for the consumer of the runtime
		} finally {
			this._orderSequentiallyCalls--;
		}

		// We don't flush on TurnBased since we expect all messages in the same JS turn to be part of the same batch
		if (this.flushMode !== FlushMode.TurnBased && this._orderSequentiallyCalls === 0) {
			this.flush();
		}
		return result;
	}

	public async createDataStore(pkg: string | string[]): Promise<IDataStore> {
		const internalId = uuid();
		return channelToDataStore(
			await this._createDataStore(pkg, internalId),
			internalId,
			this,
			this.dataStores,
			this.mc.logger,
		);
	}

	public createDetachedRootDataStore(
		pkg: Readonly<string[]>,
		rootDataStoreId: string,
	): IFluidDataStoreContextDetached {
		if (rootDataStoreId.includes("/")) {
			throw new UsageError(`Id cannot contain slashes: '${rootDataStoreId}'`);
		}
		return this.dataStores.createDetachedDataStoreCore(pkg, true, rootDataStoreId);
	}

	public createDetachedDataStore(pkg: Readonly<string[]>): IFluidDataStoreContextDetached {
		return this.dataStores.createDetachedDataStoreCore(pkg, false);
	}

	public async _createDataStoreWithProps(
		pkg: string | string[],
		props?: any,
		id = uuid(),
	): Promise<IDataStore> {
		const fluidDataStore = await this.dataStores
			._createFluidDataStoreContext(Array.isArray(pkg) ? pkg : [pkg], id, props)
			.realize();
		return channelToDataStore(fluidDataStore, id, this, this.dataStores, this.mc.logger);
	}

	private async _createDataStore(
		pkg: string | string[],
		id = uuid(),
		props?: any,
	): Promise<IFluidDataStoreChannel> {
		return this.dataStores
			._createFluidDataStoreContext(Array.isArray(pkg) ? pkg : [pkg], id, props)
			.realize();
	}

	private canSendOps() {
		// Note that the real (non-proxy) delta manager is needed here to get the readonly info. This is because
		// container runtime's ability to send ops depend on the actual readonly state of the delta manager.
		return this.connected && !this.innerDeltaManager.readOnlyInfo.readonly;
	}

	/**
	 * Are we in the middle of batching ops together?
	 */
	private currentlyBatching() {
		return this.flushMode !== FlushMode.Immediate || this._orderSequentiallyCalls !== 0;
	}

	public getQuorum(): IQuorumClients {
		return this.context.quorum;
	}

	public getAudience(): IAudience {
		// eslint-disable-next-line @typescript-eslint/no-non-null-assertion
		return this.context.audience!;
	}

	/**
	 * Returns true of container is dirty, i.e. there are some pending local changes that
	 * either were not sent out to delta stream or were not yet acknowledged.
	 */
	public get isDirty(): boolean {
		return this.dirtyContainer;
	}

	private isContainerMessageDirtyable(type: ContainerMessageType, contents: any) {
		// For legacy purposes, exclude the old built-in AgentScheduler from dirty consideration as a special-case.
		// Ultimately we should have no special-cases from the ContainerRuntime's perspective.
		if (type === ContainerMessageType.Attach) {
			const attachMessage = contents as InboundAttachMessage;
			if (attachMessage.id === agentSchedulerId) {
				return false;
			}
		} else if (type === ContainerMessageType.FluidDataStoreOp) {
			const envelope = contents as IEnvelope;
			if (envelope.address === agentSchedulerId) {
				return false;
			}
		}
		return true;
	}

	private createNewSignalEnvelope(
		address: string | undefined,
		type: string,
		content: any,
	): ISignalEnvelope {
		const newSequenceNumber = ++this._perfSignalData.signalSequenceNumber;
		const newEnvelope: ISignalEnvelope = {
			address,
			clientSignalSequenceNumber: newSequenceNumber,
			contents: { type, content },
		};

		// We should not track any signals in case we already have a tracking number.
		if (
			newSequenceNumber % this.defaultTelemetrySignalSampleCount === 1 &&
			this._perfSignalData.trackingSignalSequenceNumber === undefined
		) {
			this._perfSignalData.signalTimestamp = Date.now();
			this._perfSignalData.trackingSignalSequenceNumber = newSequenceNumber;
		}

		return newEnvelope;
	}

	/**
	 * Submits the signal to be sent to other clients.
	 * @param type - Type of the signal.
	 * @param content - Content of the signal.
	 */
	public submitSignal(type: string, content: any) {
		this.verifyNotClosed();
		const envelope = this.createNewSignalEnvelope(undefined /* address */, type, content);
		return this.context.submitSignalFn(envelope);
	}

	public submitDataStoreSignal(address: string, type: string, content: any) {
		const envelope = this.createNewSignalEnvelope(address, type, content);
		return this.context.submitSignalFn(envelope);
	}

	public setAttachState(attachState: AttachState.Attaching | AttachState.Attached): void {
		if (attachState === AttachState.Attaching) {
			assert(
				this.attachState === AttachState.Attaching,
				0x12d /* "Container Context should already be in attaching state" */,
			);
		} else {
			assert(
				this.attachState === AttachState.Attached,
				0x12e /* "Container Context should already be in attached state" */,
			);
			this.emit("attached");
		}

		if (attachState === AttachState.Attached && !this.hasPendingMessages()) {
			this.updateDocumentDirtyState(false);
		}
		this.dataStores.setAttachState(attachState);
	}

	/**
	 * Create a summary. Used when attaching or serializing a detached container.
	 *
	 * @param blobRedirectTable - A table passed during the attach process. While detached, blob upload is supported
	 * using IDs generated locally. After attach, these IDs cannot be used, so this table maps the old local IDs to the
	 * new storage IDs so requests can be redirected.
	 * @param telemetryContext - summary data passed through the layers for telemetry purposes
	 */
	public createSummary(
		blobRedirectTable?: Map<string, string>,
		telemetryContext?: ITelemetryContext,
	): ISummaryTree {
		if (blobRedirectTable) {
			this.blobManager.setRedirectTable(blobRedirectTable);
		}

		const summarizeResult = this.dataStores.createSummary(telemetryContext);
		// Wrap data store summaries in .channels subtree.
		wrapSummaryInChannelsTree(summarizeResult);

		this.addContainerStateToSummary(
			summarizeResult,
			true /* fullTree */,
			false /* trackState */,
			telemetryContext,
		);
		return summarizeResult.summary;
	}

	public async getAbsoluteUrl(relativeUrl: string): Promise<string | undefined> {
		if (this.context.getAbsoluteUrl === undefined) {
			throw new Error("Driver does not implement getAbsoluteUrl");
		}
		if (this.attachState !== AttachState.Attached) {
			return undefined;
		}
		return this.context.getAbsoluteUrl(relativeUrl);
	}

	private async summarizeInternal(
		fullTree: boolean,
		trackState: boolean,
		telemetryContext?: ITelemetryContext,
	): Promise<ISummarizeInternalResult> {
		const summarizeResult = await this.dataStores.summarize(
			fullTree,
			trackState,
			telemetryContext,
		);

		// Wrap data store summaries in .channels subtree.
		wrapSummaryInChannelsTree(summarizeResult);
		const pathPartsForChildren = [channelsTreeName];

		this.addContainerStateToSummary(summarizeResult, fullTree, trackState, telemetryContext);
		return {
			...summarizeResult,
			id: "",
			pathPartsForChildren,
		};
	}

	/**
	 * Returns a summary of the runtime at the current sequence number.
	 */
	public async summarize(options: {
		/** True to generate the full tree with no handle reuse optimizations; defaults to false */
		fullTree?: boolean;
		/** True to track the state for this summary in the SummarizerNodes; defaults to true */
		trackState?: boolean;
		/** Logger to use for correlated summary events */
		summaryLogger?: ITelemetryLogger;
		/** True to run garbage collection before summarizing; defaults to true */
		runGC?: boolean;
		/** True to generate full GC data */
		fullGC?: boolean;
		/** True to run GC sweep phase after the mark phase */
		runSweep?: boolean;
	}): Promise<IRootSummaryTreeWithStats> {
		this.verifyNotClosed();

		const {
			fullTree = false,
			trackState = true,
			summaryLogger = this.mc.logger,
			runGC = this.garbageCollector.shouldRunGC,
			runSweep,
			fullGC,
		} = options;

		const telemetryContext = new TelemetryContext();
		// Add the options that are used to generate this summary to the telemetry context.
		telemetryContext.setMultiple("fluid_Summarize", "Options", {
			fullTree,
			trackState,
			runGC,
			fullGC,
			runSweep,
		});

		try {
			let gcStats: IGCStats | undefined;
			if (runGC) {
				gcStats = await this.collectGarbage(
					{ logger: summaryLogger, runSweep, fullGC },
					telemetryContext,
				);
			}

			const { stats, summary } = await this.summarizerNode.summarize(
				fullTree,
				trackState,
				telemetryContext,
			);

			assert(
				summary.type === SummaryType.Tree,
				0x12f /* "Container Runtime's summarize should always return a tree" */,
			);

			return { stats, summary, gcStats };
		} finally {
			this.logger.sendTelemetryEvent({
				eventName: "SummarizeTelemetry",
				details: telemetryContext.serialize(),
			});
		}
	}

	/**
	 * Before GC runs, called by the garbage collector to update any pending GC state. This is mainly used to notify
	 * the garbage collector of references detected since the last GC run. Most references are notified immediately
	 * but there can be some for which async operation is required (such as detecting new root data stores).
	 * @see IGarbageCollectionRuntime.updateStateBeforeGC
	 */
	public async updateStateBeforeGC() {
		return this.dataStores.updateStateBeforeGC();
	}

	private async getGCDataInternal(fullGC?: boolean): Promise<IGarbageCollectionData> {
		return this.dataStores.getGCData(fullGC);
	}

	/**
	 * Generates and returns the GC data for this container.
	 * @param fullGC - true to bypass optimizations and force full generation of GC data.
	 * @see IGarbageCollectionRuntime.getGCData
	 */
	public async getGCData(fullGC?: boolean): Promise<IGarbageCollectionData> {
		const builder = new GCDataBuilder();
		const dsGCData = await this.summarizerNode.getGCData(fullGC);
		builder.addNodes(dsGCData.gcNodes);

		const blobsGCData = this.blobManager.getGCData(fullGC);
		builder.addNodes(blobsGCData.gcNodes);
		return builder.getGCData();
	}

	/**
	 * After GC has run, called to notify this container's nodes of routes that are used in it.
	 * @param usedRoutes - The routes that are used in all nodes in this Container.
	 * @see IGarbageCollectionRuntime.updateUsedRoutes
	 */
	public updateUsedRoutes(usedRoutes: string[]) {
		// Update our summarizer node's used routes. Updating used routes in summarizer node before
		// summarizing is required and asserted by the the summarizer node. We are the root and are
		// always referenced, so the used routes is only self-route (empty string).
		this.summarizerNode.updateUsedRoutes([""]);

		const { dataStoreRoutes } = this.getDataStoreAndBlobManagerRoutes(usedRoutes);
		this.dataStores.updateUsedRoutes(dataStoreRoutes);
	}

	/**
	 * This is called to update objects whose routes are unused.
	 * @param unusedRoutes - Data store and attachment blob routes that are unused in this Container.
	 */
	public updateUnusedRoutes(unusedRoutes: string[]) {
		const { blobManagerRoutes, dataStoreRoutes } =
			this.getDataStoreAndBlobManagerRoutes(unusedRoutes);
		this.blobManager.updateUnusedRoutes(blobManagerRoutes);
		this.dataStores.updateUnusedRoutes(dataStoreRoutes);
	}

	/**
	 * @deprecated - Replaced by deleteSweepReadyNodes.
	 */
	public deleteUnusedNodes(unusedRoutes: string[]): string[] {
		throw new Error("deleteUnusedRoutes should not be called");
	}

	/**
	 * After GC has run and identified nodes that are sweep ready, this is called to delete the sweep ready nodes.
	 * @param sweepReadyRoutes - The routes of nodes that are sweep ready and should be deleted.
	 * @returns - The routes of nodes that were deleted.
	 */
	public deleteSweepReadyNodes(sweepReadyRoutes: string[]): string[] {
		const { dataStoreRoutes, blobManagerRoutes } =
			this.getDataStoreAndBlobManagerRoutes(sweepReadyRoutes);

		const deletedRoutes = this.dataStores.deleteSweepReadyNodes(dataStoreRoutes);
		return deletedRoutes.concat(this.blobManager.deleteSweepReadyNodes(blobManagerRoutes));
	}

	/**
	 * This is called to update objects that are tombstones.
	 * @param tombstonedRoutes - Data store and attachment blob routes that are tombstones in this Container.
	 */
	public updateTombstonedRoutes(tombstonedRoutes: string[]) {
		const { blobManagerRoutes, dataStoreRoutes } =
			this.getDataStoreAndBlobManagerRoutes(tombstonedRoutes);
		this.blobManager.updateTombstonedRoutes(blobManagerRoutes);
		this.dataStores.updateTombstonedRoutes(dataStoreRoutes);
	}

	/**
	 * Returns a server generated referenced timestamp to be used to track unreferenced nodes by GC.
	 */
	public getCurrentReferenceTimestampMs(): number | undefined {
		// Use the timestamp of the last message seen by this client as that is server generated. If no messages have
		// been processed, use the timestamp of the message from the last summary.
		return this.deltaManager.lastMessage?.timestamp ?? this.messageAtLastSummary?.timestamp;
	}

	/**
	 * Returns the type of the GC node. Currently, there are nodes that belong to the root ("/"), data stores or
	 * blob manager.
	 */
	public getNodeType(nodePath: string): GCNodeType {
		if (this.isBlobPath(nodePath)) {
			return GCNodeType.Blob;
		}
		return this.dataStores.getGCNodeType(nodePath) ?? GCNodeType.Other;
	}

	/**
	 * Called by GC to retrieve the package path of the node with the given path. The node should belong to a
	 * data store or an attachment blob.
	 */
	public async getGCNodePackagePath(nodePath: string): Promise<readonly string[] | undefined> {
		switch (this.getNodeType(nodePath)) {
			case GCNodeType.Blob:
				return [BlobManager.basePath];
			case GCNodeType.DataStore:
			case GCNodeType.SubDataStore:
				return this.dataStores.getDataStorePackagePath(nodePath);
			default:
				assert(false, 0x2de /* "Package path requested for unsupported node type." */);
		}
	}

	/**
	 * Returns whether a given path is for attachment blobs that are in the format - "/BlobManager.basePath/...".
	 */
	private isBlobPath(path: string): boolean {
		const pathParts = path.split("/");
		if (pathParts.length < 2 || pathParts[1] !== BlobManager.basePath) {
			return false;
		}
		return true;
	}

	/**
	 * From a given list of routes, separate and return routes that belong to blob manager and data stores.
	 * @param routes - A list of routes that can belong to data stores or blob manager.
	 * @returns - Two route lists - One that contains routes for blob manager and another one that contains routes
	 * for data stores.
	 */
	private getDataStoreAndBlobManagerRoutes(routes: string[]) {
		const blobManagerRoutes: string[] = [];
		const dataStoreRoutes: string[] = [];
		for (const route of routes) {
			if (this.isBlobPath(route)) {
				blobManagerRoutes.push(route);
			} else {
				dataStoreRoutes.push(route);
			}
		}
		return { blobManagerRoutes, dataStoreRoutes };
	}

	/**
	 * Runs garbage collection and updates the reference / used state of the nodes in the container.
	 * @returns the statistics of the garbage collection run; undefined if GC did not run.
	 */
	public async collectGarbage(
		options: {
			/** Logger to use for logging GC events */
			logger?: ITelemetryLogger;
			/** True to run GC sweep phase after the mark phase */
			runSweep?: boolean;
			/** True to generate full GC data */
			fullGC?: boolean;
		},
		telemetryContext?: ITelemetryContext,
	): Promise<IGCStats | undefined> {
		return this.garbageCollector.collectGarbage(options, telemetryContext);
	}

	/**
	 * Called when a new outbound reference is added to another node. This is used by garbage collection to identify
	 * all references added in the system.
	 * @param srcHandle - The handle of the node that added the reference.
	 * @param outboundHandle - The handle of the outbound node that is referenced.
	 */
	public addedGCOutboundReference(srcHandle: IFluidHandle, outboundHandle: IFluidHandle) {
		this.garbageCollector.addedOutboundReference(
			srcHandle.absolutePath,
			outboundHandle.absolutePath,
		);
	}

	/**
	 * Generates the summary tree, uploads it to storage, and then submits the summarize op.
	 * This is intended to be called by the summarizer, since it is the implementation of
	 * ISummarizerInternalsProvider.submitSummary.
	 * It takes care of state management at the container level, including pausing inbound
	 * op processing, updating SummarizerNode state tracking, and garbage collection.
	 * @param options - options controlling how the summary is generated or submitted
	 */
	public async submitSummary(options: ISubmitSummaryOptions): Promise<SubmitSummaryResult> {
		const { fullTree = false, refreshLatestAck, summaryLogger } = options;
		// The summary number for this summary. This will be updated during the summary process, so get it now and
		// use it for all events logged during this summary.
		const summaryNumber = this.nextSummaryNumber;
		const summaryNumberLogger = ChildLogger.create(summaryLogger, undefined, {
			all: { summaryNumber },
		});

		assert(this.outbox.isEmpty, 0x3d1 /* Can't trigger summary in the middle of a batch */);

		let latestSnapshotVersionId: string | undefined;
		if (refreshLatestAck) {
			const latestSnapshotInfo = await this.refreshLatestSummaryAckFromServer(
				ChildLogger.create(summaryNumberLogger, undefined, { all: { safeSummary: true } }),
			);
			const latestSnapshotRefSeq = latestSnapshotInfo.latestSnapshotRefSeq;
			latestSnapshotVersionId = latestSnapshotInfo.latestSnapshotVersionId;

			// We might need to catch up to the latest summary's reference sequence number before pausing.
			await this.waitForDeltaManagerToCatchup(latestSnapshotRefSeq, summaryNumberLogger);
		}

		const shouldPauseInboundSignal =
			this.mc.config.getBoolean(
				"Fluid.ContainerRuntime.SubmitSummary.disableInboundSignalPause",
			) !== true;
		try {
			await this.deltaManager.inbound.pause();
			if (shouldPauseInboundSignal) {
				await this.deltaManager.inboundSignal.pause();
			}

			const summaryRefSeqNum = this.deltaManager.lastSequenceNumber;
			const minimumSequenceNumber = this.deltaManager.minimumSequenceNumber;
			const message = `Summary @${summaryRefSeqNum}:${this.deltaManager.minimumSequenceNumber}`;
			const lastAck = this.summaryCollection.latestAck;

			this.summarizerNode.startSummary(summaryRefSeqNum, summaryNumberLogger);

			// Helper function to check whether we should still continue between each async step.
			const checkContinue = (): { continue: true } | { continue: false; error: string } => {
				// Do not check for loss of connectivity directly! Instead leave it up to
				// RunWhileConnectedCoordinator to control policy in a single place.
				// This will allow easier change of design if we chose to. For example, we may chose to allow
				// summarizer to reconnect in the future.
				// Also checking for cancellation is a must as summary process may be abandoned for other reasons,
				// like loss of connectivity for main (interactive) client.
				if (options.cancellationToken.cancelled) {
					return { continue: false, error: "disconnected" };
				}
				// That said, we rely on submitSystemMessage() that today only works in connected state.
				// So if we fail here, it either means that RunWhileConnectedCoordinator does not work correctly,
				// OR that design changed and we need to remove this check and fix submitSystemMessage.
				assert(this.connected, 0x258 /* "connected" */);

				// Ensure that lastSequenceNumber has not changed after pausing.
				// We need the summary op's reference sequence number to match our summary sequence number,
				// otherwise we'll get the wrong sequence number stamped on the summary's .protocol attributes.
				if (this.deltaManager.lastSequenceNumber !== summaryRefSeqNum) {
					return {
						continue: false,
						error: `lastSequenceNumber changed before uploading to storage. ${this.deltaManager.lastSequenceNumber} !== ${summaryRefSeqNum}`,
					};
				}
				assert(
					summaryRefSeqNum === this.deltaManager.lastMessage?.sequenceNumber,
					0x395 /* it's one and the same thing */,
				);

				if (lastAck !== this.summaryCollection.latestAck) {
					return {
						continue: false,
						error: `Last summary changed while summarizing. ${this.summaryCollection.latestAck} !== ${lastAck}`,
					};
				}
				return { continue: true };
			};

			let continueResult = checkContinue();
			if (!continueResult.continue) {
				return {
					stage: "base",
					referenceSequenceNumber: summaryRefSeqNum,
					minimumSequenceNumber,
					error: continueResult.error,
				};
			}

			const trace = Trace.start();
			let summarizeResult: IRootSummaryTreeWithStats;
			// If the GC state needs to be reset, we need to force a full tree summary and update the unreferenced
			// state of all the nodes.
			const forcedFullTree = this.garbageCollector.summaryStateNeedsReset;
			try {
				summarizeResult = await this.summarize({
					fullTree: fullTree || forcedFullTree,
					trackState: true,
					summaryLogger: summaryNumberLogger,
					runGC: this.garbageCollector.shouldRunGC,
				});
			} catch (error) {
				return {
					stage: "base",
					referenceSequenceNumber: summaryRefSeqNum,
					minimumSequenceNumber,
					error,
				};
			}
			const { summary: summaryTree, stats: partialStats } = summarizeResult;

			// Now that we have generated the summary, update the message at last summary to the last message processed.
			this.messageAtLastSummary = this.deltaManager.lastMessage;

			// Counting dataStores and handles
			// Because handles are unchanged dataStores in the current logic,
			// summarized dataStore count is total dataStore count minus handle count
			const dataStoreTree = summaryTree.tree[channelsTreeName];

			assert(dataStoreTree.type === SummaryType.Tree, 0x1fc /* "summary is not a tree" */);
			const handleCount = Object.values(dataStoreTree.tree).filter(
				(value) => value.type === SummaryType.Handle,
			).length;
			const gcSummaryTreeStats = summaryTree.tree[gcTreeKey]
				? calculateStats(summaryTree.tree[gcTreeKey])
				: undefined;

			const summaryStats: IGeneratedSummaryStats = {
				dataStoreCount: this.dataStores.size,
				summarizedDataStoreCount: this.dataStores.size - handleCount,
				gcStateUpdatedDataStoreCount: summarizeResult.gcStats?.updatedDataStoreCount,
				gcBlobNodeCount: gcSummaryTreeStats?.blobNodeCount,
				gcTotalBlobsSize: gcSummaryTreeStats?.totalBlobSize,
				summaryNumber,
				...partialStats,
			};
			const generateSummaryData = {
				referenceSequenceNumber: summaryRefSeqNum,
				minimumSequenceNumber,
				summaryTree,
				summaryStats,
				generateDuration: trace.trace().duration,
				forcedFullTree,
			} as const;

			continueResult = checkContinue();
			if (!continueResult.continue) {
				return { stage: "generate", ...generateSummaryData, error: continueResult.error };
			}

			// It may happen that the lastAck it not correct due to missing summaryAck in case of single commit
			// summary. So if the previous summarizer closes just after submitting the summary and before
			// submitting the summaryOp then we can't rely on summaryAck. So in case we have
			// latestSnapshotVersionId from storage and it does not match with the lastAck ackHandle, then use
			// the one fetched from storage as parent as that is the latest.
			let summaryContext: ISummaryContext;
			if (
				lastAck?.summaryAck.contents.handle !== latestSnapshotVersionId &&
				latestSnapshotVersionId !== undefined
			) {
				summaryContext = {
					proposalHandle: undefined,
					ackHandle: latestSnapshotVersionId,
					referenceSequenceNumber: summaryRefSeqNum,
				};
			} else if (lastAck === undefined) {
				summaryContext = {
					proposalHandle: undefined,
					ackHandle: this.context.getLoadedFromVersion()?.id,
					referenceSequenceNumber: summaryRefSeqNum,
				};
			} else {
				summaryContext = {
					proposalHandle: lastAck.summaryOp.contents.handle,
					ackHandle: lastAck.summaryAck.contents.handle,
					referenceSequenceNumber: summaryRefSeqNum,
				};
			}

			let handle: string;
			try {
				handle = await this.storage.uploadSummaryWithContext(
					summarizeResult.summary,
					summaryContext,
				);
			} catch (error) {
				return { stage: "generate", ...generateSummaryData, error };
			}

			const parent = summaryContext.ackHandle;
			const summaryMessage: ISummaryContent = {
				handle,
				// eslint-disable-next-line @typescript-eslint/no-non-null-assertion
				head: parent!,
				message,
				parents: parent ? [parent] : [],
			};
			const uploadData = {
				...generateSummaryData,
				handle,
				uploadDuration: trace.trace().duration,
			} as const;

			continueResult = checkContinue();
			if (!continueResult.continue) {
				return { stage: "upload", ...uploadData, error: continueResult.error };
			}

			let clientSequenceNumber: number;
			try {
				clientSequenceNumber = this.submitSummaryMessage(summaryMessage, summaryRefSeqNum);
			} catch (error) {
				return { stage: "upload", ...uploadData, error };
			}

			const submitData = {
				stage: "submit",
				...uploadData,
				clientSequenceNumber,
				submitOpDuration: trace.trace().duration,
			} as const;

			this.summarizerNode.completeSummary(handle);
			return submitData;
		} finally {
			// Cleanup wip summary in case of failure
			this.summarizerNode.clearSummary();

			// Restart the delta manager
			this.deltaManager.inbound.resume();
			if (shouldPauseInboundSignal) {
				this.deltaManager.inboundSignal.resume();
			}
		}
	}

	private hasPendingMessages() {
		return this.pendingStateManager.hasPendingMessages() || !this.outbox.isEmpty;
	}

	private updateDocumentDirtyState(dirty: boolean) {
		if (this.attachState !== AttachState.Attached) {
			assert(dirty, 0x3d2 /* Non-attached container is dirty */);
		} else {
			// Other way is not true = see this.isContainerMessageDirtyable()
			assert(
				!dirty || this.hasPendingMessages(),
				0x3d3 /* if doc is dirty, there has to be pending ops */,
			);
		}

		if (this.dirtyContainer === dirty) {
			return;
		}

		this.dirtyContainer = dirty;
		if (this.emitDirtyDocumentEvent) {
			this.emit(dirty ? "dirty" : "saved");
			this.context.updateDirtyContainerState(dirty);
		}
	}

	public submitDataStoreOp(
		id: string,
		contents: any,
		localOpMetadata: unknown = undefined,
	): void {
		const envelope: IEnvelope = {
			address: id,
			contents,
		};
		this.submit(ContainerMessageType.FluidDataStoreOp, envelope, localOpMetadata);
	}

	public submitDataStoreAliasOp(contents: any, localOpMetadata: unknown): void {
		const aliasMessage = contents as IDataStoreAliasMessage;
		if (!isDataStoreAliasMessage(aliasMessage)) {
			throw new UsageError("malformedDataStoreAliasMessage");
		}

		this.submit(ContainerMessageType.Alias, contents, localOpMetadata);
	}

	public async uploadBlob(blob: ArrayBufferLike): Promise<IFluidHandle<ArrayBufferLike>> {
		this.verifyNotClosed();
		return this.blobManager.createBlob(blob);
	}

	private maybeSubmitIdAllocationOp(type: ContainerMessageType) {
		if (type !== ContainerMessageType.IdAllocation) {
			let idAllocationBatchMessage: BatchMessage | undefined;
			let idRange: IdCreationRange | undefined;
			if (this.idCompressorEnabled) {
				assert(
					this.idCompressor !== undefined,
					"IdCompressor should be defined if enabled",
				);
				idRange = this.idCompressor.takeNextCreationRange();
				// Don't include the idRange if there weren't any Ids allocated
				idRange = idRange?.ids?.first !== undefined ? idRange : undefined;
			}

			if (idRange !== undefined) {
				const idAllocationMessage: ContainerRuntimeMessage = {
					type: ContainerMessageType.IdAllocation,
					contents: idRange,
				};
				idAllocationBatchMessage = {
					contents: JSON.stringify(idAllocationMessage),
					deserializedContent: idAllocationMessage,
					referenceSequenceNumber: this.deltaManager.lastSequenceNumber,
					metadata: undefined,
					localOpMetadata: this.idCompressor?.serialize(true),
				};
			}

			if (idAllocationBatchMessage !== undefined) {
				this.outbox.submit(idAllocationBatchMessage);
			}
		}
	}

	private submit(
		type: ContainerMessageType,
		contents: any,
		localOpMetadata: unknown = undefined,
		metadata: Record<string, unknown> | undefined = undefined,
	): void {
		this.verifyNotClosed();
		this.verifyCanSubmitOps();

		// There should be no ops in detached container state!
		assert(
			this.attachState !== AttachState.Detached,
			0x132 /* "sending ops in detached container" */,
		);

		const serializedContent = JSON.stringify({ type, contents });

		// Note that the real (non-proxy) delta manager is used here to get the readonly info. This is because
		// container runtime's ability to submit ops depend on the actual readonly state of the delta manager.
		if (this.innerDeltaManager.readOnlyInfo.readonly) {
			this.logger.sendTelemetryEvent({
				eventName: "SubmitOpInReadonly",
				connected: this.connected,
			});
		}

		const message: BatchMessage = {
			contents: serializedContent,
			type,
			metadata,
			localOpMetadata,
			referenceSequenceNumber: this.deltaManager.lastSequenceNumber,
		};

		try {
			// Submit an IdAllocation op if any Ids have been generated since
			// the last op was submitted. Don't submit another if it's an IdAllocation
			// op as that means we're in resubmission flow and we don't want to send
			// IdRanges out of order.
			this.maybeSubmitIdAllocationOp(type);

			// If this is attach message for new data store, and we are in a batch, send this op out of order
			// Is it safe:
			//    Yes, this should be safe reordering. Newly created data stores are not visible through API surface.
			//    They become visible only when aliased, or handle to some sub-element of newly created datastore
			//    is stored in some DDS, i.e. only after some other op.
			// Why:
			//    Attach ops are large, and expensive to process. Plus there are scenarios where a lot of new data
			//    stores are created, causing issues like relay service throttling (too many ops) and catastrophic
			//    failure (batch is too large). Pushing them earlier and outside of main batch should alleviate
			//    these issues.
			// Cons:
			//    1. With large batches, relay service may throttle clients. Clients may disconnect while throttled.
			//    This change creates new possibility of a lot of newly created data stores never being referenced
			//    because client died before it had a change to submit the rest of the ops. This will create more
			//    garbage that needs to be collected leveraging GC (Garbage Collection) feature.
			//    2. Sending ops out of order means they are excluded from rollback functionality. This is not an issue
			//    today as rollback can't undo creation of data store. To some extent not sending them is a bigger
			//    issue than sending.
			// Please note that this does not change file format, so it can be disabled in the future if this
			// optimization no longer makes sense (for example, batch compression may make it less appealing).
			if (
				this.currentlyBatching() &&
				type === ContainerMessageType.Attach &&
				this.disableAttachReorder !== true
			) {
				this.outbox.submitAttach(message);
			} else {
				this.outbox.submit(message);
			}

			if (!this.currentlyBatching()) {
				this.flush();
			} else {
				this.scheduleFlush();
			}
		} catch (error) {
			this.closeFn(error as GenericError);
			throw error;
		}

		if (this.isContainerMessageDirtyable(type, contents)) {
			this.updateDocumentDirtyState(true);
		}
	}

	private scheduleFlush() {
		if (this.flushTaskExists) {
			return;
		}

		this.flushTaskExists = true;
		const flush = () => {
			this.flushTaskExists = false;
			try {
				this.flush();
			} catch (error) {
				this.closeFn(error as GenericError);
			}
		};

		switch (this.flushMode) {
			case FlushMode.TurnBased:
				// When in TurnBased flush mode the runtime will buffer operations in the current turn and send them as a single
				// batch at the end of the turn
				// eslint-disable-next-line @typescript-eslint/no-floating-promises
				Promise.resolve().then(flush);
				break;

			// FlushModeExperimental is experimental and not exposed directly in the runtime APIs
			case FlushModeExperimental.Async as unknown as FlushMode:
				// When in Async flush mode, the runtime will accumulate all operations across JS turns and send them as a single
				// batch when all micro-tasks are complete.
				// Compared to TurnBased, this flush mode will capture more ops into the same batch.
				setTimeout(flush, 0);
				break;

			default:
				assert(
					this._orderSequentiallyCalls > 0,
					0x587 /* Unreachable unless running under orderSequentially */,
				);
				break;
		}
	}

	private submitSummaryMessage(contents: ISummaryContent, referenceSequenceNumber: number) {
		this.verifyNotClosed();
		assert(
			this.connected,
			0x133 /* "Container disconnected when trying to submit system message" */,
		);

		// System message should not be sent in the middle of the batch.
		assert(this.outbox.isEmpty, 0x3d4 /* System op in the middle of a batch */);

		// back-compat: ADO #1385: Make this call unconditional in the future
		return this.context.submitSummaryFn !== undefined
			? this.context.submitSummaryFn(contents, referenceSequenceNumber)
			: this.context.submitFn(MessageType.Summarize, contents, false);
	}

	/**
	 * Throw an error if the runtime is closed.  Methods that are expected to potentially
	 * be called after dispose due to asynchrony should not call this.
	 */
	private verifyNotClosed() {
		if (this._disposed) {
			throw new Error("Runtime is closed");
		}
	}

	private verifyCanSubmitOps() {
		if (this.ensureNoDataModelChangesCalls > 0) {
			const errorMessage =
				"Op was submitted from within a `ensureNoDataModelChanges` callback";
			if (this.opReentryCallsToReport > 0) {
				this.mc.logger.sendTelemetryEvent(
					{ eventName: "OpReentry" },
					// We need to capture the call stack in order to inspect the source of this usage pattern
					new UsageError(errorMessage),
				);
				this.opReentryCallsToReport--;
			}

			// Creating ops while processing ops can lead
			// to undefined behavior and events observed in the wrong order.
			// For example, we have two callbacks registered for a DDS, A and B.
			// Then if on change #1 callback A creates change #2, the invocation flow will be:
			//
			// A because of #1
			// A because of #2
			// B because of #2
			// B because of #1
			//
			// The runtime must enforce op coherence by not allowing ops to be submitted
			// while ops are being processed.
			if (this.enableOpReentryCheck) {
				throw new UsageError(errorMessage);
			}
		}
	}

	private reSubmit(
		content: string,
		localOpMetadata: unknown,
		opMetadata: Record<string, unknown> | undefined,
	) {
		// Need to parse from string for back-compat
		const { contents, type } = this.parseOpContent(content);
		this.reSubmitCore(type, contents, localOpMetadata, opMetadata);
	}

	/**
	 * Finds the right store and asks it to resubmit the message. This typically happens when we
	 * reconnect and there are pending messages.
	 * @param content - The content of the original message.
	 * @param localOpMetadata - The local metadata associated with the original message.
	 */
	private reSubmitCore(
		type: ContainerMessageType,
		content: any,
		localOpMetadata: unknown,
		opMetadata: Record<string, unknown> | undefined,
	) {
		switch (type) {
			case ContainerMessageType.FluidDataStoreOp:
				// For Operations, call resubmitDataStoreOp which will find the right store
				// and trigger resubmission on it.
				this.dataStores.resubmitDataStoreOp(content, localOpMetadata);
				break;
			case ContainerMessageType.Attach:
			case ContainerMessageType.Alias:
			case ContainerMessageType.IdAllocation:
				this.submit(type, content, localOpMetadata);
				break;
			case ContainerMessageType.ChunkedOp:
				throw new Error(`chunkedOp not expected here`);
			case ContainerMessageType.BlobAttach:
				this.blobManager.reSubmit(opMetadata);
				break;
			case ContainerMessageType.Rejoin:
				this.submit(type, content);
				break;
			default:
				unreachableCase(type, `Unknown ContainerMessageType: ${type}`);
		}
	}

	private rollback(content: string | undefined, localOpMetadata: unknown) {
		// Need to parse from string for back-compat
		const { type, contents } = this.parseOpContent(content);
		switch (type) {
			case ContainerMessageType.FluidDataStoreOp:
				// For operations, call rollbackDataStoreOp which will find the right store
				// and trigger rollback on it.
				this.dataStores.rollbackDataStoreOp(contents, localOpMetadata);
				break;
			default:
				throw new Error(`Can't rollback ${type}`);
		}
	}

	private async waitForDeltaManagerToCatchup(
		latestSnapshotRefSeq: number,
		summaryLogger: ITelemetryLogger,
	): Promise<void> {
		if (latestSnapshotRefSeq > this.deltaManager.lastSequenceNumber) {
			// We need to catch up to the latest summary's reference sequence number before proceeding.
			await PerformanceEvent.timedExecAsync(
				summaryLogger,
				{
					eventName: "WaitingForSeq",
					lastSequenceNumber: this.deltaManager.lastSequenceNumber,
					targetSequenceNumber: latestSnapshotRefSeq,
					lastKnownSeqNumber: this.deltaManager.lastKnownSeqNumber,
				},
				async () => waitForSeq(this.deltaManager, latestSnapshotRefSeq),
				{ start: true, end: true, cancel: "error" }, // definitely want start event
			);
		}
	}

	/** Implementation of ISummarizerInternalsProvider.refreshLatestSummaryAck */
	public async refreshLatestSummaryAck(options: IRefreshSummaryAckOptions) {
		const { proposalHandle, ackHandle, summaryRefSeq, summaryLogger } = options;
		const readAndParseBlob = async <T>(id: string) => readAndParse<T>(this.storage, id);
		// The call to fetch the snapshot is very expensive and not always needed.
		// It should only be done by the summarizerNode, if required.
		// When fetching from storage we will always get the latest version and do not use the ackHandle.
		const fetchLatestSnapshot: () => Promise<IFetchSnapshotResult> = async () => {
			let fetchResult = await this.fetchLatestSnapshotFromStorage(
				summaryLogger,
				{
					eventName: "RefreshLatestSummaryAckFetch",
					ackHandle,
					targetSequenceNumber: summaryRefSeq,
				},
				readAndParseBlob,
			);

			/**
			 * back-compat - Older loaders and drivers (pre 2.0.0-internal.1.4) don't have fetchSource as a param in the
			 * getVersions API. So, they will not fetch the latest snapshot from network in the previous fetch call. For
			 * these scenarios, fetch the snapshot corresponding to the ack handle to have the same behavior before the
			 * change that started fetching latest snapshot always.
			 */
			if (fetchResult.latestSnapshotRefSeq < summaryRefSeq) {
				fetchResult = await this.fetchSnapshotFromStorage(
					summaryLogger,
					{
						eventName: "RefreshLatestSummaryAckFetchBackCompat",
						ackHandle,
						targetSequenceNumber: summaryRefSeq,
					},
					readAndParseBlob,
					ackHandle,
				);
			}

			/**
			 * If the fetched snapshot is older than the one for which the ack was received, close the container.
			 * This should never happen because an ack should be sent after the latest summary is updated in the server.
			 * However, there are couple of scenarios where it's possible:
			 * 1. A file was modified externally resulting in modifying the snapshot's sequence number. This can lead to
			 * the document being unusable and we should not proceed.
			 * 2. The server DB failed after the ack was sent which may delete the corresponding snapshot. Ideally, in
			 * such cases, the file will be rolled back along with the ack and we will eventually reach a consistent
			 * state.
			 */
			if (fetchResult.latestSnapshotRefSeq < summaryRefSeq) {
				const error = DataProcessingError.create(
					"Fetched snapshot is older than the received ack",
					"RefreshLatestSummaryAck",
					undefined /* sequencedMessage */,
					{
						ackHandle,
						summaryRefSeq,
						fetchedSnapshotRefSeq: fetchResult.latestSnapshotRefSeq,
					},
				);
				this.closeFn(error);
				throw error;
			}

			// In case we had to retrieve the latest snapshot and it is different than summaryRefSeq,
			// wait for the delta manager to catch up before refreshing the latest Summary.
			await this.waitForDeltaManagerToCatchup(
				fetchResult.latestSnapshotRefSeq,
				summaryLogger,
			);

			return {
				snapshotTree: fetchResult.snapshotTree,
				snapshotRefSeq: fetchResult.latestSnapshotRefSeq,
			};
		};

		const result = await this.summarizerNode.refreshLatestSummary(
			proposalHandle,
			summaryRefSeq,
			fetchLatestSnapshot,
			readAndParseBlob,
			summaryLogger,
		);

		// Notify the garbage collector so it can update its latest summary state.
		await this.garbageCollector.refreshLatestSummary(proposalHandle, result, readAndParseBlob);
	}

	/**
	 * Fetches the latest snapshot from storage and uses it to refresh SummarizerNode's
	 * internal state as it should be considered the latest summary ack.
	 * @param summaryLogger - logger to use when fetching snapshot from storage
	 * @returns downloaded snapshot's reference sequence number
	 */
	private async refreshLatestSummaryAckFromServer(
		summaryLogger: ITelemetryLogger,
	): Promise<{ latestSnapshotRefSeq: number; latestSnapshotVersionId: string | undefined }> {
		const readAndParseBlob = async <T>(id: string) => readAndParse<T>(this.storage, id);
		const { snapshotTree, versionId, latestSnapshotRefSeq } =
			await this.fetchLatestSnapshotFromStorage(
				summaryLogger,
				{
					eventName: "RefreshLatestSummaryFromServerFetch",
				},
				readAndParseBlob,
			);
		const fetchLatestSnapshot: IFetchSnapshotResult = {
			snapshotTree,
			snapshotRefSeq: latestSnapshotRefSeq,
		};
		const result = await this.summarizerNode.refreshLatestSummary(
			undefined /* proposalHandle */,
			latestSnapshotRefSeq,
			async () => fetchLatestSnapshot,
			readAndParseBlob,
			summaryLogger,
		);

		// Notify the garbage collector so it can update its latest summary state.
		await this.garbageCollector.refreshLatestSummary(
			undefined /* proposalHandle */,
			result,
			readAndParseBlob,
		);

		return { latestSnapshotRefSeq, latestSnapshotVersionId: versionId };
	}

	private async fetchLatestSnapshotFromStorage(
		logger: ITelemetryLogger,
		event: ITelemetryGenericEvent,
		readAndParseBlob: ReadAndParseBlob,
	): Promise<{ snapshotTree: ISnapshotTree; versionId: string; latestSnapshotRefSeq: number }> {
		return this.fetchSnapshotFromStorage(logger, event, readAndParseBlob, null /* latest */);
	}

	private async fetchSnapshotFromStorage(
		logger: ITelemetryLogger,
		event: ITelemetryGenericEvent,
		readAndParseBlob: ReadAndParseBlob,
		versionId: string | null,
	): Promise<{ snapshotTree: ISnapshotTree; versionId: string; latestSnapshotRefSeq: number }> {
		if (this.summaryStateUpdateMethod === "restart") {
			const error = new GenericError("Restarting summarizer instead of refreshing");

			this.mc.logger.sendTelemetryEvent(
				{
					...event,
					eventName: "ClosingSummarizerOnSummaryStale",
					codePath: event.eventName,
					message: "Stopping fetch from storage",
					versionId: versionId != null ? versionId : undefined,
					closeSummarizerDelayMs: this.closeSummarizerDelayMs,
				},
				error,
			);

			// Delay 10 seconds before restarting summarizer to prevent the summarizer from restarting too frequently.
			await delay(this.closeSummarizerDelayMs);
			this._summarizer?.stop("latestSummaryStateStale");
			this.closeFn();
			throw error;
		}

		return PerformanceEvent.timedExecAsync(
			logger,
			event,
			async (perfEvent: {
				end: (arg0: {
					getVersionDuration?: number | undefined;
					getSnapshotDuration?: number | undefined;
					snapshotRefSeq?: number | undefined;
					snapshotVersion?: string | undefined;
				}) => void;
			}) => {
				const stats: {
					getVersionDuration?: number;
					getSnapshotDuration?: number;
					snapshotRefSeq?: number;
					snapshotVersion?: string;
				} = {};
				const trace = Trace.start();

				const versions = await this.storage.getVersions(
					versionId,
					1,
					"refreshLatestSummaryAckFromServer",
					versionId === null ? FetchSource.noCache : undefined,
				);
				assert(
					!!versions && !!versions[0],
					0x137 /* "Failed to get version from storage" */,
				);
				stats.getVersionDuration = trace.trace().duration;

				const maybeSnapshot = await this.storage.getSnapshotTree(versions[0]);
				assert(!!maybeSnapshot, 0x138 /* "Failed to get snapshot from storage" */);
				stats.getSnapshotDuration = trace.trace().duration;
				const latestSnapshotRefSeq = await seqFromTree(maybeSnapshot, readAndParseBlob);
				stats.snapshotRefSeq = latestSnapshotRefSeq;
				stats.snapshotVersion = versions[0].id;

				perfEvent.end(stats);
				return {
					snapshotTree: maybeSnapshot,
					versionId: versions[0].id,
					latestSnapshotRefSeq,
				};
			},
		);
	}

	public notifyAttaching() {} // do nothing (deprecated method)

	public getPendingLocalState(): unknown {
		if (this._orderSequentiallyCalls !== 0) {
			throw new UsageError("can't get state during orderSequentially");
		}
		// Flush pending batch.
		// getPendingLocalState() is only exposed through Container.closeAndGetPendingLocalState(), so it's safe
		// to close current batch.
		this.flush();

		return {
			pending: this.pendingStateManager.getLocalState(),
			pendingAttachmentBlobs: this.blobManager.getPendingBlobs(),
		};
	}

	public readonly summarizeOnDemand: ISummarizer["summarizeOnDemand"] = (...args) => {
		if (this.clientDetails.type === summarizerClientType) {
			return this.summarizer.summarizeOnDemand(...args);
		} else if (this.summaryManager !== undefined) {
			return this.summaryManager.summarizeOnDemand(...args);
		} else {
			// If we're not the summarizer, and we don't have a summaryManager, we expect that
			// disableSummaries is turned on. We are throwing instead of returning a failure here,
			// because it is a misuse of the API rather than an expected failure.
			throw new UsageError(`Can't summarize, disableSummaries: ${this.summariesDisabled}`);
		}
	};

	public readonly enqueueSummarize: ISummarizer["enqueueSummarize"] = (...args) => {
		if (this.clientDetails.type === summarizerClientType) {
			return this.summarizer.enqueueSummarize(...args);
		} else if (this.summaryManager !== undefined) {
			return this.summaryManager.enqueueSummarize(...args);
		} else {
			// If we're not the summarizer, and we don't have a summaryManager, we expect that
			// generateSummaries is turned off. We are throwing instead of returning a failure here,
			// because it is a misuse of the API rather than an expected failure.
			throw new UsageError(`Can't summarize, disableSummaries: ${this.summariesDisabled}`);
		}
	};

	/**
	 * * Forms a function that will request a Summarizer.
	 * @param loaderRouter - the loader acting as an IFluidRouter
	 * */
	private formRequestSummarizerFn(loaderRouter: IFluidRouter) {
		return async () => {
			const request: IRequest = {
				headers: {
					[LoaderHeader.cache]: false,
					[LoaderHeader.clientDetails]: {
						capabilities: { interactive: false },
						type: summarizerClientType,
					},
					[DriverHeader.summarizingClient]: true,
					[LoaderHeader.reconnect]: false,
				},
				url: "/_summarizer",
			};

			const fluidObject = await requestFluidObject<FluidObject<ISummarizer>>(
				loaderRouter,
				request,
			);
			const summarizer = fluidObject.ISummarizer;

			if (!summarizer) {
				throw new UsageError("Fluid object does not implement ISummarizer");
			}

			return summarizer;
		};
	}

	private validateSummaryHeuristicConfiguration(configuration: ISummaryConfigurationHeuristics) {
		// eslint-disable-next-line no-restricted-syntax
		for (const prop in configuration) {
			if (typeof configuration[prop] === "number" && configuration[prop] < 0) {
				throw new UsageError(
					`Summary heuristic configuration property "${prop}" cannot be less than 0`,
				);
			}
		}
		if (configuration.minIdleTime > configuration.maxIdleTime) {
			throw new UsageError(
				`"minIdleTime" [${configuration.minIdleTime}] cannot be greater than "maxIdleTime" [${configuration.maxIdleTime}]`,
			);
		}
	}

	private get groupedBatchingEnabled(): boolean {
		const killSwitch = this.mc.config.getBoolean(
			"Fluid.ContainerRuntime.DisableGroupedBatching",
		);
		return killSwitch !== true && this.runtimeOptions.enableGroupedBatching;
	}
}

/**
 * Wait for a specific sequence number. Promise should resolve when we reach that number,
 * or reject if closed.
 */
const waitForSeq = async (
	deltaManager: IDeltaManager<Pick<ISequencedDocumentMessage, "sequenceNumber">, unknown>,
	targetSeq: number,
): Promise<void> =>
	new Promise<void>((resolve, reject) => {
		// TODO: remove cast to any when actual event is determined
		deltaManager.on("closed" as any, reject);
		deltaManager.on("disposed" as any, reject);

		// If we already reached target sequence number, simply resolve the promise.
		if (deltaManager.lastSequenceNumber >= targetSeq) {
			resolve();
		} else {
			const handleOp = (message: Pick<ISequencedDocumentMessage, "sequenceNumber">) => {
				if (message.sequenceNumber >= targetSeq) {
					resolve();
					deltaManager.off("op", handleOp);
				}
			};
			deltaManager.on("op", handleOp);
		}
	});<|MERGE_RESOLUTION|>--- conflicted
+++ resolved
@@ -1789,7 +1789,6 @@
 	}
 
 	/**
-<<<<<<< HEAD
 	 * Updates the runtime's IdCompressor with the stashed state present in the given op. This is a bit of a
 	 * hack and is unnecessarily expensive. As it stands, every locally stashed op (all ops that get stored in
 	 * the PendingStateManager) will store their serialized representation locally until ack'd. Upon receiving
@@ -1802,11 +1801,7 @@
 		this.idCompressor = IdCompressor.deserialize(op.stashedState);
 	}
 
-	private async applyStashedOp(
-		type: ContainerMessageType,
-		op: ISequencedDocumentMessage,
-	): Promise<unknown> {
-=======
+	/**
 	 * Parse an op's type and actual content from given serialized content
 	 * ! Note: this format needs to be in-line with what is set in the "ContainerRuntime.submit(...)" method
 	 */
@@ -1823,24 +1818,19 @@
 	private async applyStashedOp(op: string): Promise<unknown> {
 		// Need to parse from string for back-compat
 		const { type, contents } = this.parseOpContent(op);
->>>>>>> e319e0c4
 		switch (type) {
 			case ContainerMessageType.FluidDataStoreOp:
 				return this.dataStores.applyStashedOp(contents);
 			case ContainerMessageType.Attach:
-<<<<<<< HEAD
-				return this.dataStores.applyStashedAttachOp(op as unknown as IAttachMessage);
+				return this.dataStores.applyStashedAttachOp(contents as unknown as IAttachMessage);
 			case ContainerMessageType.IdAllocation:
 				assert(
 					this.idCompressor !== undefined,
 					"IdCompressor should be defined if enabled",
 				);
 				return this.applyStashedIdAllocationOp(
-					op as unknown as IdCreationRangeWithStashedState,
+					contents as unknown as IdCreationRangeWithStashedState,
 				);
-=======
-				return this.dataStores.applyStashedAttachOp(contents as unknown as IAttachMessage);
->>>>>>> e319e0c4
 			case ContainerMessageType.Alias:
 			case ContainerMessageType.BlobAttach:
 				return;
@@ -2980,10 +2970,10 @@
 				};
 				idAllocationBatchMessage = {
 					contents: JSON.stringify(idAllocationMessage),
-					deserializedContent: idAllocationMessage,
 					referenceSequenceNumber: this.deltaManager.lastSequenceNumber,
 					metadata: undefined,
 					localOpMetadata: this.idCompressor?.serialize(true),
+					type: ContainerMessageType.IdAllocation,
 				};
 			}
 
@@ -3206,7 +3196,13 @@
 				break;
 			case ContainerMessageType.Attach:
 			case ContainerMessageType.Alias:
+				this.submit(type, content, localOpMetadata);
+				break;
 			case ContainerMessageType.IdAllocation:
+				// Remove the stashedState from the op if it's a stashed op
+				if (content.stashedState !== undefined) {
+					delete content.stashedState;
+				}
 				this.submit(type, content, localOpMetadata);
 				break;
 			case ContainerMessageType.ChunkedOp:
