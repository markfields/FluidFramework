/*!
 * Copyright (c) Microsoft Corporation and contributors. All rights reserved.
 * Licensed under the MIT License.
 */

import { EventEmitter } from "events";
import { ITelemetryGenericEvent, ITelemetryLogger } from "@fluidframework/common-definitions";
import {
    IFluidObject,
    IFluidRouter,
    IFluidHandleContext,
    IFluidSerializer,
    IRequest,
    IResponse,
    IFluidHandle,
    IFluidConfiguration,
} from "@fluidframework/core-interfaces";
import {
    IAudience,
    IFluidTokenProvider,
    IContainerContext,
    IDeltaManager,
    IDeltaSender,
    IRuntime,
    ContainerWarning,
    ICriticalContainerError,
    AttachState,
    ILoaderOptions,
} from "@fluidframework/container-definitions";
import {
    IContainerRuntime,
    IContainerRuntimeEvents,
} from "@fluidframework/container-runtime-definitions";
import {
    assert,
    Trace,
    TypedEventEmitter,
    unreachableCase,
} from "@fluidframework/common-utils";
import {
    ChildLogger,
    raiseConnectedEvent,
    PerformanceEvent,
<<<<<<< HEAD
    normalizeError,
=======
    TaggedLoggerAdapter,
>>>>>>> 071a083c
} from "@fluidframework/telemetry-utils";
import { IDocumentStorageService, ISummaryContext } from "@fluidframework/driver-definitions";
import { readAndParse, BlobAggregationStorage } from "@fluidframework/driver-utils";
import { runGarbageCollection } from "@fluidframework/garbage-collector";
import {
    BlobTreeEntry,
    TreeTreeEntry,
} from "@fluidframework/protocol-base";
import {
    IClientDetails,
    IDocumentMessage,
    IQuorum,
    ISequencedDocumentMessage,
    ISignalMessage,
    ISnapshotTree,
    ISummaryConfiguration,
    ISummaryContent,
    ISummaryTree,
    ITree,
    MessageType,
    SummaryType,
} from "@fluidframework/protocol-definitions";
import {
    FlushMode,
    InboundAttachMessage,
    IFluidDataStoreContextDetached,
    IFluidDataStoreRegistry,
    IFluidDataStoreChannel,
    IGarbageCollectionData,
    IGarbageCollectionSummaryDetails,
    IEnvelope,
    IInboundSignalMessage,
    ISignalEnvelope,
    NamedFluidDataStoreRegistryEntries,
    ISummaryTreeWithStats,
    ISummarizeInternalResult,
    IChannelSummarizeResult,
    CreateChildSummarizerNodeParam,
    SummarizeInternalFn,
    channelsTreeName,
    IAttachMessage,
} from "@fluidframework/runtime-definitions";
import {
    addBlobToSummary,
    addTreeToSummary,
    convertToSummaryTree,
    createRootSummarizerNodeWithGC,
    FluidSerializer,
    IRootSummarizerNodeWithGC,
    RequestParser,
    create404Response,
    exceptionToResponse,
    responseToException,
    seqFromTree,
} from "@fluidframework/runtime-utils";
import { GenericError } from "@fluidframework/container-utils";
import { v4 as uuid } from "uuid";
import { ContainerFluidHandleContext } from "./containerHandleContext";
import { FluidDataStoreRegistry } from "./dataStoreRegistry";
import { debug } from "./debug";
import { Summarizer } from "./summarizer";
import { formRequestSummarizerFn, SummaryManager } from "./summaryManager";
import { DeltaScheduler } from "./deltaScheduler";
import { ReportOpPerfTelemetry } from "./connectionTelemetry";
import { IPendingLocalState, PendingStateManager } from "./pendingStateManager";
import { pkgVersion } from "./packageVersion";
import { BlobManager } from "./blobManager";
import { DataStores, getSummaryForDatastores } from "./dataStores";
import {
    blobsTreeName,
    chunksBlobName,
    electedSummarizerBlobName,
    gcFeature,
    IContainerRuntimeMetadata,
    metadataBlobName,
    wrapSummaryInChannelsTree,
} from "./summaryFormat";
import { SummaryCollection } from "./summaryCollection";
import { getLocalStorageFeatureGate } from "./localStorageFeatureGates";
import { ISerializedElection, OrderedClientCollection, OrderedClientElection } from "./orderedClientElection";
import { SummarizerClientElection, summarizerClientType } from "./summarizerClientElection";
import {
    SubmitSummaryResult,
    IGeneratedSummaryStats,
    ISubmitSummaryOptions,
    ISummarizer,
    ISummarizerInternalsProvider,
    ISummarizerOptions,
    ISummarizerRuntime,
} from "./summarizerTypes";
import { formExponentialFn, Throttler } from "./throttler";

export enum ContainerMessageType {
    // An op to be delivered to store
    FluidDataStoreOp = "component",

    // Creates a new store
    Attach = "attach",

    // Chunked operation.
    ChunkedOp = "chunkedOp",

    BlobAttach = "blobAttach",
}

export interface IChunkedOp {
    chunkId: number;

    totalChunks: number;

    contents: string;

    originalType: MessageType | ContainerMessageType;
}

export interface ContainerRuntimeMessage {
    contents: any;
    type: ContainerMessageType;
}

// Consider idle 5s of no activity. And snapshot if a minute has gone by with no snapshot.
const IdleDetectionTime = 5000;

const DefaultSummaryConfiguration: ISummaryConfiguration = {
    idleTime: IdleDetectionTime,

    maxTime: IdleDetectionTime * 12,

    // Snapshot if 1000 ops received since last snapshot.
    maxOps: 1000,

    // Wait 2 minutes for summary ack
    // this is less than maxSummarizeAckWaitTime
    // the min of the two will be chosen
    maxAckWaitTime: 120000,
};

/** This is the current version of garbage collection */
const GCVersion = 1;

/** The statistics of a garbage collection run */
export interface IGCStats {
    /** Total number of nodes in the GC graph */
    totalNodes: number;
    /** Number of nodes that have been marked as deleted */
    deletedNodes: number;
    /** Total number of data stores in the GC graph */
    totalDataStores: number;
    /** Number of data stores that have been marked as deleted */
    deletedDataStores: number;
}

export interface IGCRuntimeOptions {
    /* Flag that will disable garbage collection if set to true. */
    disableGC?: boolean;

    /**
     * Flag representing the summary's preference for allowing garbage collection.
     * This is stored in the summary and unchangeable (for now). So this runtime option
     * only takes affect on new containers.
     * Currently if this is set to false, it will take priority and any container will
     * never run GC.
     */
    gcAllowed?: boolean;

    /**
     * Flag that will bypass optimizations and generate GC data for all nodes irrespective of whether the node
     * changed or not.
     */
    runFullGC?: boolean;

    /**
     * Allows additional GC options to be passed.
     */
    [key: string]: any;
}

export interface ISummaryRuntimeOptions {
    /**
     * Flag that will generate summaries if connected to a service that supports them.
     * This defaults to true and must be explicitly set to false to disable.
     */
    generateSummaries?: boolean;

    /* Delay before first attempt to spawn summarizing container. */
    initialSummarizerDelayMs?: number;

    /** Override summary configurations set by the server. */
    summaryConfigOverrides?: Partial<ISummaryConfiguration>;

    // Flag that disables putting channels in isolated subtrees for each data store
    // and the root node when generating a summary if set to true.
    // Defaults to TRUE (disabled) for now.
    disableIsolatedChannels?: boolean;

    // Defaults to 7000 ops
    maxOpsSinceLastSummary?: number;

    /**
     * Flag that will enable changing elected summarizer client after maxOpsSinceLastSummary.
     * THis defaults to false (disabled) and must be explicitly set to true to enable.
     */
    summarizerClientElection?: boolean;

    /** Options that control the running summarizer behavior. */
    summarizerOptions?: Readonly<Partial<ISummarizerOptions>>;
}

/**
 * Options for container runtime.
 */
export interface IContainerRuntimeOptions {
    summaryOptions?: ISummaryRuntimeOptions;
    gcOptions?: IGCRuntimeOptions;
}

interface IRuntimeMessageMetadata {
    batch?: boolean;
}

// Local storage key to turn GC on / off.
const runGCKey = "FluidRunGC";
// Local storage key to turn GC test mode on / off.
const gcTestModeKey = "FluidGCTestMode";

export function isRuntimeMessage(message: ISequencedDocumentMessage): boolean {
    switch (message.type) {
        case ContainerMessageType.FluidDataStoreOp:
        case ContainerMessageType.ChunkedOp:
        case ContainerMessageType.Attach:
        case ContainerMessageType.BlobAttach:
        case MessageType.Operation:
            return true;
        default:
            return false;
    }
}

export function unpackRuntimeMessage(message: ISequencedDocumentMessage) {
    if (message.type === MessageType.Operation) {
        // legacy op format?
        if (message.contents.address !== undefined && message.contents.type === undefined) {
            message.type = ContainerMessageType.FluidDataStoreOp;
        } else {
            // new format
            const innerContents = message.contents as ContainerRuntimeMessage;
            assert(innerContents.type !== undefined, 0x121 /* "Undefined inner contents type!" */);
            message.type = innerContents.type;
            message.contents = innerContents.contents;
        }
        assert(isRuntimeMessage(message), 0x122 /* "Message to unpack is not proper runtime message" */);
    } else {
        // Legacy format, but it's already "unpacked",
        // i.e. message.type is actually ContainerMessageType.
        // Nothing to do in such case.
    }
    return message;
}

export class ScheduleManager {
    private readonly deltaScheduler: DeltaScheduler;
    private pauseSequenceNumber: number | undefined;
    private pauseClientId: string | undefined;
    private localPaused = false;
    private batchClientId: string | undefined;

    constructor(
        private readonly deltaManager: IDeltaManager<ISequencedDocumentMessage, IDocumentMessage>,
        private readonly emitter: EventEmitter,
        private readonly logger: ITelemetryLogger,
    ) {
        this.deltaScheduler = new DeltaScheduler(
            this.deltaManager,
            ChildLogger.create(this.logger, "DeltaScheduler"),
        );

        // Listen for delta manager sends and add batch metadata to messages
        this.deltaManager.on("prepareSend", (messages: IDocumentMessage[]) => {
            if (messages.length === 0) {
                return;
            }

            // First message will have the batch flag set to true if doing a batched send
            const firstMessageMetadata = messages[0].metadata as IRuntimeMessageMetadata;
            if (!firstMessageMetadata || !firstMessageMetadata.batch) {
                return;
            }

            // If the batch contains only a single op, clear the batch flag.
            if (messages.length === 1) {
                delete firstMessageMetadata.batch;
                return;
            }

            // Set the batch flag to false on the last message to indicate the end of the send batch
            const lastMessage = messages[messages.length - 1];
            lastMessage.metadata = { ...lastMessage.metadata, batch: false };
        });

        // Listen for updates and peek at the inbound
        this.deltaManager.inbound.on(
            "push",
            (message: ISequencedDocumentMessage) => {
                this.trackPending(message);
                this.updatePauseState(message.sequenceNumber);
            });

        const allPending = this.deltaManager.inbound.toArray();
        for (const pending of allPending) {
            this.trackPending(pending);
        }

        // Based on track pending update the pause state
        this.updatePauseState(this.deltaManager.lastSequenceNumber);
    }

    public beginOperation(message: ISequencedDocumentMessage) {
        if (this.batchClientId !== message.clientId) {
            // As a back stop for any bugs marking the end of a batch - if the client ID flipped, we
            // consider the previous batch over.
            if (this.batchClientId) {
                this.emitter.emit("batchEnd", "Did not receive real batchEnd message", undefined);
                this.deltaScheduler.batchEnd();

                this.logger.sendTelemetryEvent({
                    eventName: "BatchEndNotReceived",
                    clientId: this.batchClientId,
                    sequenceNumber: message.sequenceNumber,
                });
            }

            // This could be the beginning of a new batch or an individual message.
            this.emitter.emit("batchBegin", message);
            this.deltaScheduler.batchBegin();

            const batch = (message?.metadata as IRuntimeMessageMetadata)?.batch;
            if (batch) {
                this.batchClientId = message.clientId;
            } else {
                this.batchClientId = undefined;
            }
        }
    }

    public endOperation(error: any | undefined, message: ISequencedDocumentMessage) {
        if (error) {
            this.batchClientId = undefined;
            this.emitter.emit("batchEnd", error, message);
            this.deltaScheduler.batchEnd();
            return;
        }

        this.updatePauseState(message.sequenceNumber);

        const batch = (message?.metadata as IRuntimeMessageMetadata)?.batch;
        // If no batchClientId has been set then we're in an individual batch. Else, if we get
        // batch end metadata, this is end of the current batch.
        if (!this.batchClientId || batch === false) {
            this.batchClientId = undefined;
            this.emitter.emit("batchEnd", undefined, message);
            this.deltaScheduler.batchEnd();
            return;
        }
    }

    public setPaused(localPaused: boolean) {
        // Return early if no change in value
        if (this.localPaused === localPaused) {
            return;
        }

        this.localPaused = localPaused;
        if (localPaused) {
            // eslint-disable-next-line @typescript-eslint/no-floating-promises
            this.deltaManager.inbound.pause();
        } else {
            this.deltaManager.inbound.resume();
        }
    }

    private updatePauseState(sequenceNumber: number) {
        // If the inbound queue is ever empty we pause it and wait for new events
        if (this.deltaManager.inbound.length === 0) {
            this.setPaused(true);
            return;
        }

        // If no message has caused the pause flag to be set, or the next message up is not the one we need to pause at
        // then we simply continue processing
        if (!this.pauseSequenceNumber || sequenceNumber + 1 < this.pauseSequenceNumber) {
            this.setPaused(false);
        } else {
            // Otherwise the next message requires us to pause
            this.setPaused(true);
        }
    }

    private trackPending(message: ISequencedDocumentMessage) {
        const metadata = message.metadata as IRuntimeMessageMetadata | undefined;

        // Protocol messages are never part of a runtime batch of messages
        if (!isRuntimeMessage(message)) {
            this.pauseSequenceNumber = undefined;
            this.pauseClientId = undefined;
            return;
        }

        const batchMetadata = metadata ? metadata.batch : undefined;

        // If the client ID changes then we can move the pause point. If it stayed the same then we need to check.
        if (this.pauseClientId === message.clientId) {
            if (batchMetadata !== undefined) {
                // If batchMetadata is not undefined then if it's true we've begun a new batch - if false we've ended
                // the previous one
                this.pauseSequenceNumber = batchMetadata ? message.sequenceNumber : undefined;
                this.pauseClientId = batchMetadata ? this.pauseClientId : undefined;
            }
        } else {
            // We check the batch flag for the new clientID - if true we pause otherwise we reset the tracking data
            this.pauseSequenceNumber = batchMetadata ? message.sequenceNumber : undefined;
            this.pauseClientId = batchMetadata ? message.clientId : undefined;
        }
    }
}

/**
 * Legacy ID for the built-in AgentScheduler.  To minimize disruption while removing it, retaining this as a
 * special-case for document dirty state.  Ultimately we should have no special-cases from the
 * ContainerRuntime's perspective.
 */
export const agentSchedulerId = "_scheduler";

/** This is a temporary helper function for parsing runtimeOptions in the old format. */
function getBackCompatRuntimeOptions(runtimeOptions?: IContainerRuntimeOptions): IContainerRuntimeOptions | undefined {
    if (runtimeOptions === undefined) {
        return runtimeOptions;
    }

    type OldContainerRuntimeOptions = Omit<IGCRuntimeOptions, "gcAllowed"> & ISummaryRuntimeOptions;
    const oldRuntimeOptions = runtimeOptions as OldContainerRuntimeOptions;

    const summaryOptions: ISummaryRuntimeOptions = runtimeOptions.summaryOptions ?? {
        generateSummaries: oldRuntimeOptions.generateSummaries,
        initialSummarizerDelayMs: oldRuntimeOptions.initialSummarizerDelayMs,
        summaryConfigOverrides: oldRuntimeOptions.summaryConfigOverrides,
        disableIsolatedChannels: oldRuntimeOptions.disableIsolatedChannels,
    };
    const gcOptions: IGCRuntimeOptions = runtimeOptions.gcOptions ?? {
        disableGC: oldRuntimeOptions.disableGC,
        runFullGC: oldRuntimeOptions.runFullGC,
    };

    const backCompatOptions: IContainerRuntimeOptions = {
        summaryOptions,
        gcOptions,
    };

    return backCompatOptions;
}

/**
 * Represents the runtime of the container. Contains helper functions/state of the container.
 * It will define the store level mappings.
 */
export class ContainerRuntime extends TypedEventEmitter<IContainerRuntimeEvents>
    implements
        IContainerRuntime,
        IRuntime,
        ISummarizerRuntime,
        ISummarizerInternalsProvider
{
    public get IContainerRuntime() { return this; }
    public get IFluidRouter() { return this; }

    // back-compat: Used by loader in <= 0.35
    public readonly runtimeVersion = pkgVersion;

    /**
     * Load the stores from a snapshot and returns the runtime.
     * @param context - Context of the container.
     * @param registryEntries - Mapping to the stores.
     * @param requestHandler - Request handlers for the container runtime
     * @param runtimeOptions - Additional options to be passed to the runtime
     * @param existing - (optional) When loading from an existing snapshot. Precedes context.existing if provided
     */
    public static async load(
        context: IContainerContext,
        registryEntries: NamedFluidDataStoreRegistryEntries,
        requestHandler?: (request: IRequest, runtime: IContainerRuntime) => Promise<IResponse>,
        runtimeOptions?: IContainerRuntimeOptions,
        containerScope: IFluidObject = context.scope,
        existing?: boolean,
    ): Promise<ContainerRuntime> {
        // If taggedLogger exists, use it. Otherwise, wrap the vanilla logger:
        const passLogger = context.taggedLogger  ?? new TaggedLoggerAdapter(context.logger);
        const logger = ChildLogger.create(passLogger, undefined, {
            all: {
                runtimeVersion: pkgVersion,
            },
        });

        const backCompatRuntimeOptions = getBackCompatRuntimeOptions(runtimeOptions);
        const defaultRuntimeOptions: Required<IContainerRuntimeOptions> = {
            summaryOptions: { generateSummaries: true },
            gcOptions: {},
        };
        const combinedRuntimeOptions = { ...defaultRuntimeOptions, ...backCompatRuntimeOptions };
        // We pack at data store level only. If isolated channels are disabled,
        // then there are no .channel layers, we pack at level 1, otherwise we pack at level 2
        const packingLevel = combinedRuntimeOptions.summaryOptions.disableIsolatedChannels ? 1 : 2;

        let storage = context.storage;
        if (context.baseSnapshot) {
            // This will patch snapshot in place!
            // If storage is provided, it will wrap storage with BlobAggregationStorage that can
            // pack & unpack aggregated blobs.
            // Note that if storage is provided later by loader layer, we will wrap storage in this.storage getter.
            // BlobAggregationStorage is smart enough for double-wrapping to be no-op
            if (context.attachState === AttachState.Attached) {
                // IContainerContext storage api return type still has undefined in 0.39 package version.
                // So once we release 0.40 container-defn package we can remove this check.
                assert(context.storage !== undefined, 0x1f4 /* "Attached state should have storage" */);
                const aggrStorage = BlobAggregationStorage.wrap(
                    context.storage,
                    logger,
                    undefined /* allowPacking */,
                    packingLevel,
                );
                await aggrStorage.unpackSnapshot(context.baseSnapshot);
                storage = aggrStorage;
            } else {
                await BlobAggregationStorage.unpackSnapshot(context.baseSnapshot);
            }
        }

        const registry = new FluidDataStoreRegistry(registryEntries);

        const tryFetchBlob = async <T>(blobName: string): Promise<T | undefined> => {
            const blobId = context.baseSnapshot?.blobs[blobName];
            if (context.baseSnapshot && blobId) {
                // IContainerContext storage api return type still has undefined in 0.39 package version.
                // So once we release 0.40 container-defn package we can remove this check.
                assert(storage !== undefined, 0x1f5 /* "Attached state should have storage" */);
                return readAndParse<T>(storage, blobId);
            }
        };
        const chunks = await tryFetchBlob<[string, string[]][]>(chunksBlobName) ?? [];
        const metadata = await tryFetchBlob<IContainerRuntimeMetadata>(metadataBlobName);
        const electedSummarizerData = await tryFetchBlob<ISerializedElection>(electedSummarizerBlobName);
        const loadExisting = existing === true || context.existing === true;

        const runtime = new ContainerRuntime(
            context,
            registry,
            metadata,
            electedSummarizerData,
            chunks,
            combinedRuntimeOptions,
            containerScope,
            logger,
            loadExisting,
            requestHandler,
            storage);

        return runtime;
    }

    public get id(): string {
        return this.context.id;
    }

    public get options(): ILoaderOptions {
        return this.context.options;
    }

    public get clientId(): string | undefined {
        return this.context.clientId;
    }

    public get clientDetails(): IClientDetails {
        return this.context.clientDetails;
    }

    public get deltaManager(): IDeltaManager<ISequencedDocumentMessage, IDocumentMessage> {
        return this.context.deltaManager;
    }

    public get storage(): IDocumentStorageService {
        // This code is plain wrong. It lies that it never returns undefined!!!
        // All callers should be fixed, as this API is called in detached state of container when we have
        // no storage and it's passed down the stack without right typing.
        // back-compat 0.40 NoStorageInDetachedMode. Also, IContainerContext storage api return type still
        // has undefined in 0.39 package version.
        // So once we release 0.40 container-defn package we can remove this check.
        if (!this._storage && this.context.storage) {
            // Note: BlobAggregationStorage is smart enough for double-wrapping to be no-op
            // If isolated channels are disabled, then there are no .channel layers, we pack at level 1,
            // otherwise we pack at level 2
            this._storage = BlobAggregationStorage.wrap(
                this.context.storage,
                this.logger,
                undefined /* allowPacking */,
                this.disableIsolatedChannels ? 1 : 2,
            );
        }
        // eslint-disable-next-line @typescript-eslint/no-non-null-assertion
        return this._storage!;
    }

    public get reSubmitFn(): (
        type: ContainerMessageType,
        content: any,
        localOpMetadata: unknown,
        opMetadata: Record<string, unknown> | undefined,
    ) => void {
        // eslint-disable-next-line @typescript-eslint/unbound-method
        return this.reSubmit;
    }

    public get closeFn(): (error?: ICriticalContainerError) => void {
        return this.context.closeFn;
    }

    public get flushMode(): FlushMode {
        return this._flushMode;
    }

    public get scope(): IFluidObject {
        return this.containerScope;
    }

    public get IFluidDataStoreRegistry(): IFluidDataStoreRegistry {
        return this.registry;
    }

    public get attachState(): AttachState {
        return this.context.attachState;
    }

    // Back compat: 0.28, can be removed in 0.29
    public readonly IFluidSerializer: IFluidSerializer;

    public readonly IFluidHandleContext: IFluidHandleContext;

    // internal logger for ContainerRuntime. Use this.logger for stores, summaries, etc.
    private readonly _logger: ITelemetryLogger;
    private readonly summarizerClientElection: SummarizerClientElection;
    // summaryManager will only be created if this client is permitted to spawn a summarizing client
    private readonly summaryManager: SummaryManager | undefined;
    private readonly summaryCollection: SummaryCollection;

    private readonly summarizerNode: IRootSummarizerNodeWithGC;

    private _flushMode = FlushMode.Automatic;
    private needsFlush = false;
    private flushTrigger = false;

    private _connected: boolean;

    private paused: boolean = false;

    public get connected(): boolean {
        return this._connected;
    }

    public get summarizerClientId(): string | undefined {
        return this.summarizerClientElection.electedClientId;
    }

    private get summaryConfiguration() {
        return  {
            // the defaults
            ... DefaultSummaryConfiguration,
            // the server provided values
            ... this.context?.serviceConfiguration?.summary,
            // the runtime configuration overrides
            ... this.runtimeOptions.summaryOptions?.summaryConfigOverrides,
         };
    }

    private _disposed = false;
    public get disposed() { return this._disposed; }

    private dirtyContainer = false;
    private emitDirtyDocumentEvent = true;
    private readonly summarizer: Summarizer;
    private readonly deltaSender: IDeltaSender | undefined;
    private readonly scheduleManager: ScheduleManager;
    private readonly blobManager: BlobManager;
    private readonly pendingStateManager: PendingStateManager;

    // Local copy of incomplete received chunks.
    private readonly chunkMap: Map<string, string[]>;

    private readonly dataStores: DataStores;

    // The current GC version that this container is running.
    private readonly currentGCVersion = GCVersion;
    // This is the version of GC data in the latest successful summary this client has seen.
    private summaryGCVersion: Required<IContainerRuntimeMetadata>["gcFeature"];
    // This is the source of truth for whether GC is enabled or not.
    private readonly shouldRunGC: boolean;
    /**
     * True if generating summaries with isolated channels is
     * explicitly disabled. This only affects how summaries are written,
     * and is the single source of truth for this container.
     */
    public readonly disableIsolatedChannels: boolean;

    // Tells whether GC is enabled for this document or not. If the summaryGCVersion is > 0, GC is enabled.
    private get gcEnabled(): boolean {
        return this.summaryGCVersion > 0;
    }

    // Tells whether this container is running in GC test mode. If so, unreferenced data stores are immediately
    // deleted as soon as GC runs.
    public get gcTestMode(): boolean {
        return getLocalStorageFeatureGate(gcTestModeKey) ?? this.runtimeOptions.gcOptions?.runGCInTestMode === true;
    }

    private constructor(
        private readonly context: IContainerContext,
        private readonly registry: IFluidDataStoreRegistry,
        metadata: IContainerRuntimeMetadata | undefined,
        electedSummarizerData: ISerializedElection | undefined,
        chunks: [string, string[]][],
        private readonly runtimeOptions: Readonly<Required<IContainerRuntimeOptions>>,
        private readonly containerScope: IFluidObject,
        public readonly logger: ITelemetryLogger,
        existing: boolean,
        private readonly requestHandler?: (request: IRequest, runtime: IContainerRuntime) => Promise<IResponse>,
        private _storage?: IDocumentStorageService,
    ) {
        super();

        /**
          * gcFeature in metadata is introduced with v1 in the metadata blob. Forced to 0/disallowed before that.
          * For existing documents, we get this value from the metadata blob.
          * For new documents, we get this value based on the gcAllowed flag in runtimeOptions.
          */
        const prevSummaryGCVersion = existing ? gcFeature(metadata) : undefined;
        // Default to false for now.
        this.summaryGCVersion = prevSummaryGCVersion ??
            (this.runtimeOptions.gcOptions.gcAllowed === true ? this.currentGCVersion : 0);

        // Can override with localStorage flag.
        this.shouldRunGC = getLocalStorageFeatureGate(runGCKey) ?? (
            // GC must be enabled for the document.
            this.gcEnabled
            // Must not be disabled by runtime option.
            && !this.runtimeOptions.gcOptions.disableGC
        );

        // Default to false (enabled).
        this.disableIsolatedChannels = this.runtimeOptions.summaryOptions.disableIsolatedChannels ?? false;

        this._connected = this.context.connected;
        this.chunkMap = new Map<string, string[]>(chunks);

        this.IFluidHandleContext = new ContainerFluidHandleContext("", this);
        this.IFluidSerializer = new FluidSerializer(this.IFluidHandleContext);

        this._logger = ChildLogger.create(this.logger, "ContainerRuntime");

        const loadedFromSequenceNumber = this.deltaManager.initialSequenceNumber;
        this.summarizerNode = createRootSummarizerNodeWithGC(
            this.logger,
            // Summarize function to call when summarize is called. Summarizer node always tracks summary state.
            async (fullTree: boolean, trackState: boolean) => this.summarizeInternal(fullTree, trackState),
            // Latest change sequence number, no changes since summary applied yet
            loadedFromSequenceNumber,
            // Summary reference sequence number, undefined if no summary yet
            context.baseSnapshot ? loadedFromSequenceNumber : undefined,
            {
                // Must set to false to prevent sending summary handle which would be pointing to
                // a summary with an older protocol state.
                canReuseHandle: false,
                // Must set to true to throw on any data stores failure that was too severe to be handled.
                // We also are not decoding the base summaries at the root.
                throwOnFailure: true,
                // If GC is disabled, let the summarizer node know so that it does not track GC state.
                gcDisabled: !this.shouldRunGC,
            },
        );

        if (this.context.baseSnapshot) {
            this.summarizerNode.loadBaseSummaryWithoutDifferential(this.context.baseSnapshot);
        }

        this.dataStores = new DataStores(
            getSummaryForDatastores(context.baseSnapshot, metadata),
            this,
            (attachMsg) => this.submit(ContainerMessageType.Attach, attachMsg),
            (id: string, createParam: CreateChildSummarizerNodeParam) => (
                    summarizeInternal: SummarizeInternalFn,
                    getGCDataFn: (fullGC?: boolean) => Promise<IGarbageCollectionData>,
                    getInitialGCSummaryDetailsFn: () => Promise<IGarbageCollectionSummaryDetails>,
                ) => this.summarizerNode.createChild(
                    summarizeInternal,
                    id,
                    createParam,
                    undefined,
                    getGCDataFn,
                    getInitialGCSummaryDetailsFn,
                ),
            (id: string) => this.summarizerNode.deleteChild(id),
            this._logger);

        this.blobManager = new BlobManager(
            this.IFluidHandleContext,
            () => {
                return this.storage;
            },
            (blobId) => this.submit(ContainerMessageType.BlobAttach, undefined, undefined, { blobId }),
            this,
            this.logger,
        );
        this.blobManager.load(context.baseSnapshot?.trees[blobsTreeName]);

        this.scheduleManager = new ScheduleManager(
            context.deltaManager,
            this,
            ChildLogger.create(this.logger, "ScheduleManager"),
        );

        this.deltaSender = this.deltaManager;

        this.pendingStateManager = new PendingStateManager(
            this,
            async (type, content) => this.applyStashedOp(type, content),
            context.pendingLocalState as IPendingLocalState);

        this.context.quorum.on("removeMember", (clientId: string) => {
            this.clearPartialChunks(clientId);
        });

        this.context.quorum.on("addProposal", (proposal) => {
            if (proposal.key === "code" || proposal.key === "code2") {
                this.emit("codeDetailsProposed", proposal.value, proposal);
            }
        });

        this.summaryCollection = new SummaryCollection(this.deltaManager, this.logger);
        const maxOpsSinceLastSummary = this.runtimeOptions.summaryOptions.maxOpsSinceLastSummary ?? 7000;
        const defaultAction = () => {
            if (this.summaryCollection.opsSinceLastAck > maxOpsSinceLastSummary) {
                this.logger.sendErrorEvent({eventName: "SummaryStatus:Behind"});
                // unregister default to no log on every op after falling behind
                // and register summary ack handler to re-register this handler
                // after successful summary
                this.summaryCollection.once(MessageType.SummaryAck, () => {
                    this.logger.sendTelemetryEvent({eventName: "SummaryStatus:CaughtUp"});
                    // we've caught up, so re-register the default action to monitor for
                    // falling behind, and unregister ourself
                    this.summaryCollection.on("default", defaultAction);
                });
                this.summaryCollection.off("default", defaultAction);
            }
        };
        this.summaryCollection.on("default", defaultAction);

        // We always create the summarizer in the case that we are asked to generate summaries. But this may
        // want to be on demand instead.
        // Don't use optimizations when generating summaries with a document loaded using snapshots.
        // This will ensure we correctly convert old documents.
        this.summarizer = new Summarizer(
            "/_summarizer",
            this /* ISummarizerRuntime */,
            () => this.summaryConfiguration,
            this /* ISummarizerInternalsProvider */,
            this.IFluidHandleContext,
            this.summaryCollection);

        const orderedClientLogger = ChildLogger.create(this.logger, "OrderedClientElection");
        const orderedClientCollection = new OrderedClientCollection(
            orderedClientLogger,
            this.context.deltaManager,
            this.context.quorum,
        );
        const orderedClientElectionForSummarizer = new OrderedClientElection(
            orderedClientLogger,
            orderedClientCollection,
            electedSummarizerData ?? this.context.deltaManager.lastSequenceNumber,
            SummarizerClientElection.isClientEligible,
        );
        const summarizerClientElectionEnabled = getLocalStorageFeatureGate("summarizerClientElection") ??
            this.runtimeOptions.summaryOptions?.summarizerClientElection === true;
        this.summarizerClientElection = new SummarizerClientElection(
            orderedClientLogger,
            this.summaryCollection,
            orderedClientElectionForSummarizer,
            maxOpsSinceLastSummary,
            summarizerClientElectionEnabled,
        );
        // Only create a SummaryManager if summaries are enabled and we are not the summarizer client
        if (this.runtimeOptions.summaryOptions.generateSummaries === false) {
            this._logger.sendTelemetryEvent({ eventName: "SummariesDisabled" });
        }
        if (
            this.runtimeOptions.summaryOptions.generateSummaries !== false
            && SummarizerClientElection.clientDetailsPermitElection(this.context.clientDetails)
        ) {
            // Create the SummaryManager and mark the initial state
            this.summaryManager = new SummaryManager(
                this.summarizerClientElection,
                this, // IConnectedState
                this.summaryCollection,
                this.logger,
                formRequestSummarizerFn(this.context.loader, this.context.deltaManager),
                new Throttler(
                    60 * 1000, // 60 sec delay window
                    30 * 1000, // 30 sec max delay
                    // throttling function increases exponentially (0ms, 40ms, 80ms, 160ms, etc)
                    formExponentialFn({ coefficient: 20, initialDelay: 0 }),
                ),
                {
                    initialDelayMs: this.runtimeOptions.summaryOptions.initialSummarizerDelayMs,
                },
                this.runtimeOptions.summaryOptions.summarizerOptions,
            );
            this.summaryManager.on("summarizerWarning", this.raiseContainerWarning);
            this.summaryManager.start();
        }

        this.deltaManager.on("readonly", (readonly: boolean) => {
            // we accumulate ops while being in read-only state.
            // once user gets write permissions and we have active connection, flush all pending ops.
            assert(readonly === this.deltaManager.readonly, 0x124 /* "inconsistent readonly property/event state" */);

            // We need to be very careful with when we (re)send pending ops, to ensure that we only send ops
            // when we either never send an op, or attempted to send it but we know for sure it was not
            // sequenced by server and will never be sequenced (i.e. was lost)
            // For loss of connection, we wait for our own "join" op and use it a a barrier to know all the
            // ops that made it from previous connection, before switching clientId and raising "connected" event
            // But with read-only permissions, if we transition between read-only and r/w states while on same
            // connection, then we have no good signal to tell us when it's safe to send ops we accumulated while
            // being in read-only state.
            // For that reason, we support getting to read-only state only when disconnected. This ensures that we
            // can rely on same safety mechanism and resend ops only when we establish new connection.
            // This is applicable for read-only permissions (event is raised before connection is properly registered),
            // but it's an extra requirement for Container.forceReadonly() API
            assert(!readonly || !this.connected, 0x125 /* "Unsafe to transition to read-only state!" */);

            this.replayPendingStates();
        });

        if (context.pendingLocalState !== undefined) {
            this.deltaManager.on("op", this.onOp);
        }

        ReportOpPerfTelemetry(this.context.clientId, this.deltaManager, this.logger);
    }

    public dispose(error?: Error): void {
        if (this._disposed) {
            return;
        }
        this._disposed = true;

        this.logger.sendTelemetryEvent({
            eventName: "ContainerRuntimeDisposed",
            category: "generic",
            isDirty: this.isDirty,
            lastSequenceNumber: this.deltaManager.lastSequenceNumber,
            attachState: this.attachState,
            message: error?.message,
        });

        if (this.summaryManager !== undefined) {
            this.summaryManager.off("summarizerWarning", this.raiseContainerWarning);
            this.summaryManager.dispose();
        }
        this.summarizer.dispose();
        this.dataStores.dispose();
        this.pendingStateManager.dispose();

        this.emit("dispose");
        this.removeAllListeners();
    }

    public get IFluidTokenProvider() {
        if (this.options && this.options.intelligence) {
            // eslint-disable-next-line @typescript-eslint/consistent-type-assertions
            return {
                intelligence: this.options.intelligence,
            } as IFluidTokenProvider;
        }
        return undefined;
    }

    public get IFluidConfiguration(): IFluidConfiguration {
        return this.context.configuration;
    }

    /**
     * Notifies this object about the request made to the container.
     * @param request - Request made to the handler.
     */
    public async request(request: IRequest): Promise<IResponse> {
        try {
            const parser = RequestParser.create(request);
            const id = parser.pathParts[0];

            if (id === "_summarizer" && parser.pathParts.length === 1) {
                return {
                    status: 200,
                    mimeType: "fluid/object",
                    value: this.summarizer,
                };
            }
            if (this.requestHandler !== undefined) {
                return this.requestHandler(parser, this);
            }

            return create404Response(request);
        } catch (error) {
            return exceptionToResponse(error);
        }
    }

    /**
     * Resolves URI representing handle
     * @param request - Request made to the handler.
     */
    public async resolveHandle(request: IRequest): Promise<IResponse> {
        try {
            const requestParser = RequestParser.create(request);
            const id = requestParser.pathParts[0];

            if (id === "_channels") {
                return this.resolveHandle(requestParser.createSubRequest(1));
            }

            if (id === BlobManager.basePath && requestParser.isLeaf(2)) {
                const handle = await this.blobManager.getBlob(requestParser.pathParts[1]);
                if (handle) {
                    return {
                        status: 200,
                        mimeType: "fluid/object",
                        value: handle.get(),
                    };
                } else {
                    return create404Response(request);
                }
            } else if (requestParser.pathParts.length > 0) {
                /**
                 * If GC is enabled and this an external app request with "externalRequest" header, we need to return
                 * an error if the data store being requested is marked as unreferenced as per the data store's initial
                 * summary.
                 *
                 * This is a workaround to handle scenarios where a data store shared with an external app is deleted
                 * and marked as unreferenced by GC. Returning an error will fail to load the data store for the app.
                 */
                const wait = typeof request.headers?.wait === "boolean" ? request.headers.wait : undefined;
                const dataStore = request.headers?.externalRequest && this.shouldRunGC
                    ? await this.getDataStoreIfInitiallyReferenced(id, wait)
                    : await this.getDataStore(id, wait);
                const subRequest = requestParser.createSubRequest(1);
                // We always expect createSubRequest to include a leading slash, but asserting here to protect against
                // unintentionally modifying the url if that changes.
                assert(subRequest.url.startsWith("/"),
                    0x126 /* "Expected createSubRequest url to include a leading slash" */);
                return dataStore.IFluidRouter.request(subRequest);
            }

            return create404Response(request);
        } catch (error) {
            return exceptionToResponse(error);
        }
    }

    private get shouldWriteMetadata(): boolean {
        // We need the metadata blob if either isolated channels are enabled
        // or GC is enabled at the document level.
        return !this.disableIsolatedChannels || this.gcEnabled;
    }

    private formMetadata(): IContainerRuntimeMetadata {
        return {
            summaryFormatVersion: 1,
            disableIsolatedChannels: this.disableIsolatedChannels || undefined,
            gcFeature: this.summaryGCVersion, // retain value, this is unchangeable for nown
        };
    }

    /**
     * Retrieves the runtime for a data store if it's referenced as per the initially summary that it is loaded with.
     * This is a workaround to handle scenarios where a data store shared with an external app is deleted and marked
     * as unreferenced by GC.
     * @param id - Id supplied during creating the data store.
     * @param wait - True if you want to wait for it.
     * @returns the data store runtime if the data store exists and is initially referenced; undefined otherwise.
     */
    private async getDataStoreIfInitiallyReferenced(id: string, wait = true): Promise<IFluidRouter> {
        const dataStoreContext = await this.dataStores.getDataStore(id, wait);
        // The data store is referenced if used routes in the initial summary has a route to self.
        // Older documents may not have used routes in the summary. They are considered referenced.
        const usedRoutes = (await dataStoreContext.getInitialGCSummaryDetails()).usedRoutes;
        if (usedRoutes === undefined || usedRoutes.includes("") || usedRoutes.includes("/")) {
            return dataStoreContext.realize();
        }

        // The data store is unreferenced. Throw a 404 response exception.
        const request = { url: id };
        throw responseToException(create404Response(request), request);
    }

    /**
     * Notifies this object to take the snapshot of the container.
     * @deprecated - Use summarize to get summary of the container runtime.
     */
    public async snapshot(): Promise<ITree> {
        if (this.shouldRunGC) {
            await this.collectGarbage(this.logger, true /* fullGC */);
        }

        const root: ITree = { entries: [] };
        const entries = await this.dataStores.snapshot();

        if (this.disableIsolatedChannels) {
            root.entries = root.entries.concat(entries);
        } else {
            root.entries.push(new TreeTreeEntry(channelsTreeName, { entries }));
        }

        if (this.shouldWriteMetadata) {
            root.entries.push(new BlobTreeEntry(metadataBlobName, JSON.stringify(this.formMetadata())));
        }

        if (this.chunkMap.size > 0) {
            root.entries.push(new BlobTreeEntry(chunksBlobName, JSON.stringify([...this.chunkMap])));
        }

        return root;
    }

    private addContainerBlobsToSummary(summaryTree: ISummaryTreeWithStats) {
        if (this.shouldWriteMetadata) {
            addBlobToSummary(summaryTree, metadataBlobName, JSON.stringify(this.formMetadata()));
        }
        if (this.chunkMap.size > 0) {
            const content = JSON.stringify([...this.chunkMap]);
            addBlobToSummary(summaryTree, chunksBlobName, content);
        }
        const electedSummarizerContent = JSON.stringify(this.summarizerClientElection.serialize());
        addBlobToSummary(summaryTree, electedSummarizerBlobName, electedSummarizerContent);

        const snapshot = this.blobManager.snapshot();

        // Some storage (like git) doesn't allow empty tree, so we can omit it.
        // and the blob manager can handle the tree not existing when loading
        if (snapshot.entries.length !== 0) {
            const blobsTree = convertToSummaryTree(snapshot, false);
            addTreeToSummary(summaryTree, blobsTreeName, blobsTree);
        }
    }

    /**
     * @deprecated in 0.14, use dispose() to stop the runtime.
     * Remove after IRuntime definition no longer includes it.
     */
    public async stop(): Promise<{snapshot?: never, state?: never}> {
        this.dispose(new Error("ContainerRuntimeStopped"));
        throw new Error("Stop is no longer supported, use dispose to stop the runtime");
    }

    private replayPendingStates() {
        // We need to be able to send ops to replay states
        if (!this.canSendOps()) { return; }

        // We need to temporary clear the dirty flags and disable
        // dirty state change events to detect whether replaying ops
        // has any effect.

        // Save the old state, reset to false, disable event emit
        const oldState = this.dirtyContainer;
        this.dirtyContainer = false;

        assert(this.emitDirtyDocumentEvent, 0x127 /* "dirty document event not set on replay" */);
        this.emitDirtyDocumentEvent = false;
        let newState: boolean;

        try {
            // replay the ops
            this.pendingStateManager.replayPendingStates();
        } finally {
            // Save the new start and restore the old state, re-enable event emit
            newState = this.dirtyContainer;
            this.dirtyContainer = oldState;
            this.emitDirtyDocumentEvent = true;
        }

        // Officially transition from the old state to the new state.
        this.updateDocumentDirtyState(newState);
    }

    /**
     * Used to apply stashed ops at their reference sequence number.
     * Normal op processing is synchronous, but rebasing is async since the
     * data store may not be loaded yet, so we pause DeltaManager between ops.
     * It's also important that we see each op so we know all stashed ops have
     * been applied by "connected" event, but process() doesn't see system ops,
     * so we listen directly from DeltaManager instead.
     */
    private readonly onOp = (op: ISequencedDocumentMessage) => {
        assert(!this.paused, 0x128 /* "Container should not already be paused before applying stashed ops" */);
        this.paused = true;
        // eslint-disable-next-line @typescript-eslint/no-floating-promises
        this.context.deltaManager.inbound.pause();
        const stashP = this.pendingStateManager.applyStashedOpsAt(op.sequenceNumber);
        stashP.then(() => {
            this.paused = false;
            this.context.deltaManager.inbound.resume();
        }, (error) => {
            this.closeFn(normalizeError(error));
        });
    };

    private async applyStashedOp(type: ContainerMessageType, op: ISequencedDocumentMessage): Promise<unknown> {
        switch (type) {
            case ContainerMessageType.FluidDataStoreOp:
                return this.dataStores.applyStashedOp(op);
            case ContainerMessageType.Attach:
                return this.dataStores.applyStashedAttachOp(op as unknown as IAttachMessage);
            case ContainerMessageType.BlobAttach:
                return;
            case ContainerMessageType.ChunkedOp:
                throw new Error(`chunkedOp not expected here`);
            default:
                unreachableCase(type, `Unknown ContainerMessageType: ${type}`);
        }
    }

    public setConnectionState(connected: boolean, clientId?: string) {
        this.verifyNotClosed();

        // There might be no change of state due to Container calling this API after loading runtime.
        const changeOfState = this._connected !== connected;
        this._connected = connected;

        if (changeOfState) {
            this.deltaManager.off("op", this.onOp);
            this.context.pendingLocalState = undefined;
            this.replayPendingStates();
        }

        this.dataStores.setConnectionState(connected, clientId);

        raiseConnectedEvent(this._logger, this, connected, clientId);
    }

    public process(messageArg: ISequencedDocumentMessage, local: boolean) {
        this.verifyNotClosed();

        // If it's not message for runtime, bail out right away.
        if (!isRuntimeMessage(messageArg)) {
            return;
        }

        // Do shallow copy of message, as methods below will modify it.
        // There might be multiple container instances receiving same message
        // We do not need to make deep copy, as each layer will just replace message.content itself,
        // but would not modify contents details
        let message = { ...messageArg };

        let error: any | undefined;

        // Surround the actual processing of the operation with messages to the schedule manager indicating
        // the beginning and end. This allows it to emit appropriate events and/or pause the processing of new
        // messages once a batch has been fully processed.
        this.scheduleManager.beginOperation(message);

        try {
            message = unpackRuntimeMessage(message);

            // Chunk processing must come first given that we will transform the message to the unchunked version
            // once all pieces are available
            message = this.processRemoteChunkedMessage(message);

            // Call the PendingStateManager to process messages.
            const { localAck, localOpMetadata } = this.pendingStateManager.processMessage(message, local);

            // If there are no more pending messages after processing a local message,
            // the document is no longer dirty.
            if (!this.pendingStateManager.hasPendingMessages()) {
                this.updateDocumentDirtyState(false);
            }

            switch (message.type) {
                case ContainerMessageType.Attach:
                    this.dataStores.processAttachMessage(message, local || localAck);
                    break;
                case ContainerMessageType.FluidDataStoreOp:
                    // if localAck === true, treat this as a local op because it's one we sent on a previous container
                    this.dataStores.processFluidDataStoreOp(message, local || localAck, localOpMetadata);
                    break;
                case ContainerMessageType.BlobAttach:
                    assert(message?.metadata?.blobId, 0x12a /* "Missing blob id on metadata" */);
                    this.blobManager.processBlobAttachOp(message.metadata.blobId, local);
                    break;
                default:
            }

            this.emit("op", message);
        } catch (e) {
            error = e;
            throw e;
        } finally {
            this.scheduleManager.endOperation(error, message);
        }
    }

    public processSignal(message: ISignalMessage, local: boolean) {
        const envelope = message.content as ISignalEnvelope;
        const transformed: IInboundSignalMessage = {
            clientId: message.clientId,
            content: envelope.contents.content,
            type: envelope.contents.type,
        };

        if (envelope.address === undefined) {
            // No address indicates a container signal message.
            this.emit("signal", transformed, local);
            return;
        }

        this.dataStores.processSignal(envelope.address, transformed, local);
    }

    public async getRootDataStore(id: string, wait = true): Promise<IFluidRouter> {
        const context = await this.dataStores.getDataStore(id, wait);
        assert(await context.isRoot(), 0x12b /* "did not get root data store" */);
        return context.realize();
    }

    protected async getDataStore(id: string, wait = true): Promise<IFluidRouter> {
        return (await this.dataStores.getDataStore(id, wait)).realize();
    }

    public setFlushMode(mode: FlushMode): void {
        if (mode === this._flushMode) {
            return;
        }

        // If switching to manual mode add a warning trace indicating the underlying loader does not support
        // this feature yet. Can remove in 0.9.
        if (!this.deltaSender && mode === FlushMode.Manual) {
            debug("DeltaManager does not yet support flush modes");
            return;
        }

        // Flush any pending batches if switching back to automatic
        if (mode === FlushMode.Automatic) {
            this.flush();
        }

        this._flushMode = mode;

        // Let the PendingStateManager know that FlushMode has been updated.
        this.pendingStateManager.onFlushModeUpdated(mode);
    }

    public flush(): void {
        if (!this.deltaSender) {
            debug("DeltaManager does not yet support flush modes");
            return;
        }

        // Let the PendingStateManager know that there was an attempt to flush messages.
        // Note that this should happen before the `this.needsFlush` check below because in the scenario where we are
        // not connected, `this.needsFlush` will be false but the PendingStateManager might have pending messages and
        // hence needs to track this.
        this.pendingStateManager.onFlush();

        // If flush has already been called then exit early
        if (!this.needsFlush) {
            return;
        }

        this.needsFlush = false;
        return this.deltaSender.flush();
    }

    public orderSequentially(callback: () => void): void {
        // If flush mode is already manual we are either
        // nested in another orderSequentially, or
        // the app is flushing manually, in which
        // case this invocation doesn't own
        // flushing.
        if (this.flushMode === FlushMode.Manual) {
            callback();
        } else {
            const savedFlushMode = this.flushMode;

            this.setFlushMode(FlushMode.Manual);

            try {
                callback();
            } finally {
                this.flush();
                this.setFlushMode(savedFlushMode);
            }
        }
    }

    public async createDataStore(pkg: string | string[]): Promise<IFluidRouter> {
        return this._createDataStore(pkg, false /* isRoot */);
    }

    public async createRootDataStore(pkg: string | string[], rootDataStoreId: string): Promise<IFluidRouter> {
        const fluidDataStore = await this._createDataStore(pkg, true /* isRoot */, rootDataStoreId);
        fluidDataStore.bindToContext();
        return fluidDataStore;
    }

    public createDetachedRootDataStore(
        pkg: Readonly<string[]>,
        rootDataStoreId: string): IFluidDataStoreContextDetached
    {
        return this.dataStores.createDetachedDataStoreCore(pkg, true, rootDataStoreId);
    }

    public createDetachedDataStore(pkg: Readonly<string[]>): IFluidDataStoreContextDetached {
        return this.dataStores.createDetachedDataStoreCore(pkg, false);
    }

    public async _createDataStoreWithProps(
        pkg: string | string[],
        props?: any,
        id = uuid(),
        isRoot = false,
    ): Promise<IFluidDataStoreChannel> {
        return this.dataStores._createFluidDataStoreContext(
            Array.isArray(pkg) ? pkg : [pkg], id, isRoot, props).realize();
    }

    private async _createDataStore(
        pkg: string | string[],
        isRoot: boolean,
        id = uuid(),
    ): Promise<IFluidDataStoreChannel> {
        return this.dataStores._createFluidDataStoreContext(Array.isArray(pkg) ? pkg : [pkg], id, isRoot).realize();
    }

    private canSendOps() {
        return this.connected && !this.deltaManager.readonly;
    }

    public getQuorum(): IQuorum {
        return this.context.quorum;
    }

    public getAudience(): IAudience {
        // eslint-disable-next-line @typescript-eslint/no-non-null-assertion
        return this.context.audience!;
    }

    public readonly raiseContainerWarning = (warning: ContainerWarning) => {
        this.context.raiseContainerWarning(warning);
    };

    /**
     * @deprecated - // back-compat: marked deprecated in 0.35
     * Returns true of document is dirty, i.e. there are some pending local changes that
     * either were not sent out to delta stream or were not yet acknowledged.
     */
    public isDocumentDirty(): boolean {
        return this.dirtyContainer;
    }

    /**
     * Returns true of container is dirty, i.e. there are some pending local changes that
     * either were not sent out to delta stream or were not yet acknowledged.
     */
    public get isDirty(): boolean {
        return this.dirtyContainer;
    }

    private isContainerMessageDirtyable(type: ContainerMessageType, contents: any) {
        // For legacy purposes, exclude the old built-in AgentScheduler from dirty consideration as a special-case.
        // Ultimately we should have no special-cases from the ContainerRuntime's perspective.
        if (type === ContainerMessageType.Attach) {
            const attachMessage = contents as InboundAttachMessage;
            if (attachMessage.id === agentSchedulerId) {
                return false;
            }
        } else if (type === ContainerMessageType.FluidDataStoreOp) {
            const envelope = contents as IEnvelope;
            if (envelope.address === agentSchedulerId) {
                return false;
            }
        }
        return true;
    }

    /**
     * Submits the signal to be sent to other clients.
     * @param type - Type of the signal.
     * @param content - Content of the signal.
     */
    public submitSignal(type: string, content: any) {
        this.verifyNotClosed();
        const envelope: ISignalEnvelope = { address: undefined, contents: { type, content } };
        return this.context.submitSignalFn(envelope);
    }

    public submitDataStoreSignal(address: string, type: string, content: any) {
        const envelope: ISignalEnvelope = { address, contents: { type, content } };
        return this.context.submitSignalFn(envelope);
    }

    public setAttachState(attachState: AttachState.Attaching | AttachState.Attached): void {
        if (attachState === AttachState.Attaching) {
            assert(this.attachState === AttachState.Attaching,
                0x12d /* "Container Context should already be in attaching state" */);
        } else {
            assert(this.attachState === AttachState.Attached,
                0x12e /* "Container Context should already be in attached state" */);
        }
        this.dataStores.setAttachState(attachState);
    }

    public createSummary(): ISummaryTree {
        const summarizeResult = this.dataStores.createSummary();
        if (!this.disableIsolatedChannels) {
            // Wrap data store summaries in .channels subtree.
            wrapSummaryInChannelsTree(summarizeResult);
        }
        this.addContainerBlobsToSummary(summarizeResult);
        return summarizeResult.summary;
    }

    public async getAbsoluteUrl(relativeUrl: string): Promise<string | undefined> {
        if (this.context.getAbsoluteUrl === undefined) {
            throw new Error("Driver does not implement getAbsoluteUrl");
        }
        if (this.attachState !== AttachState.Attached) {
            return undefined;
        }
        return this.context.getAbsoluteUrl(relativeUrl);
    }

    /**
     * Runs garbage collection and udpates the reference / used state of the nodes in the container.
     * @returns the number of data stores that have been marked as unreferenced.
     */
    public async collectGarbage(logger: ITelemetryLogger, fullGC: boolean = false): Promise<IGCStats> {
        return PerformanceEvent.timedExecAsync(logger, { eventName: "GarbageCollection" }, async (event) => {
            const gcStats: {
                deletedNodes?: number,
                totalNodes?: number,
                deletedDataStores?: number,
                totalDataStores?: number,
            } = {};
            try {
                // Get the container's GC data and run GC on the reference graph in it.
                const gcData = await this.dataStores.getGCData(fullGC);
                const { referencedNodeIds, deletedNodeIds } = runGarbageCollection(
                    gcData.gcNodes, [ "/" ],
                    this.logger,
                );

                // Update our summarizer node's used routes. Updating used routes in summarizer node before
                // summarizing is required and asserted by the the summarizer node. We are the root and are
                // always referenced, so the used routes is only self-route (empty string).
                this.summarizerNode.updateUsedRoutes([""]);

                // Remove this node's route ("/") and notify data stores of routes that are used in it.
                const usedRoutes = referencedNodeIds.filter((id: string) => { return id !== "/"; });
                const { dataStoreCount, unusedDataStoreCount } = this.dataStores.updateUsedRoutes(usedRoutes);

                // Update stats to be reported in the peformance event.
                gcStats.deletedNodes = deletedNodeIds.length;
                gcStats.totalNodes = referencedNodeIds.length + deletedNodeIds.length;
                gcStats.deletedDataStores = unusedDataStoreCount;
                gcStats.totalDataStores = dataStoreCount;

                // If we are running in GC test mode, delete objects for unused routes. This enables testing scenarios
                // involving access to deleted data.
                if (this.gcTestMode) {
                    this.dataStores.deleteUnusedRoutes(deletedNodeIds);
                }
            } catch (error) {
                event.cancel(gcStats, error);
                throw error;
            }
            event.end(gcStats);
            return gcStats as IGCStats;
        });
    }

    private async summarizeInternal(fullTree: boolean, trackState: boolean): Promise<ISummarizeInternalResult> {
        const summarizeResult = await this.dataStores.summarize(fullTree, trackState);
        let pathPartsForChildren: string[] | undefined;

        if (!this.disableIsolatedChannels) {
            // Wrap data store summaries in .channels subtree.
            wrapSummaryInChannelsTree(summarizeResult);
            pathPartsForChildren = [channelsTreeName];
        }
        this.addContainerBlobsToSummary(summarizeResult);
        return {
            ...summarizeResult,
            id: "",
            pathPartsForChildren,
        };
    }

    /**
     * Returns a summary of the runtime at the current sequence number.
     */
    public async summarize(options: {
        /** Logger to use for correlated summary events */
        summaryLogger: ITelemetryLogger,
        /** True to generate the full tree with no handle reuse optimizations; defaults to false */
        fullTree?: boolean,
        /** True to track the state for this summary in the SummarizerNodes; defaults to true */
        trackState?: boolean,
        /** True to run garbage collection before summarizing; defaults to true */
        runGC?: boolean,
        /** True to generate full GC data; defaults to false */
        fullGC?: boolean,
    }): Promise<IChannelSummarizeResult> {
        const { summaryLogger, fullTree = false, trackState = true, runGC = true, fullGC = false } = options;

        if (runGC) {
            await this.collectGarbage(summaryLogger, fullGC);
        }

        const summarizeResult = await this.summarizerNode.summarize(fullTree, trackState);
        assert(summarizeResult.summary.type === SummaryType.Tree,
            0x12f /* "Container Runtime's summarize should always return a tree" */);

        return summarizeResult as IChannelSummarizeResult;
    }

    /**
     * Generates the summary tree, uploads it to storage, and then submits the summarize op.
     * This is intended to be called by the summarizer, since it is the implementation of
     * ISummarizerInternalsProvider.submitSummary.
     * It takes care of state management at the container level, including pausing inbound
     * op processing, updating SummarizerNode state tracking, and garbage collection.
     * @param options - options controlling how the summary is generated or submitted
     */
    public async submitSummary(options: ISubmitSummaryOptions): Promise<SubmitSummaryResult> {
        const { fullTree, refreshLatestAck, summaryLogger } = options;

        if (refreshLatestAck) {
            const latestSummaryRefSeq = await this.refreshLatestSummaryAckFromServer(
                ChildLogger.create(summaryLogger, undefined, { all: { safeSummary: true } }));

            if (latestSummaryRefSeq > this.deltaManager.lastSequenceNumber) {
                // We need to catch up to the latest summary's reference sequence number before pausing.
                await PerformanceEvent.timedExecAsync(
                    summaryLogger,
                    {
                        eventName: "WaitingForSeq",
                        lastSequenceNumber: this.deltaManager.lastSequenceNumber,
                        targetSequenceNumber: latestSummaryRefSeq,
                        lastKnownSeqNumber: this.deltaManager.lastKnownSeqNumber,
                    },
                    async () => waitForSeq(this.deltaManager, latestSummaryRefSeq),
                    { start: true, end: true, cancel: "error" }, // definitely want start event
                );
            }
        }

        try {
            await this.deltaManager.inbound.pause();

            const summaryRefSeqNum = this.deltaManager.lastSequenceNumber;
            const message = `Summary @${summaryRefSeqNum}:${this.deltaManager.minimumSequenceNumber}`;

            this.summarizerNode.startSummary(summaryRefSeqNum, summaryLogger);

            // Helper function to check whether we should still continue between each async step.
            const checkContinue = (): { continue: true; } | { continue: false; error: string } => {
                // If summarizer loses connection it will never reconnect
                if (!this.connected) {
                    return { continue: false, error: "disconnected" };
                }
                // Ensure that lastSequenceNumber has not changed after pausing.
                // We need the summary op's reference sequence number to match our summary sequence number,
                // otherwise we'll get the wrong sequence number stamped on the summary's .protocol attributes.
                if (this.deltaManager.lastSequenceNumber !== summaryRefSeqNum) {
                    return {
                        continue: false,
                        // eslint-disable-next-line max-len
                        error: `lastSequenceNumber changed before uploading to storage. ${this.deltaManager.lastSequenceNumber} !== ${summaryRefSeqNum}`,
                    };
                }
                return { continue: true };
            };

            let continueResult = checkContinue();
            if (!continueResult.continue) {
                return { stage: "base", referenceSequenceNumber: summaryRefSeqNum, error: continueResult.error };
            }

            // If the GC version that this container is loaded from differs from the current GC version that this
            // container is running, we need to regenerate the GC data and run full summary. This is used to handle
            // scenarios where we upgrade the GC version because we cannot trust the data from the previous GC version.
            let forceRegenerateData = false;
            if (this.gcEnabled && this.summaryGCVersion !== this.currentGCVersion) {
                forceRegenerateData = true;
            }

            const trace = Trace.start();
            let summarizeResult: IChannelSummarizeResult;
            try {
                summarizeResult = await this.summarize({
                    summaryLogger,
                    fullTree: fullTree || forceRegenerateData,
                    trackState: true,
                    runGC: this.shouldRunGC,
                    fullGC: this.runtimeOptions.gcOptions.runFullGC || forceRegenerateData,
                });
            } catch (error) {
                return { stage: "base", referenceSequenceNumber: summaryRefSeqNum, error };
            }
            const { summary: summaryTree, stats: partialStats, gcData } = summarizeResult;

            // Counting dataStores and handles
            // Because handles are unchanged dataStores in the current logic,
            // summarized dataStore count is total dataStore count minus handle count
            const dataStoreTree = this.disableIsolatedChannels ? summaryTree : summaryTree.tree[channelsTreeName];

            assert(dataStoreTree.type === SummaryType.Tree, 0x1fc /* "summary is not a tree" */);
            const handleCount = Object.values(dataStoreTree.tree).filter(
                (value) => value.type === SummaryType.Handle).length;

            const summaryStats: IGeneratedSummaryStats = {
                dataStoreCount: this.dataStores.size,
                summarizedDataStoreCount: this.dataStores.size - handleCount,
                ...partialStats,
            };
            const generateSummaryData = {
                referenceSequenceNumber: summaryRefSeqNum,
                summaryTree,
                summaryStats,
                gcData,
                generateDuration: trace.trace().duration,
            } as const;

            continueResult = checkContinue();
            if (!continueResult.continue) {
                return { stage: "generate", ...generateSummaryData, error: continueResult.error };
            }

            const lastAck = this.summaryCollection.latestAck;
            const summaryContext: ISummaryContext =
                lastAck === undefined
                ? {
                    proposalHandle: undefined,
                    ackHandle: this.context.getLoadedFromVersion()?.id,
                    referenceSequenceNumber: summaryRefSeqNum,
                }
                : {
                    proposalHandle: lastAck.summaryOp.contents.handle,
                    ackHandle: lastAck.summaryAck.contents.handle,
                    referenceSequenceNumber: summaryRefSeqNum,
                };

            let handle: string;
            try {
                handle = await this.storage.uploadSummaryWithContext(summarizeResult.summary, summaryContext);
            } catch (error) {
                return { stage: "generate", ...generateSummaryData, error };
            }

            const parent = summaryContext.ackHandle;
            const summaryMessage: ISummaryContent = {
                handle,
                // eslint-disable-next-line @typescript-eslint/no-non-null-assertion
                head: parent!,
                message,
                parents: parent ? [parent] : [],
            };
            const uploadData = {
                ...generateSummaryData,
                handle,
                uploadDuration: trace.trace().duration,
            } as const;

            continueResult = checkContinue();
            if (!continueResult.continue) {
                return { stage: "upload", ...uploadData, error: continueResult.error };
            }

            let clientSequenceNumber: number;
            try {
                clientSequenceNumber = this.submitSystemMessage(MessageType.Summarize, summaryMessage);
            } catch (error) {
                return { stage: "upload", ...uploadData, error };
            }

            const submitData = {
                stage: "submit",
                ...uploadData,
                clientSequenceNumber,
                submitOpDuration: trace.trace().duration,
            } as const;

            this.summarizerNode.completeSummary(handle);

            return submitData;
        } finally {
            // Cleanup wip summary in case of failure
            this.summarizerNode.clearSummary();
            // Restart the delta manager
            this.deltaManager.inbound.resume();
        }
    }

    private processRemoteChunkedMessage(message: ISequencedDocumentMessage) {
        if (message.type !== ContainerMessageType.ChunkedOp) {
            return message;
        }

        const clientId = message.clientId;
        const chunkedContent = message.contents as IChunkedOp;
        this.addChunk(clientId, chunkedContent);
        if (chunkedContent.chunkId === chunkedContent.totalChunks) {
            const newMessage = { ...message };
            // eslint-disable-next-line @typescript-eslint/no-non-null-assertion
            const serializedContent = this.chunkMap.get(clientId)!.join("");
            newMessage.contents = JSON.parse(serializedContent);
            newMessage.type = chunkedContent.originalType;
            this.clearPartialChunks(clientId);
            return newMessage;
        }
        return message;
    }

    private addChunk(clientId: string, chunkedContent: IChunkedOp) {
        let map = this.chunkMap.get(clientId);
        if (map === undefined) {
            map = [];
            this.chunkMap.set(clientId, map);
        }
        assert(chunkedContent.chunkId === map.length + 1,
            0x131 /* "Mismatch between new chunkId and expected chunkMap" */); // 1-based indexing
        map.push(chunkedContent.contents);
    }

    private clearPartialChunks(clientId: string) {
        if (this.chunkMap.has(clientId)) {
            this.chunkMap.delete(clientId);
        }
    }

    private updateDocumentDirtyState(dirty: boolean) {
        if (this.dirtyContainer === dirty) {
            return;
        }

        this.dirtyContainer = dirty;
        if (this.emitDirtyDocumentEvent) {
            // back-compat: dirtyDocument & savedDocument deprecated in 0.35.
            this.emit(dirty ? "dirtyDocument" : "savedDocument");

            this.emit(dirty ? "dirty" : "saved");
            // back-compat: Loader API added in 0.35 only
            if (this.context.updateDirtyContainerState !== undefined) {
                this.context.updateDirtyContainerState(dirty);
            }
        }
    }

    public submitDataStoreOp(
        id: string,
        contents: any,
        localOpMetadata: unknown = undefined): void {
        const envelope: IEnvelope = {
            address: id,
            contents,
        };
        this.submit(ContainerMessageType.FluidDataStoreOp, envelope, localOpMetadata);
    }

    public async uploadBlob(blob: ArrayBufferLike): Promise<IFluidHandle<ArrayBufferLike>> {
        this.verifyNotClosed();
        return this.blobManager.createBlob(blob);
    }

    private submit(
        type: ContainerMessageType,
        content: any,
        localOpMetadata: unknown = undefined,
        opMetadata: Record<string, unknown> | undefined = undefined,
    ): void {
        this.verifyNotClosed();

        if (this.context.pendingLocalState !== undefined) {
            this.closeFn(new GenericError("op submitted while processing pending initial state"));
        }
        // There should be no ops in detached container state!
        assert(this.attachState !== AttachState.Detached, 0x132 /* "sending ops in detached container" */);

        let clientSequenceNumber: number = -1;
        let opMetadataInternal = opMetadata;

        if (this.canSendOps()) {
            const serializedContent = JSON.stringify(content);
            const maxOpSize = this.context.deltaManager.maxMessageSize;

            // If in manual flush mode we will trigger a flush at the next turn break
            if (this.flushMode === FlushMode.Manual && !this.needsFlush) {
                opMetadataInternal = {
                    ...opMetadata,
                    batch: true,
                };
                this.needsFlush = true;

                // Use Promise.resolve().then() to queue a microtask to detect the end of the turn and force a flush.
                if (!this.flushTrigger) {
                    // eslint-disable-next-line @typescript-eslint/no-floating-promises
                    Promise.resolve().then(() => {
                        this.flushTrigger = false;
                        this.flush();
                    });
                }
            }

            // Note: Chunking will increase content beyond maxOpSize because we JSON'ing JSON payload -
            // there will be a lot of escape characters that can make it up to 2x bigger!
            // This is Ok, because DeltaManager.shouldSplit() will have 2 * maxMessageSize limit
            if (!serializedContent || serializedContent.length <= maxOpSize) {
                clientSequenceNumber = this.submitRuntimeMessage(
                    type,
                    content,
                    /* batch: */ this._flushMode === FlushMode.Manual,
                    opMetadataInternal);
            } else {
                clientSequenceNumber = this.submitChunkedMessage(type, serializedContent, maxOpSize);
            }
        }

        // Let the PendingStateManager know that a message was submitted.
        this.pendingStateManager.onSubmitMessage(
            type,
            clientSequenceNumber,
            this.deltaManager.lastSequenceNumber,
            content,
            localOpMetadata,
            opMetadataInternal,
        );
        if (this.isContainerMessageDirtyable(type, content)) {
            this.updateDocumentDirtyState(true);
        }
    }

    private submitChunkedMessage(type: ContainerMessageType, content: string, maxOpSize: number): number {
        const contentLength = content.length;
        const chunkN = Math.floor((contentLength - 1) / maxOpSize) + 1;
        let offset = 0;
        let clientSequenceNumber: number = 0;
        for (let i = 1; i <= chunkN; i = i + 1) {
            const chunkedOp: IChunkedOp = {
                chunkId: i,
                contents: content.substr(offset, maxOpSize),
                originalType: type,
                totalChunks: chunkN,
            };
            offset += maxOpSize;
            clientSequenceNumber = this.submitRuntimeMessage(
                ContainerMessageType.ChunkedOp,
                chunkedOp,
                false);
        }
        return clientSequenceNumber;
    }

    private submitSystemMessage(
        type: MessageType,
        contents: any) {
        this.verifyNotClosed();
        assert(this.connected, 0x133 /* "Container disconnected when trying to submit system message" */);

        // System message should not be sent in the middle of the batch.
        // That said, we can preserve existing behavior by not flushing existing buffer.
        // That might be not what caller hopes to get, but we can look deeper if telemetry tells us it's a problem.
        const middleOfBatch = this.flushMode === FlushMode.Manual && this.needsFlush;
        if (middleOfBatch) {
            this._logger.sendErrorEvent({ eventName: "submitSystemMessageError", type });
        }

        return this.context.submitFn(
            type,
            contents,
            middleOfBatch);
    }

    private submitRuntimeMessage(
        type: ContainerMessageType,
        contents: any,
        batch: boolean,
        appData?: any) {
        const payload: ContainerRuntimeMessage = { type, contents };
        return this.context.submitFn(
            MessageType.Operation,
            payload,
            batch,
            appData);
    }

    /**
     * Throw an error if the runtime is closed.  Methods that are expected to potentially
     * be called after dispose due to asynchrony should not call this.
     */
    private verifyNotClosed() {
        if (this._disposed) {
            throw new Error("Runtime is closed");
        }
    }

    /**
     * Finds the right store and asks it to resubmit the message. This typically happens when we
     * reconnect and there are pending messages.
     * @param content - The content of the original message.
     * @param localOpMetadata - The local metadata associated with the original message.
     */
    private reSubmit(
        type: ContainerMessageType,
        content: any,
        localOpMetadata: unknown,
        opMetadata: Record<string, unknown> | undefined,
    ) {
        switch (type) {
            case ContainerMessageType.FluidDataStoreOp:
                // For Operations, call resubmitDataStoreOp which will find the right store
                // and trigger resubmission on it.
                this.dataStores.resubmitDataStoreOp(content, localOpMetadata);
                break;
            case ContainerMessageType.Attach:
                this.submit(type, content, localOpMetadata);
                break;
            case ContainerMessageType.ChunkedOp:
                throw new Error(`chunkedOp not expected here`);
            case ContainerMessageType.BlobAttach:
                this.submit(type, content, localOpMetadata, opMetadata);
                break;
            default:
                unreachableCase(type, `Unknown ContainerMessageType: ${type}`);
        }
    }

    /** Implementation of ISummarizerInternalsProvider.refreshLatestSummaryAck */
    public async refreshLatestSummaryAck(
        proposalHandle: string | undefined,
        ackHandle: string,
        summaryLogger: ITelemetryLogger,
    ) {
        const readAndParseBlob = async <T>(id: string) => readAndParse<T>(this.storage, id);
        const result = await this.summarizerNode.refreshLatestSummary(
            proposalHandle,
            async () => this.fetchSnapshotFromStorage(ackHandle, summaryLogger, {
                eventName: "RefreshLatestSummaryGetSnapshot",
                fetchLatest: false,
            }),
            readAndParseBlob,
            summaryLogger,
        );

        // Update the summaryGCVersion if GC is enabled and the latest summary tracked by this container was updated.
        if (this.gcEnabled && result.latestSummaryUpdated) {
            // If the summary was tracked by this client, it was the one that generated the summary in the first place.
            // Update the summaryGCVersion to the currentGCVersion of this client.
            if (result.wasSummaryTracked) {
                this.summaryGCVersion = this.currentGCVersion;
                return;
            }
            // If the summary was not tracked by this client, update summaryGCVersion from the snapshot that was used
            // to update the latest summary.
            await this.updateSummaryGCVersionFromSnapshot(result.snapshot);
        }
    }

    /**
     * Fetches the latest snapshot from storage and uses it to refresh SummarizerNode's
     * internal state as it should be considered the latest summary ack.
     * @param summaryLogger - logger to use when fetching snapshot from storage
     * @returns downloaded snapshot's reference sequence number
     */
    private async refreshLatestSummaryAckFromServer(summaryLogger: ITelemetryLogger): Promise<number> {
        const snapshot = await this.fetchSnapshotFromStorage(this.id, summaryLogger, {
            eventName: "RefreshLatestSummaryGetSnapshot",
            fetchLatest: true,
        });

        const readAndParseBlob = async <T>(id: string) => readAndParse<T>(this.storage, id);
        const snapshotRefSeq = await seqFromTree(snapshot, readAndParseBlob);

        const result = await this.summarizerNode.refreshLatestSummary(
            undefined,
            async () => snapshot,
            readAndParseBlob,
            summaryLogger,
        );

        // Update the summaryGCVersion if GC is enabled and the latest summary tracked by this container was updated.
        if (this.gcEnabled && result.latestSummaryUpdated) {
            // Since there is not proposal handle for this summary, it should not have been tracked.
            assert(!result.wasSummaryTracked,
                0x1fd /* "Summary without proposal handle should not have been tracked" */);
            // Update summaryGCVersion from the snapshot that was used to update the latest summary.
            await this.updateSummaryGCVersionFromSnapshot(result.snapshot);
        }

        return snapshotRefSeq;
    }

    /**
     * Updates the summary GC version as per the metadata blob in given snapshot.
     */
    private async updateSummaryGCVersionFromSnapshot(snapshot: ISnapshotTree) {
        const metadataBlobId = snapshot.blobs[metadataBlobName];
        if (metadataBlobId) {
            const metadata = await readAndParse<IContainerRuntimeMetadata>(this.storage, metadataBlobId);
            this.summaryGCVersion = gcFeature(metadata);
        }
    }

    private async fetchSnapshotFromStorage(versionId: string, logger: ITelemetryLogger, event: ITelemetryGenericEvent) {
        const perfEvent = PerformanceEvent.start(logger, event);
        const stats: { getVersionDuration?: number; getSnapshotDuration?: number } = {};
        let snapshot: ISnapshotTree;
        try {
            const trace = Trace.start();

            const versions = await this.storage.getVersions(versionId, 1);
            assert(!!versions && !!versions[0], 0x137 /* "Failed to get version from storage" */);
            stats.getVersionDuration = trace.trace().duration;

            const maybeSnapshot = await this.storage.getSnapshotTree(versions[0]);
            assert(!!maybeSnapshot, 0x138 /* "Failed to get snapshot from storage" */);
            stats.getSnapshotDuration = trace.trace().duration;

            snapshot = maybeSnapshot;
        } catch (error) {
            perfEvent.cancel(stats, error);
            throw error;
        }

        perfEvent.end(stats);
        return snapshot;
    }

    public getPendingLocalState() {
        return this.pendingStateManager.getLocalState();
    }

    public readonly summarizeOnDemand: ISummarizer["summarizeOnDemand"] = (...args) => {
        if (this.clientDetails.type === summarizerClientType) {
            return this.summarizer.summarizeOnDemand(...args);
        } else if (this.summaryManager !== undefined) {
            return this.summaryManager.summarizeOnDemand(...args);
        } else {
            // If we're not the summarizer, and we don't have a summaryManager, we expect that
            // generateSummaries is turned off. We are throwing instead of returning a failure here,
            // because it is a misuse of the API rather than an expected failure.
            throw new Error(
                `Can't summarize, generateSummaries: ${this.runtimeOptions.summaryOptions.generateSummaries}`,
            );
        }
    };

    public readonly enqueueSummarize: ISummarizer["enqueueSummarize"] = (...args) => {
        if (this.clientDetails.type === summarizerClientType) {
            return this.summarizer.enqueueSummarize(...args);
        } else if (this.summaryManager !== undefined) {
            return this.summaryManager.enqueueSummarize(...args);
        } else {
            // If we're not the summarizer, and we don't have a summaryManager, we expect that
            // generateSummaries is turned off. We are throwing instead of returning a failure here,
            // because it is a misuse of the API rather than an expected failure.
            throw new Error(
                `Can't summarize, generateSummaries: ${this.runtimeOptions.summaryOptions.generateSummaries}`,
            );
        }
    };
}

/**
 * Wait for a specific sequence number. Promise should resolve when we reach that number,
 * or reject if closed.
 */
const waitForSeq = async (
    deltaManager: IDeltaManager<Pick<ISequencedDocumentMessage, "sequenceNumber">, unknown>,
    targetSeq: number,
): Promise<void> => new Promise<void>((accept, reject) => {
    // TODO: remove cast to any when actual event is determined
    deltaManager.on("closed" as any, reject);

    const handleOp = (message: Pick<ISequencedDocumentMessage, "sequenceNumber">) => {
        if (message.sequenceNumber >= targetSeq) {
            accept();
            deltaManager.off("op", handleOp);
        }
    };
    deltaManager.on("op", handleOp);
});<|MERGE_RESOLUTION|>--- conflicted
+++ resolved
@@ -41,11 +41,8 @@
     ChildLogger,
     raiseConnectedEvent,
     PerformanceEvent,
-<<<<<<< HEAD
     normalizeError,
-=======
     TaggedLoggerAdapter,
->>>>>>> 071a083c
 } from "@fluidframework/telemetry-utils";
 import { IDocumentStorageService, ISummaryContext } from "@fluidframework/driver-definitions";
 import { readAndParse, BlobAggregationStorage } from "@fluidframework/driver-utils";
