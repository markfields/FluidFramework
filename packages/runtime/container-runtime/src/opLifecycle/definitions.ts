/*!
 * Copyright (c) Microsoft Corporation and contributors. All rights reserved.
 * Licensed under the MIT License.
 */

import type { IBatchMessage } from "@fluidframework/container-definitions/internal";

import { CompressionAlgorithms } from "../containerRuntime.js";

/**
 * Local Batch message, before it is virtualized and sent to the ordering service
 */
export interface LocalBatchMessage {
	serializedOp: string;
	metadata?: Record<string, unknown>;
	localOpMetadata?: unknown;
	referenceSequenceNumber: number;
	compression?: CompressionAlgorithms;
<<<<<<< HEAD
	staged?: boolean;
=======

	/**
	 * @deprecated Use serializedOp
	 */
	contents?: never; // To ensure we don't leave this one when converting from OutboundBatchMessage
}

/**
 * Virtualized Batch message, on its way out the door to the ordering service
 */
export type OutboundBatchMessage = IBatchMessage & {
	localOpMetadata?: unknown;
	referenceSequenceNumber: number;
	compression?: CompressionAlgorithms;

	/**
	 * @deprecated Use contents
	 */
	serializedOp?: never; // To ensure we don't leave this one when converting from LocalBatchMessage
>>>>>>> 90caa522
};

/**
 * A batch of messages we have accumulated locally, but haven't sent to the ordering service yet.
 */
export type LocalBatch = IBatch<LocalBatchMessage[]>;

/**
 * A batch of messages that has been virtualized as needed (grouped, compressed, chunked)
 * and is ready to be sent to the ordering service.
 * At the very least, the op contents have been serialized to string.
 */
export interface OutboundBatch<
	TMessages extends OutboundBatchMessage[] = OutboundBatchMessage[],
> extends IBatch<TMessages> {
	/**
	 * Sum of the in-memory content sizes of all messages in the batch.
	 * If the batch is compressed, this number reflects the post-compression size.
	 */
	readonly contentSizeInBytes: number;
}

/**
 * An {@link OutboundBatch} with exactly one message
 * This type is helpful as Grouping yields this kind of batch, and Compression only operates on this type of batch.
 */
export type OutboundSingletonBatch = OutboundBatch<[OutboundBatchMessage]>;

/**
 * Base batch interface used internally by the runtime.
 * See {@link LocalBatch} and {@link OutboundBatch} for the concrete types.
 */
interface IBatch<TMessages extends LocalBatchMessage[] | OutboundBatchMessage[]> {
	/**
	 * All the messages in the batch
	 */
	readonly messages: TMessages;
	/**
	 * The reference sequence number for the batch
	 */
	readonly referenceSequenceNumber: number | undefined;
	/**
	 * Wether or not the batch contains at least one op which was produced as the result
	 * of processing another op. This means that the batch must be rebased before
	 * submitted, to ensure that all ops have the same reference sequence numbers and a
	 * consistent view of the data model. This happens when the op is created within a
	 * 'changed' event handler of a DDS and will have a different reference sequence number
	 * than the rest of the ops in the batch, meaning that it has a different view of the
	 * state of the data model, therefore all ops must be resubmitted and rebased to the current
	 * reference sequence number to be in agreement about the data model state.
	 */
	readonly hasReentrantOps?: boolean;

	readonly staged?: boolean;
}

export interface IBatchCheckpoint {
	rollback: (action: (message: LocalBatchMessage) => void) => void;
}

/**
 * @internal
 */
export interface IChunkedOp {
	chunkId: number;
	totalChunks: number;
	contents: string;
	originalMetadata?: Record<string, unknown>;
	originalCompression?: string;
}

/**
 * The state of remote message processing:
 * `Processed` - the message can be considered processed
 * `Skipped` - the message was ignored by the processor
 * `Accepted` - the message was processed partially. Eventually, a message
 * will make the processor return `Processed`.
 */
export type ProcessingState = "Processed" | "Skipped" | "Accepted";<|MERGE_RESOLUTION|>--- conflicted
+++ resolved
@@ -16,9 +16,7 @@
 	localOpMetadata?: unknown;
 	referenceSequenceNumber: number;
 	compression?: CompressionAlgorithms;
-<<<<<<< HEAD
 	staged?: boolean;
-=======
 
 	/**
 	 * @deprecated Use serializedOp
@@ -38,13 +36,14 @@
 	 * @deprecated Use contents
 	 */
 	serializedOp?: never; // To ensure we don't leave this one when converting from LocalBatchMessage
->>>>>>> 90caa522
 };
 
 /**
  * A batch of messages we have accumulated locally, but haven't sent to the ordering service yet.
  */
-export type LocalBatch = IBatch<LocalBatchMessage[]>;
+export interface LocalBatch extends IBatch<LocalBatchMessage[]> {
+	staged?: boolean;
+}
 
 /**
  * A batch of messages that has been virtualized as needed (grouped, compressed, chunked)
