--- conflicted
+++ resolved
@@ -164,30 +164,6 @@
 		}));
 	}
 
-<<<<<<< HEAD
-	public shouldGroup(batch: IBatch): boolean {
-		return (
-			// Grouped batching must be enabled
-			this.config.groupedBatchingEnabled &&
-			// The number of ops in the batch must be 2 or more
-			// or be empty (to allow for empty batches to be grouped)
-			// TODO: Can we remove this, as it creates problems for staging mode
-			// as we always want re-submit, even if only 1 op.
-			// i'm actually pretty sure there is a bug here.
-			// without this change we will not rebase re-entrant ops
-			// unless there is more than one op in the batch,
-			// but even 1 op must be rebased, as it could be based
-			// off a partial state as it was created reentrantly
-			// while applying another batch. fixing this exposes
-			// problems in pact-map, and requires skipping migration
-			// tests, as pact-map doesn't resbmit even during rebase
-			(batch.messages.length !== 1 ||
-				// Support for reentrant batches will be on by default
-				batch.hasReentrantOps === true)
-		);
-	}
-=======
->>>>>>> 90caa522
 	public groupedBatchingEnabled(): boolean {
 		return this.config.groupedBatchingEnabled;
 	}
