/*!
 * Copyright (c) Microsoft Corporation. All rights reserved.
 * Licensed under the MIT License.
 */

import { strict as assert } from "assert";
import { IDisposable, ITelemetryLogger } from "@microsoft/fluid-common-definitions";
import {
    IComponentLoadable,
    IComponentRouter,
    IComponentRunnable,
    IRequest,
    IResponse,
} from "@microsoft/fluid-component-core-interfaces";
import { ChildLogger, Deferred, PerformanceEvent, PromiseTimer, Timer } from "@microsoft/fluid-common-utils";
import {
    ISequencedDocumentMessage,
    ISequencedDocumentSystemMessage,
    ISummaryConfiguration,
    MessageType,
} from "@microsoft/fluid-protocol-definitions";
import { ErrorType, ISummarizingError, ISummaryContext } from "@microsoft/fluid-driver-definitions";
import { ContainerRuntime, GenerateSummaryData } from "./containerRuntime";
import { RunWhileConnectedCoordinator } from "./runWhileConnectedCoordinator";
import { IClientSummaryWatcher, SummaryCollection } from "./summaryCollection";

// Send some telemetry if generate summary takes too long
const maxSummarizeTimeoutTime = 20000; // 20 sec
const maxSummarizeTimeoutCount = 5; // Double and resend 5 times

const minOpsForLastSummary = 50;

declare module "@microsoft/fluid-component-core-interfaces" {
    // eslint-disable-next-line @typescript-eslint/no-empty-interface
    export interface IComponent extends Readonly<Partial<IProvideSummarizer>> { }
}

export const ISummarizer: keyof IProvideSummarizer = "ISummarizer";

export interface IProvideSummarizer {
    readonly ISummarizer: ISummarizer;
}

export interface ISummarizer extends IComponentRouter, IComponentRunnable, IComponentLoadable {
    /**
     * Returns a promise that will be resolved with the next Summarizer after context reload
     */
    setSummarizer(): Promise<Summarizer>;
    stop(reason?: string): void;
}

/**
 * Data about a summary attempt
 */
<<<<<<< HEAD
export interface ISummaryAttempt {
=======
export class Summarizer implements ISummarizer {
    public get IComponentRouter() { return this; }
    public get IComponentRunnable() { return this; }
    public get IComponentLoadable() { return this; }
    public get ISummarizer() { return this; }

    private readonly logger: ITelemetryLogger;
    private readonly runCoordinator: RunWhileConnectedCoordinator;
    private onBehalfOfClientId: string | undefined;
    private runningSummarizer?: RunningSummarizer;
    private systemOpListener?: (op: ISequencedDocumentMessage) => void;
    private opListener?: (error: any, op: ISequencedDocumentMessage) => void;
    private immediateSummary: boolean = false;
    public readonly summaryCollection: SummaryCollection;
    private stopReason?: string;

    constructor(
        public readonly url: string,
        private readonly runtime: ContainerRuntime,
        private readonly configurationGetter: () => ISummaryConfiguration,
        private readonly generateSummaryCore: (full: boolean, safe: boolean) => Promise<GenerateSummaryData>,
        private readonly refreshLatestAck: (context: ISummaryContext, referenceSequenceNumber: number) => Promise<void>,
        summaryCollection?: SummaryCollection,
    ) {
        this.logger = ChildLogger.create(this.runtime.logger, "Summarizer");
        this.runCoordinator = new RunWhileConnectedCoordinator(runtime);
        if (summaryCollection) {
            // summarize immediately because we just went through context reload
            this.immediateSummary = true;
            this.summaryCollection = summaryCollection;
        } else {
            this.summaryCollection = new SummaryCollection(this.runtime.deltaManager.initialSequenceNumber);
        }
        this.runtime.deltaManager.inbound.on("op",
            (op) => this.summaryCollection.handleOp(op as ISequencedDocumentMessage));

        this.runtime.previousState.nextSummarizerD?.resolve(this);
    }

    public async run(onBehalfOf: string): Promise<void> {
        try {
            await this.runCore(onBehalfOf);
        } finally {
            // Cleanup after running
            if (this.runtime.connected) {
                if (this.runningSummarizer) {
                    // Let running summarizer finish if no other summarizer client in quorum
                    let hasOtherSummarizerClient = false;
                    for (const [clientId, member] of this.runtime.getQuorum().getMembers()) {
                        if (clientId !== this.runtime.clientId && member.client.details?.type === "summarizer") {
                            hasOtherSummarizerClient = true;
                            break;
                        }
                    }
                    if (hasOtherSummarizerClient === false) {
                        await this.runningSummarizer.waitStop();
                    }
                }
                this.runtime.closeFn(`Summarizer: ${this.stopReason ?? "runEnded"}`);
            }
            this.dispose();
        }
    }

>>>>>>> 270a1613
    /**
     * Reference sequence number when summary was generated
     */
    readonly refSequenceNumber: number;

    /**
     * Time of summary attempt after it was sent
     */
    readonly summaryTime: number;

    /**
     * Sequence number of summary op
     */
    summarySequenceNumber?: number;
}

/**
 * This class contains the heuristics for when to summarize.
 */
class SummarizerHeuristics {
    /**
     * Last sent summary attempt
     */
    public lastSent: ISummaryAttempt;
    private _lastAcked: ISummaryAttempt;

    /**
     * Last acked summary attempt
     */
    public get lastAcked(): ISummaryAttempt {
        return this._lastAcked;
    }

    private readonly idleTimer: Timer;

    public constructor(
        private readonly configuration: ISummaryConfiguration,
        private readonly trySummarize: (reason: string) => void,
        /**
         * Last received op sequence number
         */
        public lastOpSeqNumber: number,
        firstAck: ISummaryAttempt,
    ) {
        this.lastSent = firstAck;
        this._lastAcked = firstAck;
        this.idleTimer = new Timer(
            this.configuration.idleTime,
            () => this.trySummarize("idle"));
    }

    /**
     * Mark the last sent summary attempt as acked.
     */
    public ackLastSent() {
        this._lastAcked = this.lastSent;
    }

    /**
     * Runs the heuristic to determine if it should try to summarize.
     */
    public run() {
        this.idleTimer.clear();
        const timeSinceLastSummary = Date.now() - this.lastAcked.summaryTime;
        const opCountSinceLastSummary = this.lastOpSeqNumber - this.lastAcked.refSequenceNumber;

        if (timeSinceLastSummary > this.configuration.maxTime) {
            this.trySummarize("maxTime");
        } else if (opCountSinceLastSummary > this.configuration.maxOps) {
            this.trySummarize("maxOps");
        } else {
            this.idleTimer.start();
        }
    }

    /**
     * Disposes of resources.
     */
    public dispose() {
        this.idleTimer.clear();
    }
}

/**
 * An instance of RunningSummarizer manages the heuristics for summarizing.
 * Until disposed, the instance of RunningSummarizer can assume that it is
 * in a state of running, meaning it is connected and initialized.  It keeps
 * track of summaries that it is generating as they are broadcast and acked/nacked.
 */
export class RunningSummarizer implements IDisposable {
    public static async start(
        clientId: string,
        onBehalfOfClientId: string,
        logger: ITelemetryLogger,
        summaryWatcher: IClientSummaryWatcher,
        configuration: ISummaryConfiguration,
        generateSummary: (full: boolean, safe: boolean) => Promise<GenerateSummaryData | undefined>,
        lastOpSeqNumber: number,
        firstAck: ISummaryAttempt,
        immediateSummary: boolean,
    ): Promise<RunningSummarizer> {
        const summarizer = new RunningSummarizer(
            clientId,
            onBehalfOfClientId,
            logger,
            summaryWatcher,
            configuration,
            generateSummary,
            lastOpSeqNumber,
            firstAck,
            immediateSummary);

        await summarizer.waitStart();

        // Run the heuristics after starting
        if (immediateSummary) {
            summarizer.trySummarize("immediate");
        } else {
            summarizer.heuristics.run();
        }
        return summarizer;
    }

    public get disposed() { return this._disposed; }

    private _disposed = false;
    private summarizing = false;
    private summarizeCount: number = 0;
    private tryWhileSummarizing = false;
    private readonly summarizeTimer: Timer;
    private readonly pendingAckTimer: PromiseTimer;
    private readonly heuristics: SummarizerHeuristics;

    private constructor(
        private readonly clientId: string,
        private readonly onBehalfOfClientId: string,
        private readonly logger: ITelemetryLogger,
        private readonly summaryWatcher: IClientSummaryWatcher,
        private readonly configuration: ISummaryConfiguration,
        private readonly generateSummary: (full: boolean, safe: boolean) => Promise<GenerateSummaryData | undefined>,
        lastOpSeqNumber: number,
        firstAck: ISummaryAttempt,
        private immediateSummary: boolean = false,
    ) {
        this.heuristics = new SummarizerHeuristics(
            configuration,
            (reason) => this.trySummarize(reason),
            lastOpSeqNumber,
            firstAck);

        this.summarizeTimer = new Timer(
            maxSummarizeTimeoutTime,
            () => this.summarizeTimerHandler(maxSummarizeTimeoutTime, 1));

        this.pendingAckTimer = new PromiseTimer(
            this.configuration.maxAckWaitTime,
            () => {
                this.logger.sendErrorEvent({
                    eventName: "SummaryAckWaitTimeout",
                    maxAckWaitTime: this.configuration.maxAckWaitTime,
                    refSequenceNumber: this.heuristics.lastSent.refSequenceNumber,
                    summarySequenceNumber: this.heuristics.lastSent.summarySequenceNumber,
                    timePending: Date.now() - this.heuristics.lastSent.summaryTime,
                });
            });
    }

    public dispose(): void {
        this.summaryWatcher.dispose();
        this.heuristics.dispose();
        this.summarizeTimer.clear();
        this.pendingAckTimer.clear();
        this._disposed = true;
    }

    public handleSystemOp(op: ISequencedDocumentMessage) {
        switch (op.type) {
            case MessageType.ClientLeave: {
                const leavingClientId = JSON.parse((op as ISequencedDocumentSystemMessage).data) as string;
                if (leavingClientId === this.clientId || leavingClientId === this.onBehalfOfClientId) {
                    // Ignore summarizer leave messages, to make sure not to start generating
                    // a summary as the summarizer is leaving
                    return;
                }
                // Leave ops for any other client fall through to handle normally
            }
            // Intentional fallthrough
            case MessageType.ClientJoin:
            case MessageType.Propose:
            case MessageType.Reject: {
                // Synchronously handle quorum ops like regular ops
                this.handleOp(undefined, op);
                return;
            }
            default: {
                return;
            }
        }
    }

    public handleOp(error: any, op: ISequencedDocumentMessage) {
        if (error !== undefined) {
            return;
        }
        this.heuristics.lastOpSeqNumber = op.sequenceNumber;

        // Check for ops requesting summary
        if (op.type === MessageType.Save) {
            this.trySummarize(`;${op.clientId}: ${op.contents}`);
        } else {
            this.heuristics.run();
        }
    }

    public async waitStop(): Promise<void> {
        if (this.disposed) {
            return;
        }
        const outstandingOps = this.heuristics.lastOpSeqNumber - this.heuristics.lastAcked.refSequenceNumber;
        if (outstandingOps > minOpsForLastSummary) {
            // This resolves when the current pending summary is broadcast.
            // We don't stick around and wait to see if it is acked or not.
            await this.trySummarize("lastSummary").broadcastP;
        }
    }

    private async waitStart() {
        // Wait no longer than ack timeout for all pending
        const maybeLastAck = await Promise.race([
            this.summaryWatcher.waitFlushed(),
            this.pendingAckTimer.start(),
        ]);
        this.pendingAckTimer.clear();

        if (maybeLastAck) {
            this.heuristics.lastSent = {
                refSequenceNumber: maybeLastAck.summaryOp.referenceSequenceNumber,
                summaryTime: maybeLastAck.summaryOp.timestamp,
                summarySequenceNumber: maybeLastAck.summaryOp.sequenceNumber,
            };
            this.heuristics.ackLastSent();
        }
    }

    private trySummarize(reason: string): { broadcastP: Promise<void> } {
        if (this.summarizing === true) {
            // We can't summarize if we are already
            this.tryWhileSummarizing = true;
            return { broadcastP: Promise.resolve() };
        }

        // GenerateSummary could take some time
        // mark that we are currently summarizing to prevent concurrent summarizing
        this.summarizing = true;
        const broadcastDeferred = new Deferred<void>();

        (async () => {
            const result = await this.summarize(reason, false, broadcastDeferred);
            if (result !== true) {
                // On nack or error, try again in safe mode
                await this.summarize(reason, true, broadcastDeferred);
            }
        })().finally(() => {
            this.summarizing = false;
            broadcastDeferred.resolve();
            if (this.tryWhileSummarizing) {
                this.tryWhileSummarizing = false;
                this.heuristics.run();
            }
        }).catch((error) => {
            this.logger.sendErrorEvent({ eventName: "UnexpectedSummarizeError" }, error);
        });

        return { broadcastP: broadcastDeferred.promise };
    }

    /**
     * Generates summary and listens for broadcast and ack/nack.
     * Returns true for ack, false for nack, and undefined for failure or timeout.
     * @param reason - reason for summarizing
     * @param safe - true to generate summary in safe mode
     */
    private async summarize(reason: string, safe: boolean, broadcastDef: Deferred<void>): Promise<boolean | undefined> {
        this.summarizeTimer.start();

        try {
            return await this.summarizeCore(reason, safe, broadcastDef);
        } finally {
            this.summarizeTimer.clear();
            this.pendingAckTimer.clear();
        }
    }

    private async summarizeCore(
        reason: string,
        safe: boolean,
        broadcastDef: Deferred<void>,
    ): Promise<boolean | undefined> {
        // Wait to generate and send summary
        const summaryData = await this.generateSummaryWithLogging(reason, safe);
        if (!summaryData || !summaryData.submitted) {
            // Did not send the summary op
            return undefined;
        }

        this.heuristics.lastSent = {
            refSequenceNumber: summaryData.referenceSequenceNumber,
            summaryTime: Date.now(),
        };

        const pendingTimeoutP = this.pendingAckTimer.start().catch(() => undefined);
        const summary = this.summaryWatcher.watchSummary(summaryData.clientSequenceNumber);

        // Wait for broadcast
        const summaryOp = await Promise.race([summary.waitBroadcast(), pendingTimeoutP]);
        broadcastDef.resolve(); // broadcast means client is free to close
        if (!summaryOp) {
            return undefined;
        }
        this.heuristics.lastSent.summarySequenceNumber = summaryOp.sequenceNumber;
        this.logger.sendTelemetryEvent({
            eventName: "SummaryOp",
            timeWaiting: Date.now() - this.heuristics.lastSent.summaryTime,
            refSequenceNumber: summaryOp.referenceSequenceNumber,
            summarySequenceNumber: summaryOp.sequenceNumber,
            handle: summaryOp.contents.handle,
        });

        // Wait for ack/nack
        const ackNack = await Promise.race([summary.waitAckNack(), pendingTimeoutP]);
        if (!ackNack) {
            return undefined;
        }
        this.logger.sendTelemetryEvent({
            eventName: ackNack.type === MessageType.SummaryAck ? "SummaryAck" : "SummaryNack",
            category: ackNack.type === MessageType.SummaryAck ? "generic" : "error",
            timeWaiting: Date.now() - this.heuristics.lastSent.summaryTime,
            summarySequenceNumber: ackNack.contents.summaryProposal.summarySequenceNumber,
            error: ackNack.type === MessageType.SummaryNack ? ackNack.contents.errorMessage : undefined,
            handle: ackNack.type === MessageType.SummaryAck ? ackNack.contents.handle : undefined,
        });

        this.pendingAckTimer.clear();

        // Update for success
        if (ackNack.type === MessageType.SummaryAck) {
            this.heuristics.ackLastSent();

            // since we need a full summary after context reload, we only clear this on ack
            this.immediateSummary = false;

            return true;
        } else {
            return false;
        }
    }

    private async generateSummaryWithLogging(message: string, safe: boolean): Promise<GenerateSummaryData | undefined> {
        const summarizingEvent = PerformanceEvent.start(this.logger, {
            eventName: "Summarizing",
            message,
            summarizeCount: ++this.summarizeCount,
            timeSinceLastAttempt: Date.now() - this.heuristics.lastSent.summaryTime,
            timeSinceLastSummary: Date.now() - this.heuristics.lastAcked.summaryTime,
        });

        // Wait for generate/send summary
        let summaryData: GenerateSummaryData | undefined;
        try {
            summaryData = await this.generateSummary(this.immediateSummary, safe);
        } catch (error) {
            summarizingEvent.cancel({ category: "error" }, error);
            return;
        }

        this.summarizeTimer.clear();

        if (!summaryData) {
            summarizingEvent.cancel();
            return;
        }

        const telemetryProps: any = {
            ...summaryData,
            ...summaryData.summaryStats,
            refSequenceNumber: summaryData.referenceSequenceNumber,
            opsSinceLastAttempt: summaryData.referenceSequenceNumber - this.heuristics.lastSent.refSequenceNumber,
            opsSinceLastSummary: summaryData.referenceSequenceNumber - this.heuristics.lastAcked.refSequenceNumber,
        };
        telemetryProps.summaryStats = undefined;
        telemetryProps.referenceSequenceNumber = undefined;

        if (summaryData.submitted) {
            summarizingEvent.end(telemetryProps);
        } else {
            summarizingEvent.cancel(telemetryProps);
        }

        return summaryData;
    }

    private summarizeTimerHandler(time: number, count: number) {
        this.logger.sendErrorEvent({
            eventName: "SummarizeTimeout",
            timeoutTime: time,
            timeoutCount: count,
        });
        if (count < maxSummarizeTimeoutCount) {
            // Double and start a new timer
            const nextTime = time * 2;
            this.summarizeTimer.start(nextTime, () => this.summarizeTimerHandler(nextTime, count + 1));
        }
    }
}

/**
 * Summarizer is responsible for coordinating when to send generate and send summaries.
 * It is the main entry point for summary work.
 */
export class Summarizer implements ISummarizer {
    public get IComponentRouter() { return this; }
    public get IComponentRunnable() { return this; }
    public get IComponentLoadable() { return this; }
    public get ISummarizer() { return this; }

    private readonly logger: ITelemetryLogger;
    private readonly runCoordinator: RunWhileConnectedCoordinator;
    private onBehalfOfClientId: string | undefined;
    private runningSummarizer?: RunningSummarizer;
    private systemOpListener?: (op: ISequencedDocumentMessage) => void;
    private opListener?: (error: any, op: ISequencedDocumentMessage) => void;
    private immediateSummary: boolean = false;
    public readonly summaryCollection: SummaryCollection;
    private stopReason?: string;

    constructor(
        public readonly url: string,
        private readonly runtime: ContainerRuntime,
        private readonly configurationGetter: () => ISummaryConfiguration,
        // eslint-disable-next-line max-len
        private readonly generateSummaryCore: (full: boolean, safe: boolean) => Promise<GenerateSummaryData | undefined>,
        private readonly refreshLatestAck: (context: ISummaryContext, referenceSequenceNumber: number) => Promise<void>,
        summaryCollection?: SummaryCollection,
    ) {
        this.logger = ChildLogger.create(this.runtime.logger, "Summarizer");
        this.runCoordinator = new RunWhileConnectedCoordinator(runtime);
        if (summaryCollection) {
            // summarize immediately because we just went through context reload
            this.immediateSummary = true;
            this.summaryCollection = summaryCollection;
        } else {
            this.summaryCollection = new SummaryCollection(this.runtime.deltaManager.initialSequenceNumber);
        }
        this.runtime.deltaManager.inbound.on("op",
            (op) => this.summaryCollection.handleOp(op as ISequencedDocumentMessage));

        this.runtime.previousState.nextSummarizerD?.resolve(this);
    }

    public async run(onBehalfOf: string): Promise<void> {
        try {
            await this.runCore(onBehalfOf);
        } finally {
            // Cleanup after running
            if (this.runtime.connected) {
                if (this.runningSummarizer) {
                    // let running summarizer finish
                    await this.runningSummarizer.waitStop();
                }
                const error: ISummarizingError = {
                    errorType: ErrorType.summarizingError,
                    description: `Summarizer: ${this.stopReason ?? "runEnded"}`,
                };
                this.runtime.closeFn(error);
            }
            this.dispose();
        }
    }

    /**
     * Stops the summarizer from running.  This will complete
     * the run promise, and also close the container.
     * @param reason - reason code for stopping
     */
    public stop(reason?: string) {
        if (this.stopReason) {
            // already stopping
            return;
        }
        this.stopReason = reason;
        this.logger.sendTelemetryEvent({
            eventName: "StoppingSummarizer",
            onBehalfOf: this.onBehalfOfClientId,
            reason,
        });
        this.runCoordinator.stop();
    }

    public async request(request: IRequest): Promise<IResponse> {
        return {
            mimeType: "fluid/component",
            status: 200,
            value: this,
        };
    }

    private async runCore(onBehalfOf: string): Promise<void> {
        this.onBehalfOfClientId = onBehalfOf;

        const startResult = await this.runCoordinator.waitStart();
        if (startResult.started === false) {
            this.logger.sendTelemetryEvent({
                eventName: "NotStarted",
                error: startResult.message,
                onBehalfOf,
            });
            return;
        }

        if (this.runtime.summarizerClientId !== this.onBehalfOfClientId) {
            // This calculated summarizer differs from parent
            // parent SummaryManager should prevent this from happening
            this.logger.sendErrorEvent({
                eventName: "ParentIsNotSummarizer",
                expectedSummarizer: this.runtime.summarizerClientId,
                onBehalfOf,
            });
            throw Error("ParentIsNotSummarizer");
        }

        // Initialize values and first ack (time is not exact)
        this.logger.sendTelemetryEvent({
            eventName: "RunningSummarizer",
            onBehalfOf,
            initSummarySeqNumber: this.summaryCollection.initialSequenceNumber,
        });

        const initialAttempt: ISummaryAttempt = {
            refSequenceNumber: this.summaryCollection.initialSequenceNumber,
            summaryTime: Date.now(),
        };

        // this.runCoordinator.waitStart in the beginning guaranteed that we are connected and has a clientId
        // eslint-disable-next-line @typescript-eslint/no-non-null-assertion
        const clientId = this.runtime.clientId!;
        assert(clientId);

        const runningSummarizer = await RunningSummarizer.start(
            clientId,
            onBehalfOf,
            this.logger,
            this.summaryCollection.createWatcher(clientId),
            this.configurationGetter(),
            async (full: boolean, safe: boolean) => this.generateSummary(full, safe),
            this.runtime.deltaManager.referenceSequenceNumber,
            initialAttempt,
            this.immediateSummary,
        );
        this.runningSummarizer = runningSummarizer;

        this.immediateSummary = false;

        // Handle summary acks
        this.handleSummaryAcks().catch((error) => {
            this.logger.sendErrorEvent({ eventName: "HandleSummaryAckFatalError" }, error);
            this.stop("handleAckError");
        });

        // Listen for ops
        this.systemOpListener = (op: ISequencedDocumentMessage) => runningSummarizer.handleSystemOp(op);
        this.runtime.deltaManager.inbound.on("op", this.systemOpListener);

        this.opListener = (error: any, op: ISequencedDocumentMessage) => runningSummarizer.handleOp(error, op);
        this.runtime.on("batchEnd", this.opListener);

        await this.runCoordinator.waitStopped();
    }

    /**
     * Disposes of resources after running.  This cleanup will
     * clear any outstanding timers and reset some of the state
     * properties.
     */
    public dispose() {
        if (this.runningSummarizer) {
            this.runningSummarizer.dispose();
            this.runningSummarizer = undefined;
        }
        if (this.systemOpListener) {
            this.runtime.deltaManager.inbound.removeListener("op", this.systemOpListener);
        }
        if (this.opListener) {
            this.runtime.removeListener("batchEnd", this.opListener);
        }
    }

    public async setSummarizer(): Promise<Summarizer> {
        this.runtime.nextSummarizerD = new Deferred<Summarizer>();
        return this.runtime.nextSummarizerD.promise;
    }

    private async generateSummary(full: boolean, safe: boolean): Promise<GenerateSummaryData | undefined> {
        if (this.onBehalfOfClientId !== this.runtime.summarizerClientId
            && this.runtime.clientId !== this.runtime.summarizerClientId) {
            // We are no longer the summarizer; a different client is, so we should stop ourself
            this.stop("parentNoLongerSummarizer");
            return undefined;
        }

        return this.generateSummaryCore(full, safe);
    }

    private async handleSummaryAcks() {
        let refSequenceNumber = this.summaryCollection.initialSequenceNumber;
        while (this.runningSummarizer) {
            try {
                const ack = await this.summaryCollection.waitSummaryAck(refSequenceNumber);
                refSequenceNumber = ack.summaryOp.referenceSequenceNumber;
                const context: ISummaryContext = {
                    proposalHandle: ack.summaryOp.contents.handle,
                    ackHandle: ack.summaryAckNack.contents.handle,
                };

                await this.refreshLatestAck(context, refSequenceNumber);
                refSequenceNumber++;
            } catch (error) {
                this.logger.sendErrorEvent({ eventName: "HandleSummaryAckError", refSequenceNumber }, error);
            }
        }
    }
}<|MERGE_RESOLUTION|>--- conflicted
+++ resolved
@@ -52,74 +52,7 @@
 /**
  * Data about a summary attempt
  */
-<<<<<<< HEAD
 export interface ISummaryAttempt {
-=======
-export class Summarizer implements ISummarizer {
-    public get IComponentRouter() { return this; }
-    public get IComponentRunnable() { return this; }
-    public get IComponentLoadable() { return this; }
-    public get ISummarizer() { return this; }
-
-    private readonly logger: ITelemetryLogger;
-    private readonly runCoordinator: RunWhileConnectedCoordinator;
-    private onBehalfOfClientId: string | undefined;
-    private runningSummarizer?: RunningSummarizer;
-    private systemOpListener?: (op: ISequencedDocumentMessage) => void;
-    private opListener?: (error: any, op: ISequencedDocumentMessage) => void;
-    private immediateSummary: boolean = false;
-    public readonly summaryCollection: SummaryCollection;
-    private stopReason?: string;
-
-    constructor(
-        public readonly url: string,
-        private readonly runtime: ContainerRuntime,
-        private readonly configurationGetter: () => ISummaryConfiguration,
-        private readonly generateSummaryCore: (full: boolean, safe: boolean) => Promise<GenerateSummaryData>,
-        private readonly refreshLatestAck: (context: ISummaryContext, referenceSequenceNumber: number) => Promise<void>,
-        summaryCollection?: SummaryCollection,
-    ) {
-        this.logger = ChildLogger.create(this.runtime.logger, "Summarizer");
-        this.runCoordinator = new RunWhileConnectedCoordinator(runtime);
-        if (summaryCollection) {
-            // summarize immediately because we just went through context reload
-            this.immediateSummary = true;
-            this.summaryCollection = summaryCollection;
-        } else {
-            this.summaryCollection = new SummaryCollection(this.runtime.deltaManager.initialSequenceNumber);
-        }
-        this.runtime.deltaManager.inbound.on("op",
-            (op) => this.summaryCollection.handleOp(op as ISequencedDocumentMessage));
-
-        this.runtime.previousState.nextSummarizerD?.resolve(this);
-    }
-
-    public async run(onBehalfOf: string): Promise<void> {
-        try {
-            await this.runCore(onBehalfOf);
-        } finally {
-            // Cleanup after running
-            if (this.runtime.connected) {
-                if (this.runningSummarizer) {
-                    // Let running summarizer finish if no other summarizer client in quorum
-                    let hasOtherSummarizerClient = false;
-                    for (const [clientId, member] of this.runtime.getQuorum().getMembers()) {
-                        if (clientId !== this.runtime.clientId && member.client.details?.type === "summarizer") {
-                            hasOtherSummarizerClient = true;
-                            break;
-                        }
-                    }
-                    if (hasOtherSummarizerClient === false) {
-                        await this.runningSummarizer.waitStop();
-                    }
-                }
-                this.runtime.closeFn(`Summarizer: ${this.stopReason ?? "runEnded"}`);
-            }
-            this.dispose();
-        }
-    }
-
->>>>>>> 270a1613
     /**
      * Reference sequence number when summary was generated
      */
@@ -586,8 +519,17 @@
             // Cleanup after running
             if (this.runtime.connected) {
                 if (this.runningSummarizer) {
-                    // let running summarizer finish
-                    await this.runningSummarizer.waitStop();
+                    // Let running summarizer finish if no other summarizer client in quorum
+                    let hasOtherSummarizerClient = false;
+                    for (const [clientId, member] of this.runtime.getQuorum().getMembers()) {
+                        if (clientId !== this.runtime.clientId && member.client.details?.type === "summarizer") {
+                            hasOtherSummarizerClient = true;
+                            break;
+                        }
+                    }
+                    if (hasOtherSummarizerClient === false) {
+                        await this.runningSummarizer.waitStop();
+                    }
                 }
                 const error: ISummarizingError = {
                     errorType: ErrorType.summarizingError,
