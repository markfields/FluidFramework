## API Report File for "@fluidframework/runtime-utils"

> Do not edit this file. It is a report generated by [API Extractor](https://api-extractor.com/).

```ts

import { IChannelStorageService } from '@fluidframework/datastore-definitions';
import { IContainerContext } from '@fluidframework/container-definitions';
import { IContainerRuntime } from '@fluidframework/container-runtime-definitions';
import { IFluidDataStoreFactory } from '@fluidframework/runtime-definitions';
import { IFluidDataStoreRegistry } from '@fluidframework/runtime-definitions';
import { IFluidHandleContext } from '@fluidframework/core-interfaces';
import { IGarbageCollectionData } from '@fluidframework/runtime-definitions';
import { IProvideFluidDataStoreRegistry } from '@fluidframework/runtime-definitions';
import { IRequest } from '@fluidframework/core-interfaces';
import { IRequestHeader } from '@fluidframework/core-interfaces';
import { IResponse } from '@fluidframework/core-interfaces';
import { IRuntime } from '@fluidframework/container-definitions';
import { IRuntimeFactory } from '@fluidframework/container-definitions';
import { ISnapshotTree } from '@fluidframework/protocol-definitions';
import { ISnapshotTreeWithBlobContents } from '@fluidframework/container-definitions';
import { ISummarizeResult } from '@fluidframework/runtime-definitions';
import { ISummaryBlob } from '@fluidframework/protocol-definitions';
import { ISummaryStats } from '@fluidframework/runtime-definitions';
import { ISummaryTree } from '@fluidframework/protocol-definitions';
import { ISummaryTreeWithStats } from '@fluidframework/runtime-definitions';
import { ITelemetryContext } from '@fluidframework/runtime-definitions';
import { ITree } from '@fluidframework/protocol-definitions';
import { SummaryObject } from '@fluidframework/protocol-definitions';
import { SummaryType } from '@fluidframework/protocol-definitions';
import { TelemetryEventPropertyType } from '@fluidframework/core-interfaces';

// @internal (undocumented)
export function addBlobToSummary(summary: ISummaryTreeWithStats, key: string, content: string | Uint8Array): void;

// @internal (undocumented)
export function addSummarizeResultToSummary(summary: ISummaryTreeWithStats, key: string, summarizeResult: ISummarizeResult): void;

// @internal (undocumented)
export function addTreeToSummary(summary: ISummaryTreeWithStats, key: string, summarizeResult: ISummarizeResult): void;

// @internal (undocumented)
export function calculateStats(summary: SummaryObject): ISummaryStats;

// @internal
export function convertSnapshotTreeToSummaryTree(snapshot: ISnapshotTreeWithBlobContents): ISummaryTreeWithStats;

// @internal
export function convertSummaryTreeToITree(summaryTree: ISummaryTree): ITree;

// @internal
export function convertToSummaryTree(snapshot: ITree, fullTree?: boolean): ISummarizeResult;

// @internal
export function convertToSummaryTreeWithStats(snapshot: ITree, fullTree?: boolean): ISummaryTreeWithStats;

// @internal (undocumented)
export const create404Response: (request: IRequest) => IResponse;

// @internal (undocumented)
export function createDataStoreFactory(type: string, factory: Factory | Promise<Factory>): IFluidDataStoreFactory & IFluidDataStoreRegistry;

// @internal (undocumented)
export function createResponseError(status: number, value: string, request: IRequest, headers?: {
    [key: string]: any;
}): IResponse;

// @internal (undocumented)
export function exceptionToResponse(err: any): IResponse;

// @internal (undocumented)
export type Factory = IFluidDataStoreFactory & Partial<IProvideFluidDataStoreRegistry>;

// @internal
export class GCDataBuilder implements IGarbageCollectionData {
    // (undocumented)
    addNode(id: string, outboundRoutes: string[]): void;
    // (undocumented)
    addNodes(gcNodes: {
        [id: string]: string[];
    }): void;
    addRouteToAllNodes(outboundRoute: string): void;
    // (undocumented)
    get gcNodes(): {
        [id: string]: string[];
    };
    // (undocumented)
    getGCData(): IGarbageCollectionData;
    prefixAndAddNodes(prefixId: string, gcNodes: {
        [id: string]: string[];
    }): void;
}

// @internal
export function generateHandleContextPath(path: string, routeContext?: IFluidHandleContext): string;

// @internal (undocumented)
export function getBlobSize(content: ISummaryBlob["content"]): number;

// @internal (undocumented)
export function getNormalizedObjectStoragePathParts(path: string): string[];

// @internal (undocumented)
export function listBlobsAtTreePath(inputTree: ITree | undefined, path: string): Promise<string[]>;

// @internal
export function mergeStats(...stats: ISummaryStats[]): ISummaryStats;

// @internal
export class ObjectStoragePartition implements IChannelStorageService {
    constructor(storage: IChannelStorageService, path: string);
    // (undocumented)
    contains(path: string): Promise<boolean>;
    // (undocumented)
    list(path: string): Promise<string[]>;
    // (undocumented)
    readBlob(path: string): Promise<ArrayBufferLike>;
}

// @internal
export type ReadAndParseBlob = <T>(id: string) => Promise<T>;

<<<<<<< HEAD
// @internal
=======
// @internal @deprecated (undocumented)
export function requestFluidObject<T = FluidObject>(router: IFluidRouter, url: string | IRequest): Promise<T>;

// @alpha
>>>>>>> 1a1f69fc
export class RequestParser implements IRequest {
    protected constructor(request: Readonly<IRequest>);
    // (undocumented)
    static create(request: Readonly<IRequest>): RequestParser;
    createSubRequest(startingPathIndex: number): IRequest;
    static getPathParts(url: string): readonly string[];
    // (undocumented)
    get headers(): IRequestHeader | undefined;
    isLeaf(elements: number): boolean;
    get pathParts(): readonly string[];
    // (undocumented)
    readonly query: string;
    // (undocumented)
    get url(): string;
}

// @internal (undocumented)
export function responseToException(response: IResponse, request: IRequest): Error;

// @alpha (undocumented)
export abstract class RuntimeFactoryHelper<T = IContainerRuntime> implements IRuntimeFactory {
    // (undocumented)
    hasInitialized(_runtime: T): Promise<void>;
    // (undocumented)
    instantiateFirstTime(_runtime: T): Promise<void>;
    // (undocumented)
    instantiateFromExisting(_runtime: T): Promise<void>;
    // (undocumented)
    instantiateRuntime(context: IContainerContext, existing: boolean): Promise<IRuntime>;
    // (undocumented)
    get IRuntimeFactory(): this;
    // (undocumented)
    abstract preInitialize(context: IContainerContext, existing: boolean): Promise<IRuntime & T>;
}

// @internal
export function seqFromTree(tree: ISnapshotTree, readAndParseBlob: ReadAndParseBlob): Promise<number>;

// @internal (undocumented)
export class SummaryTreeBuilder implements ISummaryTreeWithStats {
    constructor();
    // (undocumented)
    addAttachment(id: string): void;
    // (undocumented)
    addBlob(key: string, content: string | Uint8Array): void;
    // (undocumented)
    addHandle(key: string, handleType: SummaryType.Tree | SummaryType.Blob | SummaryType.Attachment, handle: string): void;
    // (undocumented)
    addWithStats(key: string, summarizeResult: ISummarizeResult): void;
    // (undocumented)
    getSummaryTree(): ISummaryTreeWithStats;
    // (undocumented)
    get stats(): Readonly<ISummaryStats>;
    // (undocumented)
    get summary(): ISummaryTree;
}

// @internal (undocumented)
export class TelemetryContext implements ITelemetryContext {
    // (undocumented)
    get(prefix: string, property: string): TelemetryEventPropertyType;
    // (undocumented)
    serialize(): string;
    // (undocumented)
    set(prefix: string, property: string, value: TelemetryEventPropertyType): void;
    // (undocumented)
    setMultiple(prefix: string, property: string, values: Record<string, TelemetryEventPropertyType>): void;
}

// @internal
export function unpackChildNodesUsedRoutes(usedRoutes: string[]): Map<string, string[]>;

// @internal (undocumented)
export function utf8ByteLength(str: string): number;

// (No @packageDocumentation comment for this package)

```<|MERGE_RESOLUTION|>--- conflicted
+++ resolved
@@ -120,14 +120,7 @@
 // @internal
 export type ReadAndParseBlob = <T>(id: string) => Promise<T>;
 
-<<<<<<< HEAD
-// @internal
-=======
-// @internal @deprecated (undocumented)
-export function requestFluidObject<T = FluidObject>(router: IFluidRouter, url: string | IRequest): Promise<T>;
-
 // @alpha
->>>>>>> 1a1f69fc
 export class RequestParser implements IRequest {
     protected constructor(request: Readonly<IRequest>);
     // (undocumented)
