{
  "name": "@fluidframework/test-runtime-utils",
<<<<<<< HEAD
  "version": "0.59.4000",
=======
  "version": "0.60.1000",
>>>>>>> 3c923a5a
  "description": "Fluid runtime test utilities",
  "homepage": "https://fluidframework.com",
  "repository": {
    "type": "git",
    "url": "https://github.com/microsoft/FluidFramework.git",
    "directory": "packages/runtime/test-runtime-utils"
  },
  "license": "MIT",
  "author": "Microsoft and contributors",
  "sideEffects": false,
  "main": "dist/index.js",
  "module": "dist/index.js",
  "types": "dist/index.d.ts",
  "scripts": {
    "build": "npm run build:genver && concurrently npm:build:compile npm:lint && npm run build:docs",
    "build:compile": "npm run tsc && npm run build:test",
    "build:docs": "api-extractor run --local --typescript-compiler-folder ../../../node_modules/typescript && copyfiles -u 1 ./_api-extractor-temp/doc-models/* ../../../_api-extractor-temp/",
    "build:full": "npm run build",
    "build:full:compile": "npm run build:compile",
    "build:genver": "gen-version",
    "build:test": "tsc --project ./src/test/tsconfig.json",
    "ci:build:docs": "api-extractor run --typescript-compiler-folder ../../../node_modules/typescript && copyfiles -u 1 ./_api-extractor-temp/* ../../../_api-extractor-temp/",
    "clean": "rimraf dist *.tsbuildinfo *.build.log",
    "eslint": "eslint --format stylish src",
    "eslint:fix": "eslint --format stylish src --fix --fix-type problem,suggestion,layout",
    "lint": "npm run eslint",
    "lint:fix": "npm run eslint:fix",
    "test": "npm run test:mocha",
    "test:coverage": "nyc npm test -- --reporter xunit --reporter-option output=nyc/junit-report.xml",
    "test:mocha": "mocha --ignore 'dist/test/types/*' --recursive dist/test -r node_modules/@fluidframework/mocha-test-setup --unhandled-rejections=strict",
    "test:mocha:verbose": "cross-env FLUID_TEST_VERBOSE=1 npm run test:mocha",
    "tsc": "tsc",
    "tsfmt": "tsfmt --verify",
    "tsfmt:fix": "tsfmt --replace"
  },
  "nyc": {
    "all": true,
    "cache-dir": "nyc/.cache",
    "exclude": [
      "src/test/**/*.ts",
      "dist/test/**/*.js"
    ],
    "exclude-after-remap": false,
    "include": [
      "src/**/*.ts",
      "dist/**/*.js"
    ],
    "report-dir": "nyc/report",
    "reporter": [
      "cobertura",
      "html",
      "text"
    ],
    "temp-directory": "nyc/.nyc_output"
  },
  "dependencies": {
    "@fluidframework/common-definitions": "^0.20.1",
    "@fluidframework/common-utils": "^0.32.1",
    "@fluidframework/container-definitions": "^0.49.1000-64278",
    "@fluidframework/core-interfaces": "^0.43.1000",
<<<<<<< HEAD
    "@fluidframework/datastore-definitions": "^0.59.4000",
    "@fluidframework/driver-definitions": "^0.46.1000",
    "@fluidframework/driver-utils": "^0.59.4000",
    "@fluidframework/protocol-definitions": "^0.1028.1000",
    "@fluidframework/routerlicious-driver": "^0.59.4000",
    "@fluidframework/runtime-definitions": "^0.59.4000",
    "@fluidframework/runtime-utils": "^0.59.4000",
    "@fluidframework/telemetry-utils": "^0.59.4000",
=======
    "@fluidframework/datastore-definitions": "^0.60.1000",
    "@fluidframework/driver-definitions": "^0.47.1000-0",
    "@fluidframework/driver-utils": "^0.60.1000",
    "@fluidframework/protocol-definitions": "^0.1028.1000",
    "@fluidframework/routerlicious-driver": "^0.60.1000",
    "@fluidframework/runtime-definitions": "^0.60.1000",
    "@fluidframework/runtime-utils": "^0.60.1000",
    "@fluidframework/telemetry-utils": "^0.60.1000",
>>>>>>> 3c923a5a
    "axios": "^0.26.0",
    "jsrsasign": "^10.2.0",
    "uuid": "^8.3.1"
  },
  "devDependencies": {
    "@fluidframework/build-common": "^0.23.0",
    "@fluidframework/build-tools": "^0.2.66793",
    "@fluidframework/eslint-config-fluid": "^0.28.2000-0",
<<<<<<< HEAD
    "@fluidframework/mocha-test-setup": "^0.59.4000",
    "@fluidframework/test-runtime-utils-previous": "npm:@fluidframework/test-runtime-utils@0.59.2000",
=======
    "@fluidframework/mocha-test-setup": "^0.60.1000",
    "@fluidframework/test-runtime-utils-previous": "npm:@fluidframework/test-runtime-utils@^0.59.0",
>>>>>>> 3c923a5a
    "@microsoft/api-extractor": "^7.22.2",
    "@rushstack/eslint-config": "^2.5.1",
    "@types/mocha": "^9.1.1",
    "@types/node": "^14.18.0",
    "@types/uuid": "^8.3.0",
    "@typescript-eslint/eslint-plugin": "~5.9.0",
    "@typescript-eslint/parser": "~5.9.0",
    "concurrently": "^6.2.0",
    "copyfiles": "^2.1.0",
    "cross-env": "^7.0.2",
    "eslint": "~8.6.0",
    "eslint-plugin-editorconfig": "~3.2.0",
    "eslint-plugin-eslint-comments": "~3.2.0",
    "eslint-plugin-import": "~2.25.4",
    "eslint-plugin-jest": "~26.1.3",
    "eslint-plugin-mocha": "~10.0.3",
    "eslint-plugin-promise": "~6.0.0",
    "eslint-plugin-react": "~7.28.0",
    "eslint-plugin-tsdoc": "~0.2.14",
    "eslint-plugin-unicorn": "~40.0.0",
    "mocha": "^10.0.0",
    "nyc": "^15.0.0",
    "rimraf": "^2.6.2",
    "typescript": "~4.5.5",
    "typescript-formatter": "7.1.0"
  },
  "typeValidation": {
<<<<<<< HEAD
    "version": "0.59.3000",
    "broken": {}
=======
    "version": "0.60.1000",
    "broken": {
      "ClassDeclaration_MockFluidDataStoreContext": {
        "backCompat": false
      }
    }
>>>>>>> 3c923a5a
  }
}<|MERGE_RESOLUTION|>--- conflicted
+++ resolved
@@ -1,10 +1,6 @@
 {
   "name": "@fluidframework/test-runtime-utils",
-<<<<<<< HEAD
-  "version": "0.59.4000",
-=======
   "version": "0.60.1000",
->>>>>>> 3c923a5a
   "description": "Fluid runtime test utilities",
   "homepage": "https://fluidframework.com",
   "repository": {
@@ -65,16 +61,6 @@
     "@fluidframework/common-utils": "^0.32.1",
     "@fluidframework/container-definitions": "^0.49.1000-64278",
     "@fluidframework/core-interfaces": "^0.43.1000",
-<<<<<<< HEAD
-    "@fluidframework/datastore-definitions": "^0.59.4000",
-    "@fluidframework/driver-definitions": "^0.46.1000",
-    "@fluidframework/driver-utils": "^0.59.4000",
-    "@fluidframework/protocol-definitions": "^0.1028.1000",
-    "@fluidframework/routerlicious-driver": "^0.59.4000",
-    "@fluidframework/runtime-definitions": "^0.59.4000",
-    "@fluidframework/runtime-utils": "^0.59.4000",
-    "@fluidframework/telemetry-utils": "^0.59.4000",
-=======
     "@fluidframework/datastore-definitions": "^0.60.1000",
     "@fluidframework/driver-definitions": "^0.47.1000-0",
     "@fluidframework/driver-utils": "^0.60.1000",
@@ -83,7 +69,6 @@
     "@fluidframework/runtime-definitions": "^0.60.1000",
     "@fluidframework/runtime-utils": "^0.60.1000",
     "@fluidframework/telemetry-utils": "^0.60.1000",
->>>>>>> 3c923a5a
     "axios": "^0.26.0",
     "jsrsasign": "^10.2.0",
     "uuid": "^8.3.1"
@@ -92,13 +77,8 @@
     "@fluidframework/build-common": "^0.23.0",
     "@fluidframework/build-tools": "^0.2.66793",
     "@fluidframework/eslint-config-fluid": "^0.28.2000-0",
-<<<<<<< HEAD
-    "@fluidframework/mocha-test-setup": "^0.59.4000",
-    "@fluidframework/test-runtime-utils-previous": "npm:@fluidframework/test-runtime-utils@0.59.2000",
-=======
     "@fluidframework/mocha-test-setup": "^0.60.1000",
     "@fluidframework/test-runtime-utils-previous": "npm:@fluidframework/test-runtime-utils@^0.59.0",
->>>>>>> 3c923a5a
     "@microsoft/api-extractor": "^7.22.2",
     "@rushstack/eslint-config": "^2.5.1",
     "@types/mocha": "^9.1.1",
@@ -126,16 +106,11 @@
     "typescript-formatter": "7.1.0"
   },
   "typeValidation": {
-<<<<<<< HEAD
-    "version": "0.59.3000",
-    "broken": {}
-=======
     "version": "0.60.1000",
     "broken": {
       "ClassDeclaration_MockFluidDataStoreContext": {
         "backCompat": false
       }
     }
->>>>>>> 3c923a5a
   }
 }