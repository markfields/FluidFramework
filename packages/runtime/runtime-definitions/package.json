{
	"name": "@fluidframework/runtime-definitions",
	"version": "2.31.0",
	"description": "Fluid Runtime definitions",
	"homepage": "https://fluidframework.com",
	"repository": {
		"type": "git",
		"url": "https://github.com/microsoft/FluidFramework.git",
		"directory": "packages/runtime/runtime-definitions"
	},
	"license": "MIT",
	"author": "Microsoft and contributors",
	"sideEffects": false,
	"type": "module",
	"exports": {
		".": {
			"import": {
				"types": "./lib/public.d.ts",
				"default": "./lib/index.js"
			},
			"require": {
				"types": "./dist/public.d.ts",
				"default": "./dist/index.js"
			}
		},
		"./legacy": {
			"import": {
				"types": "./lib/legacy.d.ts",
				"default": "./lib/index.js"
			},
			"require": {
				"types": "./dist/legacy.d.ts",
				"default": "./dist/index.js"
			}
		},
		"./internal": {
			"import": {
				"types": "./lib/index.d.ts",
				"default": "./lib/index.js"
			},
			"require": {
				"types": "./dist/index.d.ts",
				"default": "./dist/index.js"
			}
		}
	},
	"main": "lib/index.js",
	"types": "lib/public.d.ts",
	"scripts": {
		"api": "fluid-build . --task api",
		"api-extractor:commonjs": "flub generate entrypoints --outDir ./dist",
		"api-extractor:esnext": "flub generate entrypoints --outDir ./lib --node10TypeCompat",
		"build": "fluid-build . --task build",
		"build:api-reports": "concurrently \"npm:build:api-reports:*\"",
		"build:api-reports:current": "api-extractor run --local --config api-extractor/api-extractor.current.json",
		"build:api-reports:legacy": "api-extractor run --local --config api-extractor/api-extractor.legacy.json",
		"build:compile": "fluid-build . --task compile",
		"build:docs": "api-extractor run --local",
		"build:esnext": "tsc --project ./tsconfig.json",
		"build:test": "npm run build:test:esm && npm run build:test:cjs",
		"build:test:cjs": "fluid-tsc commonjs --project ./src/test/tsconfig.cjs.json",
		"build:test:esm": "tsc --project ./src/test/tsconfig.json",
		"check:are-the-types-wrong": "attw --pack .",
		"check:biome": "biome check .",
		"check:exports": "concurrently \"npm:check:exports:*\"",
		"check:exports:bundle-release-tags": "api-extractor run --config api-extractor/api-extractor-lint-bundle.json",
		"check:exports:cjs:legacy": "api-extractor run --config api-extractor/api-extractor-lint-legacy.cjs.json",
		"check:exports:cjs:public": "api-extractor run --config api-extractor/api-extractor-lint-public.cjs.json",
		"check:exports:esm:legacy": "api-extractor run --config api-extractor/api-extractor-lint-legacy.esm.json",
		"check:exports:esm:public": "api-extractor run --config api-extractor/api-extractor-lint-public.esm.json",
		"check:format": "npm run check:biome",
		"check:prettier": "prettier --check . --cache --ignore-path ../../../.prettierignore",
		"ci:build:api-reports": "concurrently \"npm:ci:build:api-reports:*\"",
		"ci:build:api-reports:current": "api-extractor run --config api-extractor/api-extractor.current.json",
		"ci:build:api-reports:legacy": "api-extractor run --config api-extractor/api-extractor.legacy.json",
		"ci:build:docs": "api-extractor run",
		"clean": "rimraf --glob dist lib {alpha,beta,internal,legacy}.d.ts \"**/*.tsbuildinfo\" \"**/*.build.log\" _api-extractor-temp",
		"eslint": "eslint --format stylish src",
		"eslint:fix": "eslint --format stylish src --fix --fix-type problem,suggestion,layout",
		"format": "npm run format:biome",
		"format:biome": "biome check . --write",
		"format:prettier": "prettier --write . --cache --ignore-path ../../../.prettierignore",
		"lint": "fluid-build . --task lint",
		"lint:fix": "fluid-build . --task eslint:fix --task format",
		"tsc": "fluid-tsc commonjs --project ./tsconfig.cjs.json && copyfiles -f ../../../common/build/build-common/src/cjs/package.json ./dist",
		"typetests:gen": "flub generate typetests --dir . -v",
		"typetests:prepare": "flub typetests --dir . --reset --previous --normalize"
	},
	"dependencies": {
		"@fluidframework/container-definitions": "workspace:~",
		"@fluidframework/core-interfaces": "workspace:~",
		"@fluidframework/driver-definitions": "workspace:~",
		"@fluidframework/id-compressor": "workspace:~",
		"@fluidframework/telemetry-utils": "workspace:~"
	},
	"devDependencies": {
		"@arethetypeswrong/cli": "^0.17.1",
		"@biomejs/biome": "~1.9.3",
		"@fluid-tools/build-cli": "^0.54.0",
		"@fluidframework/build-common": "^2.0.3",
		"@fluidframework/build-tools": "^0.54.0",
		"@fluidframework/eslint-config-fluid": "^5.7.3",
		"@fluidframework/runtime-definitions-previous": "npm:@fluidframework/runtime-definitions@2.23.0",
		"@microsoft/api-extractor": "7.47.8",
		"concurrently": "^8.2.1",
		"copyfiles": "^2.4.1",
		"eslint": "~8.55.0",
		"prettier": "~3.0.3",
		"rimraf": "^4.4.0",
		"typescript": "~5.4.5"
	},
	"typeValidation": {
<<<<<<< HEAD
		"disabled": true,
		"broken": {},
=======
		"broken": {
			"Interface_IFluidDataStoreChannel": {
				"forwardCompat": false,
				"backCompat": false
			}
		},
>>>>>>> 4ba5a5f5
		"entrypoint": "legacy"
	}
}<|MERGE_RESOLUTION|>--- conflicted
+++ resolved
@@ -110,17 +110,13 @@
 		"typescript": "~5.4.5"
 	},
 	"typeValidation": {
-<<<<<<< HEAD
 		"disabled": true,
-		"broken": {},
-=======
 		"broken": {
 			"Interface_IFluidDataStoreChannel": {
 				"forwardCompat": false,
 				"backCompat": false
 			}
 		},
->>>>>>> 4ba5a5f5
 		"entrypoint": "legacy"
 	}
 }