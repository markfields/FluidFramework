/*!
 * Copyright (c) Microsoft Corporation and contributors. All rights reserved.
 * Licensed under the MIT License.
 */

import { IEventProvider } from "@fluidframework/common-definitions";
import {
    AttachState,
    IDeltaManager,
    ILoaderOptions,
} from "@fluidframework/container-definitions";
import {
    IRequest,
    IResponse,
    IFluidRouter,
    FluidObject,
} from "@fluidframework/core-interfaces";
import { IDocumentStorageService } from "@fluidframework/driver-definitions";
import {
    IClientDetails,
    IDocumentMessage,
    IHelpMessage,
    ISequencedDocumentMessage,
} from "@fluidframework/protocol-definitions";
import {
    FlushMode,
    IContainerRuntimeBase,
    IContainerRuntimeBaseEvents,
    IFluidDataStoreContextDetached,
    IProvideFluidDataStoreRegistry,
} from "@fluidframework/runtime-definitions";

/**
 * @deprecated This will be removed in a later release.
 */
export const IContainerRuntime: keyof IProvideContainerRuntime = "IContainerRuntime";

/**
 * @deprecated This will be removed in a later release.
 */
export interface IProvideContainerRuntime {
    /**
     * @deprecated This will be removed in a later release.
     */
    IContainerRuntime: IContainerRuntime;
}

export interface IContainerRuntimeEvents extends IContainerRuntimeBaseEvents {
    (
        event: "dirty" | "disconnected" | "dispose" | "saved" | "attached",
        listener: () => void);
    (event: "connected", listener: (clientId: string) => void);
    (event: "localHelp", listener: (message: IHelpMessage) => void);
}

export type IContainerRuntimeBaseWithCombinedEvents =
    IContainerRuntimeBase & IEventProvider<IContainerRuntimeEvents>;

/*
 * Represents the runtime of the container. Contains helper functions/state of the container.
 */
export interface IContainerRuntime extends
    IProvideContainerRuntime,
    IProvideFluidDataStoreRegistry,
    IContainerRuntimeBaseWithCombinedEvents {

    readonly options: ILoaderOptions;
    readonly clientId: string | undefined;
    readonly clientDetails: IClientDetails;
    readonly connected: boolean;
    readonly deltaManager: IDeltaManager<ISequencedDocumentMessage, IDocumentMessage>;
    readonly storage: IDocumentStorageService;
    readonly flushMode: FlushMode;
    readonly scope: FluidObject;
    /**
     * Indicates the attachment state of the container to a host service.
     */
    readonly attachState: AttachState;

    /**
     * Returns the runtime of the data store.
     * @param id - Id supplied during creating the data store.
     * @param wait - True if you want to wait for it.
     */
    getRootDataStore(id: string, wait?: boolean): Promise<IFluidRouter>;

    /**
     * Creates detached data store context. Data store initialization is considered complete
     * only after context.attachRuntime() is called.
     * @param pkg - package path
     * @param rootDataStoreId - data store ID (unique name). Must not contain slashes.
     */
    createDetachedRootDataStore(pkg: Readonly<string[]>, rootDataStoreId: string): IFluidDataStoreContextDetached;

    /**
     * Returns true if document is dirty, i.e. there are some pending local changes that
     * either were not sent out to delta stream or were not yet acknowledged.
     */
    readonly isDirty: boolean;

    /**
<<<<<<< HEAD
     * Flushes any ops currently being batched to the loader.
     *
     * @deprecated This will be removed in a later release.
     * If a more manual flushing process is needed, move all usage to
     * {@link @fluidframework/runtime-definitions#IContainerRuntimeBase.orderSequentially} if possible.
     */
    flush(): void;

    /**
=======
>>>>>>> 8151d664
     * Get an absolute url for a provided container-relative request.
     * Returns undefined if the container isn't attached to storage.
     * @param relativeUrl - A relative request within the container
     */
    getAbsoluteUrl(relativeUrl: string): Promise<string | undefined>;

    /**
     * Resolves handle URI
     * @param request - request to resolve
     */
    resolveHandle(request: IRequest): Promise<IResponse>;
}<|MERGE_RESOLUTION|>--- conflicted
+++ resolved
@@ -99,18 +99,6 @@
     readonly isDirty: boolean;
 
     /**
-<<<<<<< HEAD
-     * Flushes any ops currently being batched to the loader.
-     *
-     * @deprecated This will be removed in a later release.
-     * If a more manual flushing process is needed, move all usage to
-     * {@link @fluidframework/runtime-definitions#IContainerRuntimeBase.orderSequentially} if possible.
-     */
-    flush(): void;
-
-    /**
-=======
->>>>>>> 8151d664
      * Get an absolute url for a provided container-relative request.
      * Returns undefined if the container isn't attached to storage.
      * @param relativeUrl - A relative request within the container
