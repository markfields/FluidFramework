/*!
 * Copyright (c) Microsoft Corporation and contributors. All rights reserved.
 * Licensed under the MIT License.
 */

import type { AttachState, IAudience } from "@fluidframework/container-definitions";
import type {
	IFluidHandle,
	FluidObject,
	IDisposable,
	IEvent,
	IEventProvider,
	ITelemetryBaseLogger,
	ErasedType,
} from "@fluidframework/core-interfaces";
import type { IFluidHandleContext } from "@fluidframework/core-interfaces/internal";
import type { IQuorumClients } from "@fluidframework/driver-definitions";
import type { ISequencedDocumentMessage } from "@fluidframework/driver-definitions/internal";
import type { IIdCompressor } from "@fluidframework/id-compressor";
import type { IInboundSignalMessage } from "@fluidframework/runtime-definitions/internal";

import type { IChannel } from "./channel.js";

/**
 * Events emitted by {@link IFluidDataStoreRuntime}.
 * @legacy
 * @alpha
 */
export interface IFluidDataStoreRuntimeEvents extends IEvent {
	(event: "disconnected", listener: () => void);
	(event: "dispose", listener: () => void);
	(event: "attaching", listener: () => void);
	(event: "attached", listener: () => void);
	(event: "op", listener: (message: ISequencedDocumentMessage) => void);
	(event: "signal", listener: (message: IInboundSignalMessage, local: boolean) => void);
	(event: "connected", listener: (clientId: string) => void);
}

/**
 * Manages the transmission of ops between the runtime and storage.
 * @legacy
 * @alpha
 */
export type IDeltaManagerErased =
	ErasedType<"@fluidframework/container-definitions.IDeltaManager<ISequencedDocumentMessage, IDocumentMessage>">;

/**
 * Represents the runtime for the data store. Contains helper functions/state of the data store.
 * @sealed
 * @legacy
 * @alpha
 */
export interface IFluidDataStoreRuntime
	extends IEventProvider<IFluidDataStoreRuntimeEvents>,
		IDisposable {
	readonly id: string;

	readonly IFluidHandleContext: IFluidHandleContext;

	readonly rootRoutingContext: IFluidHandleContext;
	readonly channelsRoutingContext: IFluidHandleContext;
	readonly objectsRoutingContext: IFluidHandleContext;

	readonly options: Record<string | number, any>;

	readonly deltaManager: IDeltaManagerErased;

	readonly clientId: string | undefined;

	readonly connected: boolean;

	readonly logger: ITelemetryBaseLogger;

	/**
	 * Indicates the attachment state of the data store to a host service.
	 */
	readonly attachState: AttachState;

	readonly idCompressor: IIdCompressor | undefined;

	/**
	 * Returns the channel with the given id
	 */
	getChannel(id: string): Promise<IChannel>;

	/**
	 * Creates a new channel of the given type.
	 * @param id - ID of the channel to be created.  A unique ID will be generated if left undefined.
	 * @param type - Type of the channel.
	 */
	createChannel(id: string | undefined, type: string): IChannel;

	/**
	 * This api allows adding channel to data store after it was created.
	 * This allows callers to cusmomize channel instance. For example, channel implementation
	 * could have various modes of operations. As long as such configuration is provided at creation
	 * and stored in summaries (such that all users of such channel instance behave the same), this
	 * could be useful technique to have customized solutions without introducing a number of data structures
	 * that all have same implementation.
	 * This is also useful for scenarios like SharedTree DDS, where schema is provided at creation and stored in a summary.
	 * The channel type should be present in the registry, otherwise the runtime would reject
	 * the channel. The runtime used to create the channel object should be same to which
	 * it is added.
	 * @param channel - channel which needs to be added to the runtime.
	 */
	addChannel(channel: IChannel): void;

	/**
	 * Bind the channel with the data store runtime. If the runtime
	 * is attached then we attach the channel to make it live.
	 */
	bindChannel(channel: IChannel): void;

	// Blob related calls
	/**
	 * Api to upload a blob of data.
	 * @param blob - blob to be uploaded.
	 */
	uploadBlob(
		blob: ArrayBufferLike,
		signal?: AbortSignal,
	): Promise<IFluidHandle<ArrayBufferLike>>;

	/**
	 * Submits the signal to be sent to other clients.
	 * @param type - Type of the signal.
	 * @param content - Content of the signal. Should be a JSON serializable object or primitive.
	 * @param targetClientId - When specified, the signal is only sent to the provided client id.
	 */
	submitSignal: (type: string, content: unknown, targetClientId?: string) => void;

	/**
	 * Returns the current quorum.
	 */
	getQuorum(): IQuorumClients;

	/**
	 * Returns the current audience.
	 */
	getAudience(): IAudience;

	/**
	 * Resolves when a local data store is attached.
	 */
	waitAttached(): Promise<void>;

	/**
	 * Exposes a handle to the root object / entryPoint of the data store. Use this as the primary way of interacting
	 * with it.
	 */
	readonly entryPoint: IFluidHandle<FluidObject>;
}

/**
<<<<<<< HEAD
 * @experimental
 * @deprecated - These APIs are unstable, and can be changed at will. They should only be used with direct agreement with the Fluid Framework.
 * @legacy
 * @alpha
 * @sealed
 */
export interface IFluidDataStoreRuntimeExperimental extends IFluidDataStoreRuntime {
	readonly inStagingMode?: boolean;
=======
 * Internal configs possibly implemented by IFuidDataStoreRuntimes, for use only within the runtime layer.
 * For example, temporary layer compatibility details
 *
 * @internal
 */
export interface IFluidDataStoreRuntimeInternalConfig {
	readonly submitMessagesWithoutEncodingHandles?: boolean;
>>>>>>> e59165de
}<|MERGE_RESOLUTION|>--- conflicted
+++ resolved
@@ -152,7 +152,6 @@
 }
 
 /**
-<<<<<<< HEAD
  * @experimental
  * @deprecated - These APIs are unstable, and can be changed at will. They should only be used with direct agreement with the Fluid Framework.
  * @legacy
@@ -161,7 +160,9 @@
  */
 export interface IFluidDataStoreRuntimeExperimental extends IFluidDataStoreRuntime {
 	readonly inStagingMode?: boolean;
-=======
+}
+
+/**
  * Internal configs possibly implemented by IFuidDataStoreRuntimes, for use only within the runtime layer.
  * For example, temporary layer compatibility details
  *
@@ -169,5 +170,4 @@
  */
 export interface IFluidDataStoreRuntimeInternalConfig {
 	readonly submitMessagesWithoutEncodingHandles?: boolean;
->>>>>>> e59165de
 }