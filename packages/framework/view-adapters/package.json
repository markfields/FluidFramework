{
  "name": "@fluidframework/view-adapters",
<<<<<<< HEAD
  "version": "1.3.0",
=======
  "version": "2.0.0",
>>>>>>> 27be1e84
  "description": "View adapters for rendering views of alternate or unknown UI frameworks",
  "homepage": "https://fluidframework.com",
  "repository": {
    "type": "git",
    "url": "https://github.com/microsoft/FluidFramework.git",
    "directory": "packages/framework/view-adapters"
  },
  "license": "MIT",
  "author": "Microsoft and contributors",
  "sideEffects": false,
  "main": "dist/index.js",
  "module": "lib/index.js",
  "types": "dist/index.d.ts",
  "scripts": {
    "build": "concurrently npm:build:compile npm:lint && npm run build:docs",
    "build:compile": "concurrently npm:tsc npm:build:esnext",
    "build:docs": "api-extractor run --local --typescript-compiler-folder ../../../node_modules/typescript && copyfiles -u 1 ./_api-extractor-temp/doc-models/* ../../../_api-extractor-temp/",
    "build:esnext": "tsc --project ./tsconfig.esnext.json",
    "build:full": "npm run build",
    "build:full:compile": "npm run build:compile",
    "ci:build:docs": "api-extractor run --typescript-compiler-folder ../../../node_modules/typescript && copyfiles -u 1 ./_api-extractor-temp/* ../../../_api-extractor-temp/",
    "clean": "rimraf dist lib *.tsbuildinfo *.build.log",
    "eslint": "eslint --format stylish src",
    "eslint:fix": "eslint --format stylish src --fix --fix-type problem,suggestion,layout",
    "lint": "npm run eslint",
    "lint:fix": "npm run eslint:fix",
    "tsc": "tsc",
    "tsfmt": "tsfmt --verify",
    "tsfmt:fix": "tsfmt --replace"
  },
  "dependencies": {
<<<<<<< HEAD
    "@fluidframework/core-interfaces": "^1.3.0",
    "@fluidframework/view-interfaces": "^1.3.0",
=======
    "@fluidframework/core-interfaces": "^2.0.0",
    "@fluidframework/view-interfaces": "^2.0.0",
>>>>>>> 27be1e84
    "react": "^16.10.2",
    "react-dom": "^16.10.2"
  },
  "devDependencies": {
    "@fluidframework/build-common": "^0.24.0",
    "@fluidframework/eslint-config-fluid": "^0.28.2000",
<<<<<<< HEAD
    "@fluidframework/view-adapters-previous": "npm:@fluidframework/view-adapters@^1.2.0",
=======
    "@fluidframework/view-adapters-previous": "npm:@fluidframework/view-adapters@^1.0.0",
>>>>>>> 27be1e84
    "@microsoft/api-extractor": "^7.22.2",
    "@rushstack/eslint-config": "^2.5.1",
    "@types/react": "^16.9.15",
    "concurrently": "^6.2.0",
    "copyfiles": "^2.1.0",
    "eslint": "~8.6.0",
    "rimraf": "^2.6.2",
    "typescript": "~4.5.5",
    "typescript-formatter": "7.1.0"
  },
  "typeValidation": {
<<<<<<< HEAD
    "version": "1.3.0",
=======
    "version": "2.0.0",
>>>>>>> 27be1e84
    "broken": {}
  }
}<|MERGE_RESOLUTION|>--- conflicted
+++ resolved
@@ -1,10 +1,6 @@
 {
   "name": "@fluidframework/view-adapters",
-<<<<<<< HEAD
-  "version": "1.3.0",
-=======
   "version": "2.0.0",
->>>>>>> 27be1e84
   "description": "View adapters for rendering views of alternate or unknown UI frameworks",
   "homepage": "https://fluidframework.com",
   "repository": {
@@ -36,24 +32,15 @@
     "tsfmt:fix": "tsfmt --replace"
   },
   "dependencies": {
-<<<<<<< HEAD
-    "@fluidframework/core-interfaces": "^1.3.0",
-    "@fluidframework/view-interfaces": "^1.3.0",
-=======
     "@fluidframework/core-interfaces": "^2.0.0",
     "@fluidframework/view-interfaces": "^2.0.0",
->>>>>>> 27be1e84
     "react": "^16.10.2",
     "react-dom": "^16.10.2"
   },
   "devDependencies": {
     "@fluidframework/build-common": "^0.24.0",
     "@fluidframework/eslint-config-fluid": "^0.28.2000",
-<<<<<<< HEAD
-    "@fluidframework/view-adapters-previous": "npm:@fluidframework/view-adapters@^1.2.0",
-=======
     "@fluidframework/view-adapters-previous": "npm:@fluidframework/view-adapters@^1.0.0",
->>>>>>> 27be1e84
     "@microsoft/api-extractor": "^7.22.2",
     "@rushstack/eslint-config": "^2.5.1",
     "@types/react": "^16.9.15",
@@ -65,11 +52,7 @@
     "typescript-formatter": "7.1.0"
   },
   "typeValidation": {
-<<<<<<< HEAD
-    "version": "1.3.0",
-=======
     "version": "2.0.0",
->>>>>>> 27be1e84
     "broken": {}
   }
 }