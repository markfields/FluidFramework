--- conflicted
+++ resolved
@@ -3,6 +3,7 @@
  * Licensed under the MIT License.
  */
 
+import type { FluidObject } from "@fluidframework/core-interfaces/internal";
 import { assert } from "@fluidframework/core-utils/internal";
 import { DataStoreMessageType } from "@fluidframework/datastore/internal";
 import type {
@@ -14,7 +15,6 @@
 
 import { PureDataObject } from "./pureDataObject.js";
 import type { DataObjectTypes } from "./types.js";
-<<<<<<< HEAD
 
 /**
  * Information emitted by an old implementation's runtime to request a one-hop migration
@@ -48,8 +48,6 @@
 	 */
 	IMigrationInfo?: IMigrationInfo | undefined;
 }
-=======
->>>>>>> cf40deb6
 
 /**
  * Descriptor for a model shape (arbitrary schema) the migration data object can probe for
@@ -99,7 +97,6 @@
  * @beta
  */
 export abstract class MigrationDataObject<
-<<<<<<< HEAD
 		TUniversalView,
 		I extends DataObjectTypes = DataObjectTypes,
 		TMigrationData = never, // default case works for a single model descriptor (migration is not needed)
@@ -116,12 +113,6 @@
 		};
 	}
 
-=======
-	TUniversalView,
-	I extends DataObjectTypes = DataObjectTypes,
-	TMigrationData = never, // default case works for a single model descriptor (migration is not needed)
-> extends PureDataObject<I> {
->>>>>>> cf40deb6
 	// The currently active model and its descriptor, if discovered or created.
 	#activeModel:
 		| { descriptor: ModelDescriptor<TUniversalView>; view: TUniversalView }
