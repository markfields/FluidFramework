/*!
 * Copyright (c) Microsoft Corporation and contributors. All rights reserved.
 * Licensed under the MIT License.
 */

import type { FluidObject } from "@fluidframework/core-interfaces";
import {
	DataStoreMessageType,
	FluidDataStoreRuntime,
} from "@fluidframework/datastore/internal";
import type {
	IFluidDataStoreChannel,
	IRuntimeMessageCollection,
	IRuntimeMessagesContent,
} from "@fluidframework/runtime-definitions/internal";

<<<<<<< HEAD
import type {
	DataObjectTypes,
	IDataObjectProps,
	IProvideMigrationInfo,
	MigrationDataObject,
	ModelDescriptor,
=======
import {
	rootDirectoryDescriptor,
	type RootDirectoryView,
	// eslint-disable-next-line import/no-internal-modules
} from "../data-objects/dataObject.js";
import {
	DataObject,
	type DataObjectTypes,
	type ModelDescriptor,
	type PureDataObject,
>>>>>>> cf40deb6
} from "../data-objects/index.js";

import {
	PureDataObjectFactory,
	type DataObjectFactoryProps,
} from "./pureDataObjectFactory.js";

<<<<<<< HEAD
/**
 * Represents the properties required to create a MigrationDataObjectFactory.
 * @experimental
 * @legacy
 * @beta
 */
export interface MigrationDataObjectFactoryProps<
	TObj extends MigrationDataObject<TUniversalView, I, TMigrationData>,
	TUniversalView,
	I extends DataObjectTypes = DataObjectTypes,
	TNewModel extends TUniversalView = TUniversalView, // default case works for a single model descriptor
	TMigrationData = never, // default case works for a single model descriptor (migration is not needed)
> extends DataObjectFactoryProps<TObj, I> {
	/**
	 * The constructor for the data object, which must also include static `modelDescriptors` property.
	 */
	ctor: (new (
		props: IDataObjectProps<I>,
	) => TObj) & {
		//* TODO: Add type alias for this array type
		modelDescriptors: readonly [
			ModelDescriptor<TNewModel>,
			...ModelDescriptor<TUniversalView>[],
		];
	};
=======
//* STUB
interface IProvideMigrationInfo {
	IMigrationInfo?: IProvideMigrationInfo;
	migrate: () => Promise<void>;
>>>>>>> cf40deb6
}

const fullMigrateDataObject = async (runtime: IFluidDataStoreChannel): Promise<void> => {
	// The old EntryPoint being migrated away from needs to provide IMigrationInfo
	const maybeMigrationSource: FluidObject<IProvideMigrationInfo> =
		await runtime.entryPoint.get();

	const migrationInfo = maybeMigrationSource.IMigrationInfo;
	if (migrationInfo === undefined) {
		// No migration needed if MigrationInfo not provided
		return;
	}

	await migrationInfo.migrate();
};

const ConversionContent = "conversion";

//* TODO: Dedupe as much as possible with MigrationDataObject's version
const submitConversionOp = (runtime: FluidDataStoreRuntime): void => {
	runtime.submitMessage(DataStoreMessageType.ChannelOp, ConversionContent, undefined);
};

/**
 * MigrationDataObjectFactory is the IFluidDataStoreFactory for migrating DataObjects.
 * See MigrationDataObjectFactoryProps for more information on how to utilize this factory.
 *
 * @experimental
 * @legacy
 * @beta
 */
export class MigrationDataObjectFactory<
	TObj extends MigrationDataObject<TUniversalView, I>,
	TUniversalView,
	I extends DataObjectTypes = DataObjectTypes,
	TNewModel extends TUniversalView = TUniversalView, // default case works for a single model descriptor
	TMigrationData = never, // default case works for a single model descriptor (migration is not needed)
> extends PureDataObjectFactory<TObj, I> {
	public constructor(
		props: MigrationDataObjectFactoryProps<TObj, TUniversalView, I, TNewModel, TMigrationData>,
	) {
		const alteredProps = getAlteredPropsSupportingMigrationDataObject(
			props,
			props.ctor.modelDescriptors,
		);
		super(alteredProps);
	}
}

/**
 * Shallow copies the props making necesssary alterations so PureDataObjectFactory can be used to create a MigrationDataObject
 */
export function getAlteredPropsSupportingMigrationDataObject<
	TObj extends MigrationDataObject<TUniversalView, I, TMigrationData>,
	TUniversalView = unknown,
	I extends DataObjectTypes = DataObjectTypes,
	TMigrationData = never, // default case works for a single model descriptor (migration is not needed)
>(
	props: DataObjectFactoryProps<TObj, I>,
	modelDescriptors: readonly ModelDescriptor[],
): DataObjectFactoryProps<TObj, I> {
	const allSharedObjects = modelDescriptors.flatMap(
		(desc) => desc.sharedObjects.alwaysLoaded ?? [],
	); //* PSUEDO-CODE (see BONEYARD below for more complex version)

	const runtimeClass = props.runtimeClass ?? FluidDataStoreRuntime;

	const transformedProps = {
		...props,
		sharedObjects: [...allSharedObjects, ...(props.sharedObjects ?? [])],
		afterBindRuntime: fullMigrateDataObject,
		runtimeClass: class MigratorDataStoreRuntime extends runtimeClass {
			private migrationOpSeqNum = -1;
			private readonly seqNumsToSkip = new Set<number>();

			public processMessages(messageCollection: IRuntimeMessageCollection): void {
				let contents: IRuntimeMessagesContent[] = [];
				const sequenceNumber = messageCollection.envelope.sequenceNumber;

				// ! TODO: add loser validation AB#41626
				if (
					// eslint-disable-next-line @typescript-eslint/no-unsafe-enum-comparison
					messageCollection.envelope.type === DataStoreMessageType.ChannelOp &&
					messageCollection.messagesContent.some((val) => val.contents === ConversionContent)
				) {
					if (this.migrationOpSeqNum === -1) {
						// This is the first migration op we've seen
						this.migrationOpSeqNum = sequenceNumber;
					} else {
						// Skip seqNums that lost the race
						this.seqNumsToSkip.add(sequenceNumber);
					}
				}

				contents = messageCollection.messagesContent.filter(
					(val) => val.contents !== ConversionContent,
				);

				if (this.seqNumsToSkip.has(sequenceNumber) || contents.length === 0) {
					return;
				}

				super.processMessages({
					...messageCollection,
					messagesContent: contents,
				});
			}

			public reSubmit(
				type: DataStoreMessageType,
				// eslint-disable-next-line @typescript-eslint/no-explicit-any
				content: any,
				localOpMetadata: unknown,
			): void {
				if (type === DataStoreMessageType.ChannelOp && content === ConversionContent) {
					submitConversionOp(this);
					return;
				}
				super.reSubmit(type, content, localOpMetadata);
			}

			//* TODO: Replace with generic "evacuate" function on ModelDescriptor
			public removeRoot(): void {
				//* this.contexts.delete(dataObjectRootDirectoryId);
			}
		},
	};

	return transformedProps;
}

<<<<<<< HEAD
=======
class MyDataObject extends DataObject {
	//* TODO
	protected async getModelDescriptors(): Promise<
		readonly [ModelDescriptor<RootDirectoryView>, ...ModelDescriptor<RootDirectoryView>[]]
	> {
		throw new Error("Method not implemented.");
	}
}

makeFactoryForMigration(
	(props) => new DataObjectFactory(props),
	{ type: "test", ctor: MyDataObject, sharedObjects: [] /* ...other props... */ },
	[rootSharedTreeDescriptor(), rootDirectoryDescriptor],
);

>>>>>>> cf40deb6
//* BONEYARD
// //* TODO: Maybe we don't need to split by delay-loaded here (and in ModelDescriptor type)
// const allFactories: {
// 	alwaysLoaded: Map<string, IChannelFactory>;
// 	delayLoaded: Map<string, IDelayLoadChannelFactory>;
// 	// eslint-disable-next-line unicorn/no-array-reduce
// } = props.ctor.modelDescriptors.reduce(
// 	(acc, curr) => {
// 		for (const factory of curr.sharedObjects.alwaysLoaded ?? []) {
// 			acc.alwaysLoaded.set(factory.type, factory);
// 		}
// 		for (const factory of curr.sharedObjects.delayLoaded ?? []) {
// 			acc.delayLoaded.set(factory.type, factory);
// 		}
// 		return acc;
// 	},
// 	{
// 		alwaysLoaded: new Map<string, IChannelFactory>(),
// 		delayLoaded: new Map<string, IDelayLoadChannelFactory>(),
// 	},
// );
// for (const factory of allFactories.alwaysLoaded.values()) {
// 	if (!sharedObjects.some((f) => f.type === factory.type)) {
// 		// User did not register this factory
// 		sharedObjects.push(factory);
// 	}
// }
// for (const factory of allFactories.delayLoaded.values()) {
// 	if (!sharedObjects.some((f) => f.type === factory.type)) {
// 		// User did not register this factory
// 		sharedObjects.push(factory);
// 	}
// }<|MERGE_RESOLUTION|>--- conflicted
+++ resolved
@@ -14,65 +14,17 @@
 	IRuntimeMessagesContent,
 } from "@fluidframework/runtime-definitions/internal";
 
-<<<<<<< HEAD
 import type {
 	DataObjectTypes,
-	IDataObjectProps,
 	IProvideMigrationInfo,
 	MigrationDataObject,
 	ModelDescriptor,
-=======
-import {
-	rootDirectoryDescriptor,
-	type RootDirectoryView,
-	// eslint-disable-next-line import/no-internal-modules
-} from "../data-objects/dataObject.js";
-import {
-	DataObject,
-	type DataObjectTypes,
-	type ModelDescriptor,
-	type PureDataObject,
->>>>>>> cf40deb6
 } from "../data-objects/index.js";
 
 import {
 	PureDataObjectFactory,
 	type DataObjectFactoryProps,
 } from "./pureDataObjectFactory.js";
-
-<<<<<<< HEAD
-/**
- * Represents the properties required to create a MigrationDataObjectFactory.
- * @experimental
- * @legacy
- * @beta
- */
-export interface MigrationDataObjectFactoryProps<
-	TObj extends MigrationDataObject<TUniversalView, I, TMigrationData>,
-	TUniversalView,
-	I extends DataObjectTypes = DataObjectTypes,
-	TNewModel extends TUniversalView = TUniversalView, // default case works for a single model descriptor
-	TMigrationData = never, // default case works for a single model descriptor (migration is not needed)
-> extends DataObjectFactoryProps<TObj, I> {
-	/**
-	 * The constructor for the data object, which must also include static `modelDescriptors` property.
-	 */
-	ctor: (new (
-		props: IDataObjectProps<I>,
-	) => TObj) & {
-		//* TODO: Add type alias for this array type
-		modelDescriptors: readonly [
-			ModelDescriptor<TNewModel>,
-			...ModelDescriptor<TUniversalView>[],
-		];
-	};
-=======
-//* STUB
-interface IProvideMigrationInfo {
-	IMigrationInfo?: IProvideMigrationInfo;
-	migrate: () => Promise<void>;
->>>>>>> cf40deb6
-}
 
 const fullMigrateDataObject = async (runtime: IFluidDataStoreChannel): Promise<void> => {
 	// The old EntryPoint being migrated away from needs to provide IMigrationInfo
@@ -203,24 +155,6 @@
 	return transformedProps;
 }
 
-<<<<<<< HEAD
-=======
-class MyDataObject extends DataObject {
-	//* TODO
-	protected async getModelDescriptors(): Promise<
-		readonly [ModelDescriptor<RootDirectoryView>, ...ModelDescriptor<RootDirectoryView>[]]
-	> {
-		throw new Error("Method not implemented.");
-	}
-}
-
-makeFactoryForMigration(
-	(props) => new DataObjectFactory(props),
-	{ type: "test", ctor: MyDataObject, sharedObjects: [] /* ...other props... */ },
-	[rootSharedTreeDescriptor(), rootDirectoryDescriptor],
-);
-
->>>>>>> cf40deb6
 //* BONEYARD
 // //* TODO: Maybe we don't need to split by delay-loaded here (and in ModelDescriptor type)
 // const allFactories: {
