{
  "name": "@fluidframework/aqueduct",
<<<<<<< HEAD
  "version": "2.0.0-internal.2.3.0",
=======
  "version": "2.0.0-internal.3.0.0",
>>>>>>> e366c519
  "description": "A set of implementations for Fluid Framework interfaces.",
  "homepage": "https://fluidframework.com",
  "repository": {
    "type": "git",
    "url": "https://github.com/microsoft/FluidFramework.git",
    "directory": "packages/framework/aqueduct"
  },
  "license": "MIT",
  "author": "Microsoft and contributors",
  "sideEffects": false,
  "main": "dist/index.js",
  "module": "lib/index.js",
  "types": "dist/index.d.ts",
  "files": [
    "dist/**/*",
    "lib/**/*"
  ],
  "scripts": {
    "build": "concurrently npm:build:compile npm:lint && npm run build:docs",
    "build:commonjs": "npm run tsc && npm run typetests:gen && npm run build:test",
    "build:compile": "concurrently npm:build:commonjs npm:build:esnext",
    "build:docs": "api-extractor run --local --typescript-compiler-folder ../../../node_modules/typescript && copyfiles -u 1 ./_api-extractor-temp/doc-models/* ../../../_api-extractor-temp/",
    "build:esnext": "tsc --project ./tsconfig.esnext.json",
    "build:full": "npm run build",
    "build:full:compile": "npm run build:compile",
    "build:test": "tsc --project ./src/test/tsconfig.json",
    "ci:build:docs": "api-extractor run --typescript-compiler-folder ../../../node_modules/typescript && copyfiles -u 1 ./_api-extractor-temp/* ../../../_api-extractor-temp/",
    "clean": "rimraf dist lib *.tsbuildinfo *.build.log",
    "eslint": "eslint --format stylish src",
    "eslint:fix": "eslint --format stylish src --fix --fix-type problem,suggestion,layout",
    "format": "npm run prettier:fix",
    "lint": "npm run eslint",
    "lint:fix": "npm run eslint:fix",
    "prettier": "prettier --check . --ignore-path ../../../.prettierignore",
    "prettier:fix": "prettier --write . --ignore-path ../../../.prettierignore",
    "test": "npm run test:mocha",
    "test:coverage": "nyc npm test -- --reporter xunit --reporter-option output=nyc/junit-report.xml",
    "test:mocha": "mocha --ignore 'dist/test/types/*' --recursive dist/test -r node_modules/@fluidframework/mocha-test-setup --unhandled-rejections=strict",
    "test:mocha:verbose": "cross-env FLUID_TEST_VERBOSE=1 npm run test:mocha",
    "tsc": "tsc",
    "typetests:gen": "flub generate typetests --generate --dir .",
    "typetests:prepare": "flub generate typetests --prepare --dir . --pin"
  },
  "nyc": {
    "all": true,
    "cache-dir": "nyc/.cache",
    "exclude": [
      "src/test/**/*.ts",
      "dist/test/**/*.js"
    ],
    "exclude-after-remap": false,
    "include": [
      "src/**/*.ts",
      "dist/**/*.js"
    ],
    "report-dir": "nyc/report",
    "reporter": [
      "cobertura",
      "html",
      "text"
    ],
    "temp-directory": "nyc/.nyc_output"
  },
  "dependencies": {
    "@fluidframework/common-definitions": "^0.20.1",
    "@fluidframework/common-utils": "^1.0.0",
<<<<<<< HEAD
    "@fluidframework/container-definitions": ">=2.0.0-internal.2.3.0 <2.0.0-internal.3.0.0",
    "@fluidframework/container-loader": ">=2.0.0-internal.2.3.0 <2.0.0-internal.3.0.0",
    "@fluidframework/container-runtime": ">=2.0.0-internal.2.3.0 <2.0.0-internal.3.0.0",
    "@fluidframework/container-runtime-definitions": ">=2.0.0-internal.2.3.0 <2.0.0-internal.3.0.0",
    "@fluidframework/core-interfaces": ">=2.0.0-internal.2.3.0 <2.0.0-internal.3.0.0",
    "@fluidframework/datastore": ">=2.0.0-internal.2.3.0 <2.0.0-internal.3.0.0",
    "@fluidframework/datastore-definitions": ">=2.0.0-internal.2.3.0 <2.0.0-internal.3.0.0",
    "@fluidframework/map": ">=2.0.0-internal.2.3.0 <2.0.0-internal.3.0.0",
    "@fluidframework/request-handler": ">=2.0.0-internal.2.3.0 <2.0.0-internal.3.0.0",
    "@fluidframework/runtime-definitions": ">=2.0.0-internal.2.3.0 <2.0.0-internal.3.0.0",
    "@fluidframework/runtime-utils": ">=2.0.0-internal.2.3.0 <2.0.0-internal.3.0.0",
    "@fluidframework/synthesize": ">=2.0.0-internal.2.3.0 <2.0.0-internal.3.0.0",
    "@fluidframework/view-interfaces": ">=2.0.0-internal.2.3.0 <2.0.0-internal.3.0.0",
=======
    "@fluidframework/container-definitions": ">=2.0.0-internal.3.0.0 <2.0.0-internal.4.0.0",
    "@fluidframework/container-loader": ">=2.0.0-internal.3.0.0 <2.0.0-internal.4.0.0",
    "@fluidframework/container-runtime": ">=2.0.0-internal.3.0.0 <2.0.0-internal.4.0.0",
    "@fluidframework/container-runtime-definitions": ">=2.0.0-internal.3.0.0 <2.0.0-internal.4.0.0",
    "@fluidframework/core-interfaces": ">=2.0.0-internal.3.0.0 <2.0.0-internal.4.0.0",
    "@fluidframework/datastore": ">=2.0.0-internal.3.0.0 <2.0.0-internal.4.0.0",
    "@fluidframework/datastore-definitions": ">=2.0.0-internal.3.0.0 <2.0.0-internal.4.0.0",
    "@fluidframework/map": ">=2.0.0-internal.3.0.0 <2.0.0-internal.4.0.0",
    "@fluidframework/request-handler": ">=2.0.0-internal.3.0.0 <2.0.0-internal.4.0.0",
    "@fluidframework/runtime-definitions": ">=2.0.0-internal.3.0.0 <2.0.0-internal.4.0.0",
    "@fluidframework/runtime-utils": ">=2.0.0-internal.3.0.0 <2.0.0-internal.4.0.0",
    "@fluidframework/synthesize": ">=2.0.0-internal.3.0.0 <2.0.0-internal.4.0.0",
    "@fluidframework/view-interfaces": ">=2.0.0-internal.3.0.0 <2.0.0-internal.4.0.0",
>>>>>>> e366c519
    "uuid": "^8.3.1"
  },
  "devDependencies": {
    "@fluid-tools/build-cli": "^0.7.0",
<<<<<<< HEAD
    "@fluidframework/aqueduct-previous": "npm:@fluidframework/aqueduct@2.0.0-internal.2.2.0",
    "@fluidframework/build-common": "^1.1.0",
    "@fluidframework/build-tools": "^0.7.0",
    "@fluidframework/eslint-config-fluid": "^1.2.0",
    "@fluidframework/mocha-test-setup": ">=2.0.0-internal.2.3.0 <2.0.0-internal.3.0.0",
=======
    "@fluidframework/aqueduct-previous": "npm:@fluidframework/aqueduct@2.0.0-internal.2.1.1",
    "@fluidframework/build-common": "^1.1.0",
    "@fluidframework/build-tools": "^0.7.0",
    "@fluidframework/eslint-config-fluid": "^1.2.0",
    "@fluidframework/mocha-test-setup": ">=2.0.0-internal.3.0.0 <2.0.0-internal.4.0.0",
>>>>>>> e366c519
    "@microsoft/api-extractor": "^7.22.2",
    "@rushstack/eslint-config": "^2.5.1",
    "@types/mocha": "^9.1.1",
    "@types/node": "^14.18.0",
    "concurrently": "^6.2.0",
    "copyfiles": "^2.4.1",
    "cross-env": "^7.0.2",
    "eslint": "~8.6.0",
    "mocha": "^10.0.0",
    "nyc": "^15.0.0",
    "prettier": "~2.6.2",
    "rimraf": "^2.6.2",
    "typescript": "~4.5.5"
  },
  "module:es5": "es5/index.js",
  "typeValidation": {
<<<<<<< HEAD
    "version": "2.0.0-internal.2.3.0",
    "baselineRange": ">=2.0.0-internal.2.2.0 <2.0.0-internal.2.3.0",
    "baselineVersion": "2.0.0-internal.2.2.0",
    "broken": {}
=======
    "version": "2.0.0-internal.3.0.0",
    "baselineRange": ">=2.0.0-internal.2.0.0 <2.0.0-internal.3.0.0",
    "baselineVersion": "2.0.0-internal.2.1.1",
    "broken": {
      "InterfaceDeclaration_IDataObjectProps": {
        "forwardCompat": false
      }
    }
>>>>>>> e366c519
  }
}<|MERGE_RESOLUTION|>--- conflicted
+++ resolved
@@ -1,10 +1,6 @@
 {
   "name": "@fluidframework/aqueduct",
-<<<<<<< HEAD
-  "version": "2.0.0-internal.2.3.0",
-=======
   "version": "2.0.0-internal.3.0.0",
->>>>>>> e366c519
   "description": "A set of implementations for Fluid Framework interfaces.",
   "homepage": "https://fluidframework.com",
   "repository": {
@@ -71,21 +67,6 @@
   "dependencies": {
     "@fluidframework/common-definitions": "^0.20.1",
     "@fluidframework/common-utils": "^1.0.0",
-<<<<<<< HEAD
-    "@fluidframework/container-definitions": ">=2.0.0-internal.2.3.0 <2.0.0-internal.3.0.0",
-    "@fluidframework/container-loader": ">=2.0.0-internal.2.3.0 <2.0.0-internal.3.0.0",
-    "@fluidframework/container-runtime": ">=2.0.0-internal.2.3.0 <2.0.0-internal.3.0.0",
-    "@fluidframework/container-runtime-definitions": ">=2.0.0-internal.2.3.0 <2.0.0-internal.3.0.0",
-    "@fluidframework/core-interfaces": ">=2.0.0-internal.2.3.0 <2.0.0-internal.3.0.0",
-    "@fluidframework/datastore": ">=2.0.0-internal.2.3.0 <2.0.0-internal.3.0.0",
-    "@fluidframework/datastore-definitions": ">=2.0.0-internal.2.3.0 <2.0.0-internal.3.0.0",
-    "@fluidframework/map": ">=2.0.0-internal.2.3.0 <2.0.0-internal.3.0.0",
-    "@fluidframework/request-handler": ">=2.0.0-internal.2.3.0 <2.0.0-internal.3.0.0",
-    "@fluidframework/runtime-definitions": ">=2.0.0-internal.2.3.0 <2.0.0-internal.3.0.0",
-    "@fluidframework/runtime-utils": ">=2.0.0-internal.2.3.0 <2.0.0-internal.3.0.0",
-    "@fluidframework/synthesize": ">=2.0.0-internal.2.3.0 <2.0.0-internal.3.0.0",
-    "@fluidframework/view-interfaces": ">=2.0.0-internal.2.3.0 <2.0.0-internal.3.0.0",
-=======
     "@fluidframework/container-definitions": ">=2.0.0-internal.3.0.0 <2.0.0-internal.4.0.0",
     "@fluidframework/container-loader": ">=2.0.0-internal.3.0.0 <2.0.0-internal.4.0.0",
     "@fluidframework/container-runtime": ">=2.0.0-internal.3.0.0 <2.0.0-internal.4.0.0",
@@ -99,24 +80,15 @@
     "@fluidframework/runtime-utils": ">=2.0.0-internal.3.0.0 <2.0.0-internal.4.0.0",
     "@fluidframework/synthesize": ">=2.0.0-internal.3.0.0 <2.0.0-internal.4.0.0",
     "@fluidframework/view-interfaces": ">=2.0.0-internal.3.0.0 <2.0.0-internal.4.0.0",
->>>>>>> e366c519
     "uuid": "^8.3.1"
   },
   "devDependencies": {
     "@fluid-tools/build-cli": "^0.7.0",
-<<<<<<< HEAD
-    "@fluidframework/aqueduct-previous": "npm:@fluidframework/aqueduct@2.0.0-internal.2.2.0",
-    "@fluidframework/build-common": "^1.1.0",
-    "@fluidframework/build-tools": "^0.7.0",
-    "@fluidframework/eslint-config-fluid": "^1.2.0",
-    "@fluidframework/mocha-test-setup": ">=2.0.0-internal.2.3.0 <2.0.0-internal.3.0.0",
-=======
     "@fluidframework/aqueduct-previous": "npm:@fluidframework/aqueduct@2.0.0-internal.2.1.1",
     "@fluidframework/build-common": "^1.1.0",
     "@fluidframework/build-tools": "^0.7.0",
     "@fluidframework/eslint-config-fluid": "^1.2.0",
     "@fluidframework/mocha-test-setup": ">=2.0.0-internal.3.0.0 <2.0.0-internal.4.0.0",
->>>>>>> e366c519
     "@microsoft/api-extractor": "^7.22.2",
     "@rushstack/eslint-config": "^2.5.1",
     "@types/mocha": "^9.1.1",
@@ -133,12 +105,6 @@
   },
   "module:es5": "es5/index.js",
   "typeValidation": {
-<<<<<<< HEAD
-    "version": "2.0.0-internal.2.3.0",
-    "baselineRange": ">=2.0.0-internal.2.2.0 <2.0.0-internal.2.3.0",
-    "baselineVersion": "2.0.0-internal.2.2.0",
-    "broken": {}
-=======
     "version": "2.0.0-internal.3.0.0",
     "baselineRange": ">=2.0.0-internal.2.0.0 <2.0.0-internal.3.0.0",
     "baselineVersion": "2.0.0-internal.2.1.1",
@@ -147,6 +113,5 @@
         "forwardCompat": false
       }
     }
->>>>>>> e366c519
   }
 }