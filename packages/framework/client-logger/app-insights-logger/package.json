{
	"name": "@fluid-internal/app-insights-logger",
	"version": "2.0.0-internal.5.0.0",
	"private": true,
	"description": "Contains a Fluid logging client that sends telemetry events to Azure App Insights",
	"homepage": "https://fluidframework.com",
	"repository": {
		"type": "git",
		"url": "https://github.com/microsoft/FluidFramework.git",
		"directory": "packages/framework/client-logger/app-insights-logger"
	},
	"license": "MIT",
	"author": "Microsoft and contributors",
	"sideEffects": false,
	"main": "dist/index.js",
	"types": "dist/index.d.ts",
	"scripts": {
<<<<<<< HEAD
		"build": "concurrently npm:build:compile npm:lint && npm run build:docs",
		"build:compile": "npm run tsc",
		"build:docs": "api-extractor run --local && copyfiles -u 1 ./_api-extractor-temp/doc-models/* ../../../../_api-extractor-temp/",
=======
		"build": "npm run build:genver && concurrently npm:build:compile npm:lint && npm run build:docs",
		"build:compile": "npm run build:tsc",
		"build:docs": "api-extractor run --local && copyfiles -u 1 ./_api-extractor-temp/doc-models/* ../../../../_api-extractor-temp/",
		"build:genver": "gen-version",
		"build:test": "npm run build:compile",
		"build:tsc": "npm run tsc",
>>>>>>> 3bdee3b9
		"ci:build:docs": "api-extractor run && copyfiles -u 1 ./_api-extractor-temp/doc-models/* ../../../../_api-extractor-temp/",
		"clean": "rimraf _api-extractor-temp coverage dist nyc *.tsbuildinfo *.build.log",
		"eslint": "eslint src",
		"eslint:fix": "eslint src --fix",
		"format": "npm run prettier:fix",
		"format-and-build": "npm run format && npm run build",
		"format-and-compile": "npm run format && npm run build:compile",
		"lint": "npm run prettier && npm run eslint",
		"lint:fix": "npm run prettier:fix && npm run eslint:fix",
		"prettier": "prettier --check . --ignore-path ../../../../.prettierignore",
		"prettier:fix": "prettier --write . --ignore-path ../../../../.prettierignore",
		"test": "npm run test:mocha",
		"test:mocha": "mocha --recursive dist/test/**/*.spec.js -r node_modules/@fluidframework/mocha-test-setup --unhandled-rejections=strict",
		"test:mocha:verbose": "cross-env FLUID_TEST_VERBOSE=1 npm run test:mocha",
		"tsc": "tsc"
	},
	"dependencies": {
		"@fluidframework/common-definitions": "^0.20.1",
		"@microsoft/applicationinsights-web": "^2.8.11"
	},
	"devDependencies": {
		"@fluidframework/mocha-test-setup": "workspace:~",
		"@microsoft/api-extractor": "^7.34.4",
		"@types/mocha": "^9.1.1",
		"@types/sinon": "^7.0.13",
		"concurrently": "^7.6.0",
		"copyfiles": "^2.4.1",
		"eslint": "~8.6.0",
		"eslint-config-prettier": "~8.5.0",
		"eslint-plugin-jest": "~27.1.5",
		"eslint-plugin-react": "~7.28.0",
		"eslint-plugin-react-hooks": "~4.6.0",
		"mocha": "^10.2.0",
		"prettier": "~2.6.2",
		"rimraf": "^4.4.0",
		"sinon": "^7.4.2",
		"tslib": "^1.10.0",
		"typescript": "~4.5.5"
	},
	"fluid": {
		"browser": {
			"umd": {
				"files": [
					"dist/main.bundle.js"
				],
				"library": "main"
			}
		}
	},
	"typeValidation": {
		"disabled": true,
		"broken": {}
	}
}<|MERGE_RESOLUTION|>--- conflicted
+++ resolved
@@ -15,18 +15,9 @@
 	"main": "dist/index.js",
 	"types": "dist/index.d.ts",
 	"scripts": {
-<<<<<<< HEAD
 		"build": "concurrently npm:build:compile npm:lint && npm run build:docs",
 		"build:compile": "npm run tsc",
 		"build:docs": "api-extractor run --local && copyfiles -u 1 ./_api-extractor-temp/doc-models/* ../../../../_api-extractor-temp/",
-=======
-		"build": "npm run build:genver && concurrently npm:build:compile npm:lint && npm run build:docs",
-		"build:compile": "npm run build:tsc",
-		"build:docs": "api-extractor run --local && copyfiles -u 1 ./_api-extractor-temp/doc-models/* ../../../../_api-extractor-temp/",
-		"build:genver": "gen-version",
-		"build:test": "npm run build:compile",
-		"build:tsc": "npm run tsc",
->>>>>>> 3bdee3b9
 		"ci:build:docs": "api-extractor run && copyfiles -u 1 ./_api-extractor-temp/doc-models/* ../../../../_api-extractor-temp/",
 		"clean": "rimraf _api-extractor-temp coverage dist nyc *.tsbuildinfo *.build.log",
 		"eslint": "eslint src",
