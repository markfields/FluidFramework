{
  "name": "@fluidframework/last-edited-experimental",
  "version": "0.21.0",
  "description": "Tracks the last edited information in the Container.",
  "repository": "microsoft/FluidFramework",
  "license": "MIT",
  "author": "Microsoft",
  "sideEffects": "false",
  "main": "dist/index.js",
  "module": "lib/index.js",
  "types": "dist/index.d.ts",
  "scripts": {
    "build": "npm run build:genver && concurrently npm:build:compile npm:lint",
    "build:compile": "concurrently npm:tsc npm:build:esnext",
    "build:compile:min": "npm run build:compile",
    "build:docs": "api-extractor run --local && copyfiles -u 1 ./_api-extractor-temp/doc-models/* ../../../_api-extractor-temp/",
    "build:esnext": "tsc --project ./tsconfig.esnext.json",
    "build:full": "npm run build",
    "build:full:compile": "npm run build:compile",
    "build:genver": "gen-version",
    "clean": "rimraf dist lib *.tsbuildinfo *.build.log",
    "eslint": "eslint --ext=ts,tsx --format stylish src",
    "eslint:fix": "eslint --ext=ts,tsx --format stylish src --fix",
    "lint": "npm run eslint",
    "lint:fix": "npm run eslint:fix",
    "tsc": "tsc",
    "tsfmt": "tsfmt --verify",
    "tsfmt:fix": "tsfmt --replace"
  },
  "nyc": {
    "all": true,
    "cache-dir": "nyc/.cache",
    "exclude": [
      "src/test/**/*.ts",
      "dist/test/**/*.js"
    ],
    "exclude-after-remap": false,
    "include": [
      "src/**/*.ts",
      "dist/**/*.js"
    ],
    "report-dir": "nyc/report",
    "reporter": [
      "cobertura",
      "html",
      "text"
    ],
    "temp-directory": "nyc/.nyc_output"
  },
  "dependencies": {
<<<<<<< HEAD
    "@fluidframework/aqueduct": "^0.21.0",
    "@fluidframework/component-core-interfaces": "^0.21.0",
    "@fluidframework/container-runtime-definitions": "^0.21.0",
    "@fluidframework/protocol-definitions": "^0.1007.1",
    "@fluidframework/runtime-definitions": "^0.21.0",
    "@fluidframework/shared-summary-block": "^0.21.0"
=======
    "@fluidframework/aqueduct": "^0.20.0",
    "@fluidframework/component-core-interfaces": "^0.20.0",
    "@fluidframework/container-runtime": "^0.20.0",
    "@fluidframework/container-runtime-definitions": "^0.20.0",
    "@fluidframework/protocol-definitions": "^0.1007.0-0",
    "@fluidframework/runtime-definitions": "^0.20.0",
    "@fluidframework/shared-summary-block": "^0.20.0"
>>>>>>> dddd1b13
  },
  "devDependencies": {
    "@fluidframework/build-common": "^0.17.0",
    "@fluidframework/eslint-config-fluid": "^0.18.0",
    "@microsoft/api-extractor": "^7.7.2",
    "@types/mocha": "^5.2.5",
    "@types/node": "^10.17.24",
    "@typescript-eslint/eslint-plugin": "~2.17.0",
    "@typescript-eslint/parser": "~2.17.0",
    "concurrently": "^5.2.0",
    "copyfiles": "^2.1.0",
    "eslint": "~6.8.0",
    "eslint-plugin-eslint-comments": "~3.1.2",
    "eslint-plugin-import": "2.20.0",
    "eslint-plugin-no-null": "~1.0.2",
    "eslint-plugin-optimize-regex": "~1.1.7",
    "eslint-plugin-prefer-arrow": "~1.1.7",
    "eslint-plugin-react": "~7.18.0",
    "eslint-plugin-unicorn": "~15.0.1",
    "make-promises-safe": "^5.1.0",
    "mocha": "^5.2.0",
    "mocha-junit-reporter": "^1.18.0",
    "nyc": "^15.0.0",
    "rimraf": "^2.6.2",
    "typescript": "~3.7.4",
    "typescript-formatter": "7.1.0"
  }
}<|MERGE_RESOLUTION|>--- conflicted
+++ resolved
@@ -48,22 +48,13 @@
     "temp-directory": "nyc/.nyc_output"
   },
   "dependencies": {
-<<<<<<< HEAD
     "@fluidframework/aqueduct": "^0.21.0",
     "@fluidframework/component-core-interfaces": "^0.21.0",
+    "@fluidframework/container-runtime": "^0.21.0",
     "@fluidframework/container-runtime-definitions": "^0.21.0",
     "@fluidframework/protocol-definitions": "^0.1007.1",
     "@fluidframework/runtime-definitions": "^0.21.0",
     "@fluidframework/shared-summary-block": "^0.21.0"
-=======
-    "@fluidframework/aqueduct": "^0.20.0",
-    "@fluidframework/component-core-interfaces": "^0.20.0",
-    "@fluidframework/container-runtime": "^0.20.0",
-    "@fluidframework/container-runtime-definitions": "^0.20.0",
-    "@fluidframework/protocol-definitions": "^0.1007.0-0",
-    "@fluidframework/runtime-definitions": "^0.20.0",
-    "@fluidframework/shared-summary-block": "^0.20.0"
->>>>>>> dddd1b13
   },
   "devDependencies": {
     "@fluidframework/build-common": "^0.17.0",
