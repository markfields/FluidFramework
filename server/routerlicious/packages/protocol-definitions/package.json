{
  "name": "@fluidframework/protocol-definitions",
<<<<<<< HEAD
  "version": "0.1007.0",
=======
  "version": "0.1006.1",
>>>>>>> 04de2ac4
  "description": "Fluid protocol definitions",
  "repository": "microsoft/FluidFramework",
  "license": "MIT",
  "author": "Microsoft",
  "sideEffects": "false",
  "main": "dist/index.js",
  "module": "lib/index.js",
  "types": "dist/index.d.ts",
  "scripts": {
    "build": "concurrently npm:build:compile npm:lint",
    "build:compile": "concurrently npm:tsc npm:build:esnext",
    "build:docs": "api-extractor run --local && copyfiles -u 1 ./_api-extractor-temp/doc-models/* ../../_api-extractor-temp/",
    "build:esnext": "tsc --project ./tsconfig.esnext.json",
    "build:full": "npm run build",
    "build:full:compile": "npm run build:compile",
    "clean": "rimraf dist lib *.tsbuildinfo *.build.log",
    "eslint": "eslint --ext=ts,tsx --format stylish src",
    "eslint:fix": "eslint --ext=ts,tsx --format stylish src --fix",
    "lint": "npm run eslint",
    "lint:fix": "npm run eslint:fix",
    "tsc": "tsc",
    "tsc:watch": "tsc --watch"
  },
  "dependencies": {
    "@fluidframework/common-definitions": "^0.18.0"
  },
  "devDependencies": {
    "@fluidframework/build-common": "^0.16.0",
    "@fluidframework/eslint-config-fluid": "^0.17.0",
    "@microsoft/api-extractor": "^7.7.2",
    "@types/node": "^10.17.24",
    "@typescript-eslint/eslint-plugin": "~2.17.0",
    "@typescript-eslint/parser": "~2.17.0",
    "concurrently": "^5.2.0",
    "copyfiles": "^2.1.0",
    "eslint": "~6.8.0",
    "eslint-plugin-eslint-comments": "~3.1.2",
    "eslint-plugin-import": "2.20.0",
    "eslint-plugin-no-null": "~1.0.2",
    "eslint-plugin-optimize-regex": "~1.1.7",
    "eslint-plugin-prefer-arrow": "~1.1.7",
    "eslint-plugin-react": "~7.18.0",
    "eslint-plugin-unicorn": "~15.0.1",
    "rimraf": "^2.6.2",
    "typescript": "~3.7.4"
  }
}<|MERGE_RESOLUTION|>--- conflicted
+++ resolved
@@ -1,10 +1,6 @@
 {
   "name": "@fluidframework/protocol-definitions",
-<<<<<<< HEAD
   "version": "0.1007.0",
-=======
-  "version": "0.1006.1",
->>>>>>> 04de2ac4
   "description": "Fluid protocol definitions",
   "repository": "microsoft/FluidFramework",
   "license": "MIT",
