--- conflicted
+++ resolved
@@ -1,10 +1,6 @@
 {
   "name": "@fluidframework/server-services-ordering-zookeeper",
-<<<<<<< HEAD
-  "version": "0.1036.4000",
-=======
   "version": "0.1037.1000",
->>>>>>> 3c923a5a
   "description": "Fluid server services zookeeper client implementation",
   "homepage": "https://fluidframework.com",
   "repository": {
@@ -32,21 +28,13 @@
     "tsfmt:fix": "tsfmt --replace"
   },
   "dependencies": {
-<<<<<<< HEAD
-    "@fluidframework/server-services-core": "^0.1036.4000",
-=======
     "@fluidframework/server-services-core": "^0.1037.1000",
->>>>>>> 3c923a5a
     "zookeeper": "^5.3.2"
   },
   "devDependencies": {
     "@fluidframework/build-common": "^0.23.0",
     "@fluidframework/eslint-config-fluid": "^0.28.2000-0",
-<<<<<<< HEAD
-    "@fluidframework/server-test-utils": "^0.1036.4000",
-=======
     "@fluidframework/server-test-utils": "^0.1037.1000",
->>>>>>> 3c923a5a
     "@rushstack/eslint-config": "^2.5.1",
     "@types/debug": "^4.1.5",
     "@types/lru-cache": "^5.1.0",
