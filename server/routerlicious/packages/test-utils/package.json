--- conflicted
+++ resolved
@@ -24,19 +24,11 @@
     "tsc": "tsc"
   },
   "dependencies": {
-<<<<<<< HEAD
-    "@microsoft/fluid-core-utils": "^0.14.0",
-    "@microsoft/fluid-gitresources": "^0.1002.0",
-    "@microsoft/fluid-protocol-definitions": "^0.1002.0",
-    "@microsoft/fluid-server-services-client": "^0.1002.0",
-    "@microsoft/fluid-server-services-core": "^0.1002.0",
-=======
     "@microsoft/fluid-core-utils": "^0.13.0",
     "@microsoft/fluid-gitresources": "^0.1001.0",
     "@microsoft/fluid-protocol-definitions": "^0.1001.0",
     "@microsoft/fluid-server-services-client": "^0.1001.0",
     "@microsoft/fluid-server-services-core": "^0.1001.0",
->>>>>>> 82edc716
     "lodash": "^4.17.11",
     "moniker": "^0.1.2",
     "string-hash": "^1.1.3",
