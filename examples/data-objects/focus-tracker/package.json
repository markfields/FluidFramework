--- conflicted
+++ resolved
@@ -1,10 +1,6 @@
 {
   "name": "@fluid-example/focus-tracker",
-<<<<<<< HEAD
-  "version": "1.3.0",
-=======
   "version": "2.0.0",
->>>>>>> 27be1e84
   "private": true,
   "description": "Example Data Object that tracks page focus for Audience members using signals.",
   "homepage": "https://fluidframework.com",
@@ -41,19 +37,11 @@
     "webpack:dev": "webpack --env development"
   },
   "dependencies": {
-<<<<<<< HEAD
-    "@fluid-experimental/data-objects": "^1.3.0",
-    "@fluidframework/common-definitions": "^0.20.1",
-    "@fluidframework/common-utils": "^0.32.1",
-    "@fluidframework/tinylicious-client": "^1.3.0",
-    "fluid-framework": "^1.3.0"
-=======
     "@fluid-experimental/data-objects": "^2.0.0",
     "@fluidframework/common-definitions": "^0.20.1",
     "@fluidframework/common-utils": "^0.32.1",
     "@fluidframework/tinylicious-client": "^2.0.0",
     "fluid-framework": "^2.0.0"
->>>>>>> 27be1e84
   },
   "devDependencies": {
     "@fluidframework/build-common": "^0.24.0",
