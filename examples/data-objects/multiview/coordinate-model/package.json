{
  "name": "@fluid-example/multiview-coordinate-model",
<<<<<<< HEAD
  "version": "0.59.4000",
=======
  "version": "0.60.1000",
>>>>>>> 3c923a5a
  "private": true,
  "description": "Coordinate model for multiview sample",
  "homepage": "https://fluidframework.com",
  "repository": {
    "type": "git",
    "url": "https://github.com/microsoft/FluidFramework.git",
    "directory": "examples/data-objects/multiview/coordinate-model"
  },
  "license": "MIT",
  "author": "Microsoft and contributors",
  "main": "dist/index.js",
  "module": "dist/index.js",
  "types": "dist/index.d.ts",
  "scripts": {
    "build": "concurrently npm:build:compile npm:lint",
    "build:compile": "npm run tsc",
    "build:full": "concurrently npm:build npm:webpack",
    "build:full:compile": "concurrently npm:build:compile npm:webpack",
    "clean": "rimraf dist lib *.tsbuildinfo *.build.log",
    "eslint": "eslint --format stylish src",
    "eslint:fix": "eslint --format stylish src --fix --fix-type problem,suggestion,layout",
    "lint": "npm run eslint",
    "lint:fix": "npm run eslint:fix",
    "prepack": "npm run webpack",
    "start": "webpack serve --config webpack.config.js --env mode=local",
    "start:docker": "webpack serve --config webpack.config.js --env mode=docker",
    "start:r11s": "webpack serve --config webpack.config.js --env mode=r11s",
    "start:spo": "webpack serve --config webpack.config.js --env mode=spo",
    "start:spo-df": "webpack serve --config webpack.config.js --env mode=spo-df",
    "start:tinylicious": "webpack serve --config webpack.config.js --env mode=tinylicious",
    "test": "npm run test:jest",
    "test:jest": "jest",
    "test:jest:verbose": "cross-env FLUID_TEST_VERBOSE=1 jest",
    "tsc": "tsc",
    "tsfmt": "tsfmt --verify",
    "tsfmt:fix": "tsfmt --replace",
    "webpack": "webpack --env production",
    "webpack:dev": "webpack --env development"
  },
  "dependencies": {
<<<<<<< HEAD
    "@fluid-example/multiview-coordinate-interface": "^0.59.4000",
    "@fluidframework/aqueduct": "^0.59.4000",
    "@fluidframework/common-definitions": "^0.20.1",
    "@fluidframework/map": "^0.59.4000"
  },
  "devDependencies": {
    "@fluid-tools/webpack-fluid-loader": "^0.59.4000",
=======
    "@fluid-example/multiview-coordinate-interface": "^0.60.1000",
    "@fluidframework/aqueduct": "^0.60.1000",
    "@fluidframework/common-definitions": "^0.20.1",
    "@fluidframework/map": "^0.60.1000"
  },
  "devDependencies": {
    "@fluid-tools/webpack-fluid-loader": "^0.60.1000",
>>>>>>> 3c923a5a
    "@fluidframework/build-common": "^0.23.0",
    "@fluidframework/eslint-config-fluid": "^0.28.2000-0",
    "@fluidframework/test-tools": "^0.2.3074",
    "@rushstack/eslint-config": "^2.5.1",
    "@types/expect-puppeteer": "2.2.1",
    "@types/jest": "22.2.3",
    "@types/jest-environment-puppeteer": "2.2.0",
    "@types/node": "^14.18.0",
    "@types/puppeteer": "1.3.0",
    "@typescript-eslint/eslint-plugin": "~5.9.0",
    "@typescript-eslint/parser": "~5.9.0",
    "concurrently": "^6.2.0",
    "cross-env": "^7.0.2",
    "eslint": "~8.6.0",
    "eslint-plugin-editorconfig": "~3.2.0",
    "eslint-plugin-eslint-comments": "~3.2.0",
    "eslint-plugin-import": "~2.25.4",
    "eslint-plugin-jest": "~26.1.3",
    "eslint-plugin-mocha": "~10.0.3",
    "eslint-plugin-promise": "~6.0.0",
    "eslint-plugin-react": "~7.28.0",
    "eslint-plugin-tsdoc": "~0.2.14",
    "eslint-plugin-unicorn": "~40.0.0",
    "jest": "^26.6.3",
    "jest-junit": "^10.0.0",
    "jest-puppeteer": "^4.3.0",
    "puppeteer": "^1.20.0",
    "rimraf": "^2.6.2",
    "ts-jest": "^26.4.4",
    "ts-loader": "^9.3.0",
    "typescript": "~4.5.5",
    "typescript-formatter": "7.1.0",
    "webpack": "^5.72.0",
    "webpack-cli": "^4.9.2",
    "webpack-dev-server": "4.0.0",
    "webpack-merge": "^5.8.0"
  },
  "fluid": {
    "browser": {
      "umd": {
        "files": [
          "dist/main.bundle.js"
        ],
        "library": "main"
      }
    }
  },
  "jest-junit": {
    "outputDirectory": "nyc",
    "outputName": "jest-junit-report.xml"
  }
}<|MERGE_RESOLUTION|>--- conflicted
+++ resolved
@@ -1,10 +1,6 @@
 {
   "name": "@fluid-example/multiview-coordinate-model",
-<<<<<<< HEAD
-  "version": "0.59.4000",
-=======
   "version": "0.60.1000",
->>>>>>> 3c923a5a
   "private": true,
   "description": "Coordinate model for multiview sample",
   "homepage": "https://fluidframework.com",
@@ -45,15 +41,6 @@
     "webpack:dev": "webpack --env development"
   },
   "dependencies": {
-<<<<<<< HEAD
-    "@fluid-example/multiview-coordinate-interface": "^0.59.4000",
-    "@fluidframework/aqueduct": "^0.59.4000",
-    "@fluidframework/common-definitions": "^0.20.1",
-    "@fluidframework/map": "^0.59.4000"
-  },
-  "devDependencies": {
-    "@fluid-tools/webpack-fluid-loader": "^0.59.4000",
-=======
     "@fluid-example/multiview-coordinate-interface": "^0.60.1000",
     "@fluidframework/aqueduct": "^0.60.1000",
     "@fluidframework/common-definitions": "^0.20.1",
@@ -61,7 +48,6 @@
   },
   "devDependencies": {
     "@fluid-tools/webpack-fluid-loader": "^0.60.1000",
->>>>>>> 3c923a5a
     "@fluidframework/build-common": "^0.23.0",
     "@fluidframework/eslint-config-fluid": "^0.28.2000-0",
     "@fluidframework/test-tools": "^0.2.3074",
