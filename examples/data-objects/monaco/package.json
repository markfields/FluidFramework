--- conflicted
+++ resolved
@@ -40,15 +40,9 @@
     "webpack:dev": "webpack --env development"
   },
   "dependencies": {
-<<<<<<< HEAD
     "@fluid-example/example-utils": "^0.60.1000",
     "@fluidframework/aqueduct": "^0.60.1000",
     "@fluidframework/container-definitions": "^0.49.1000-64278",
-=======
-    "@fluid-example/example-utils": "^0.59.4000",
-    "@fluidframework/aqueduct": "^0.59.4000",
-    "@fluidframework/container-definitions": "^0.48.2000-0",
->>>>>>> 73929f26
     "@fluidframework/core-interfaces": "^0.43.1000",
     "@fluidframework/merge-tree": "^0.60.1000",
     "@fluidframework/runtime-definitions": "^0.60.1000",
