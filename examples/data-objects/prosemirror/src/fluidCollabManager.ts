/*!
 * Copyright (c) Microsoft Corporation and contributors. All rights reserved.
 * Licensed under the MIT License.
 */

/* eslint-disable import/no-deprecated */
/* eslint-disable @typescript-eslint/no-non-null-assertion */

import { EventEmitter } from "events";
<<<<<<< HEAD
import { assert } from "@fluidframework/core-utils";
=======
import { ILoader } from "@fluidframework/container-definitions";
>>>>>>> bb4ea678
import {
	createGroupOp,
	createRemoveRangeOp,
	Marker,
	ReferenceType,
	TextSegment,
	IMergeTreeDeltaOp,
} from "@fluidframework/merge-tree";
import { SharedString } from "@fluidframework/sequence";
import { exampleSetup } from "prosemirror-example-setup";
import { DOMSerializer, Schema, Slice } from "prosemirror-model";
import { addListNodes } from "prosemirror-schema-list";
import { EditorState, Plugin, Transaction } from "prosemirror-state";

import { EditorView } from "prosemirror-view";
<<<<<<< HEAD
import {
	IProseMirrorNode,
	nodeTypeKey,
	ProseMirrorTransactionBuilder,
	sliceToGroupOps,
} from "./fluidBridge";
=======
import { ComponentView } from "./componentView";
import { IProseMirrorNode, ProseMirrorTransactionBuilder, sliceToGroupOps } from "./fluidBridge";
>>>>>>> bb4ea678
import { schema } from "./fluidSchema";
import { create as createSelection } from "./selection";
export const IRichTextEditor: keyof IProvideRichTextEditor = "IRichTextEditor";

export interface IProvideRichTextEditor {
	readonly IRichTextEditor: IRichTextEditor;
}

export interface IRichTextEditor extends IProvideRichTextEditor {
	getValue(): string;

	initializeValue(value: string): void;
}

export class FluidCollabManager extends EventEmitter implements IRichTextEditor {
	public get IRichTextEditor() {
		return this;
	}

	public readonly plugin: Plugin;
	private readonly schema: Schema;
	private state: EditorState;
	private editorView: EditorView | undefined;

	constructor(private readonly text: SharedString) {
		super();

		this.plugin = new Plugin({
			state: {
				init: () => null,
				apply: (tr) => {
					this.applyTransaction(tr);
					return null;
				},
			},
		});

		const fluidSchema = new Schema({
			nodes: addListNodes(schema.spec.nodes, "paragraph block*", "block"),
			marks: schema.spec.marks,
		});
		this.schema = fluidSchema;

		// Initialize the base ProseMirror JSON data structure
		const nodeStack = new Array<IProseMirrorNode>();
		nodeStack.push({ type: "doc", content: [] });

		this.text.walkSegments((segment) => {
			const top = nodeStack[nodeStack.length - 1];

			if (TextSegment.is(segment)) {
				const nodeJson: IProseMirrorNode = {
					type: "text",
					text: segment.text,
				};

				if (segment.properties) {
					nodeJson.marks = [];
					for (const propertyKey of Object.keys(segment.properties)) {
						nodeJson.marks.push({
							type: propertyKey,
							value: segment.properties[propertyKey],
						});
					}
				}

				top.content!.push(nodeJson);
			} else if (Marker.is(segment)) {
				// TODO are marks applied to the structural nodes as well? Or just inner text?

				switch (segment.refType) {
					case ReferenceType.Simple:
						// TODO consolidate the text segment and simple references
						const nodeJson: IProseMirrorNode = {
							type: segment.properties!.type,
							attrs: segment.properties!.attrs,
						};

						if (segment.properties) {
							nodeJson.marks = [];
							for (const propertyKey of Object.keys(segment.properties)) {
								if (propertyKey !== "type" && propertyKey !== "attrs") {
									nodeJson.marks.push({
										type: propertyKey,
										value: segment.properties[propertyKey],
									});
								}
							}
						}

						top.content!.push(nodeJson);
						break;

					default:
						// Throw for now when encountering something unknown
						throw new Error("Unknown marker");
				}
			}

			return true;
		});

		const doc = nodeStack.pop()!;
		console.log(JSON.stringify(doc, null, 2));

		const fluidDoc = this.schema.nodeFromJSON(doc);
		this.state = EditorState.create({
			doc: fluidDoc,
			plugins: exampleSetup({
				schema: this.schema,
			})
				.concat(this.plugin)
				.concat(createSelection()),
		});

		let sliceBuilder: ProseMirrorTransactionBuilder;

		this.text.on("pre-op", (_, local) => {
			if (local) {
				return;
			}

			const startState = this.getCurrentState();
			sliceBuilder = new ProseMirrorTransactionBuilder(startState, this.schema, this.text);
		});

		this.text.on("sequenceDelta", (ev) => {
			if (ev.isLocal) {
				return;
			}

			sliceBuilder.addSequencedDelta(ev);
		});

		this.text.on("op", (_, local) => {
			this.emit("valueChanged");

			if (local) {
				return;
			}

			const tr = sliceBuilder.build();
			this.apply(tr);
		});
	}

	public getValue(): string {
		const currentState = this.getCurrentState();

		const fragment = DOMSerializer.fromSchema(this.schema).serializeFragment(
			currentState.doc.content,
		);
		const wrapper = document.createElement("div");
		wrapper.appendChild(fragment);
		return wrapper.innerHTML;
	}

	public initializeValue(value: string): void {
		const state = this.getCurrentState();
		const tr = state.tr;
		const node = this.schema.nodeFromJSON({
			type: "paragraph",
			content: [
				{
					type: "text",
					text: value,
				},
			],
		});

		tr.replaceRange(0, state.doc.content.size, new Slice(node.content, 0, 0));

		this.apply(tr);
	}

	public setupEditor(textArea: HTMLDivElement) {
		/* eslint-disable @typescript-eslint/no-require-imports,
        import/no-internal-modules, import/no-unassigned-import */
		require("prosemirror-view/style/prosemirror.css");
		require("prosemirror-menu/style/menu.css");
		require("prosemirror-example-setup/style/style.css");
		require("./style.css");
		/* eslint-enable @typescript-eslint/no-require-imports,
        import/no-internal-modules, import/no-unassigned-import */

		const editorView = new EditorView(textArea, {
			state: this.state,
		});

		this.editorView = editorView;

		// eslint-disable-next-line @typescript-eslint/dot-notation
		window["easyView"] = editorView;

		return editorView;
	}

	private getCurrentState() {
		return this.editorView ? this.editorView.state : this.state;
	}

	private apply(tr: Transaction) {
		if (this.editorView) {
			this.editorView.dispatch(tr);
		} else {
			this.state = this.state.apply(tr);
		}
	}

	private applyTransaction(tr: Transaction) {
		if (tr.getMeta("fluid-local")) {
			return;
		}

		for (const step of tr.steps) {
			// This is a good place for me to tweak changes and ignore local stuff...
			console.log(JSON.stringify(step, null, 2));

			const stepAsJson = step.toJSON();
			switch (stepAsJson.stepType) {
				case "replace": {
					const from = stepAsJson.from;
					const to = stepAsJson.to;

					let operations = new Array<IMergeTreeDeltaOp>();

					if (from !== to) {
						const removeOp = createRemoveRangeOp(from, to);
						operations.push(removeOp);
					}

					if (stepAsJson.slice) {
						const sliceOperations = sliceToGroupOps(
							from,
							stepAsJson.slice,
							this.schema,
						);
						operations = operations.concat(sliceOperations);
					}

					const groupOp = createGroupOp(...operations);
					this.text.groupOperation(groupOp);

					break;
				}

				case "replaceAround": {
					let operations = new Array<IMergeTreeDeltaOp>();

					const from = stepAsJson.from;
					const to = stepAsJson.to;
					const gapFrom = stepAsJson.gapFrom;
					const gapTo = stepAsJson.gapTo;
					const insert = stepAsJson.insert;

					// Export class ReplaceAroundStep extends Step {
					// :: (number, number, number, number, Slice, number, ?bool)
					// Create a replace-around step with the given range and gap.
					// `insert` should be the point in the slice into which the content
					// of the gap should be moved. `structure` has the same meaning as
					// it has in the [`ReplaceStep`](#transform.ReplaceStep) class.
					// {
					//     "stepType": "replaceAround",
					//     "from": 0,
					//     "to": 15,
					//     "gapFrom": 0,
					//     "gapTo": 15,
					//     "insert": 2,
					//     "slice": {
					//         "content": [
					//         {
					//             "type": "bullet_list",
					//             "content": [
					//             {
					//                 "type": "list_item"
					//             }
					//             ]
					//         }
					//         ]
					//     },
					//     "structure": true
					//     }

					if (gapTo !== to) {
						const removeOp = createRemoveRangeOp(gapTo, to);
						operations.push(removeOp);
					}

					if (gapFrom !== from) {
						const removeOp = createRemoveRangeOp(from, gapFrom);
						operations.push(removeOp);
					}

					if (stepAsJson.slice) {
						const sliceOperations = sliceToGroupOps(
							from,
							stepAsJson.slice,
							this.schema,
							insert ? from + insert : insert,
							gapTo - gapFrom,
						);
						operations = operations.concat(sliceOperations);
					}

					const groupOp = createGroupOp(...operations);
					this.text.groupOperation(groupOp);

					break;
				}

				case "addMark": {
					const attrs = stepAsJson.mark.attrs || true;

					this.text.annotateRange(stepAsJson.from, stepAsJson.to, {
						[stepAsJson.mark.type]: attrs,
					});

					break;
				}

				case "removeMark": {
					// Is there a way to actually clear an annotation?
					this.text.annotateRange(stepAsJson.from, stepAsJson.to, {
						[stepAsJson.mark.type]: false,
					});

					break;
				}

				default:
					break;
			}
		}
	}
}<|MERGE_RESOLUTION|>--- conflicted
+++ resolved
@@ -7,11 +7,6 @@
 /* eslint-disable @typescript-eslint/no-non-null-assertion */
 
 import { EventEmitter } from "events";
-<<<<<<< HEAD
-import { assert } from "@fluidframework/core-utils";
-=======
-import { ILoader } from "@fluidframework/container-definitions";
->>>>>>> bb4ea678
 import {
 	createGroupOp,
 	createRemoveRangeOp,
@@ -27,17 +22,7 @@
 import { EditorState, Plugin, Transaction } from "prosemirror-state";
 
 import { EditorView } from "prosemirror-view";
-<<<<<<< HEAD
-import {
-	IProseMirrorNode,
-	nodeTypeKey,
-	ProseMirrorTransactionBuilder,
-	sliceToGroupOps,
-} from "./fluidBridge";
-=======
-import { ComponentView } from "./componentView";
 import { IProseMirrorNode, ProseMirrorTransactionBuilder, sliceToGroupOps } from "./fluidBridge";
->>>>>>> bb4ea678
 import { schema } from "./fluidSchema";
 import { create as createSelection } from "./selection";
 export const IRichTextEditor: keyof IProvideRichTextEditor = "IRichTextEditor";
