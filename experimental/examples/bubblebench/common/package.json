{
<<<<<<< HEAD
	"name": "@fluid-example/bubblebench-common",
	"version": "2.0.0-internal.3.1.0",
	"private": true,
	"description": "Bubblemark inspired DDS benchmark",
	"homepage": "https://fluidframework.com",
	"repository": {
		"type": "git",
		"url": "https://github.com/microsoft/FluidFramework.git",
		"directory": "experimental/examples/bubblebench/common"
	},
	"license": "MIT",
	"author": "Microsoft and contributors",
	"main": "dist/index.js",
	"module": "lib/index.js",
	"types": "dist/index.d.ts",
	"scripts": {
		"build": "concurrently npm:build:compile npm:lint",
		"build:compile": "concurrently npm:tsc npm:build:esnext",
		"build:esnext": "tsc --project ./tsconfig.esnext.json",
		"build:full": "npm run build",
		"build:full:compile": "npm run build:compile",
		"clean": "rimraf dist lib *.tsbuildinfo *.build.log",
		"eslint": "eslint --format stylish src",
		"eslint:fix": "eslint --format stylish src --fix --fix-type problem,suggestion,layout",
		"format": "npm run prettier:fix",
		"lint": "npm run prettier && npm run eslint",
		"lint:fix": "npm run prettier:fix && npm run eslint:fix",
		"prettier": "prettier --check . --ignore-path ../../../../.prettierignore",
		"prettier:fix": "prettier --write . --ignore-path ../../../../.prettierignore",
		"test": "npm run test:mocha",
		"test:coverage": "nyc npm test -- --reporter xunit --reporter-option output=nyc/junit-report.xml",
		"test:mocha": "mocha --recursive dist/test -r node_modules/@fluidframework/mocha-test-setup --unhandled-rejections=strict",
		"test:mocha:verbose": "cross-env FLUID_TEST_VERBOSE=1 npm run test:mocha",
		"tsc": "tsc"
	},
	"nyc": {
		"all": true,
		"cache-dir": "nyc/.cache",
		"exclude": [
			"src/test/**/*.ts",
			"dist/test/**/*.js"
		],
		"exclude-after-remap": false,
		"include": [
			"src/**/*.ts",
			"dist/**/*.js"
		],
		"report-dir": "nyc/report",
		"reporter": [
			"cobertura",
			"html",
			"text"
		],
		"temp-directory": "nyc/.nyc_output"
	},
	"dependencies": {
		"@fluid-experimental/tree": ">=2.0.0-internal.3.1.0 <2.0.0-internal.4.0.0",
		"@fluidframework/aqueduct": ">=2.0.0-internal.3.1.0 <2.0.0-internal.4.0.0",
		"@fluidframework/container-definitions": ">=2.0.0-internal.3.1.0 <2.0.0-internal.4.0.0",
		"@fluidframework/core-interfaces": ">=2.0.0-internal.3.1.0 <2.0.0-internal.4.0.0",
		"@fluidframework/datastore-definitions": ">=2.0.0-internal.3.1.0 <2.0.0-internal.4.0.0",
		"@fluidframework/map": ">=2.0.0-internal.3.1.0 <2.0.0-internal.4.0.0",
		"@fluidframework/view-interfaces": ">=2.0.0-internal.3.1.0 <2.0.0-internal.4.0.0",
		"best-random": "^1.0.0",
		"react": "^17.0.1",
		"react-dom": "^17.0.1",
		"use-resize-observer": "^7.0.0"
	},
	"devDependencies": {
		"@fluid-tools/build-cli": "^0.8.0",
		"@fluidframework/build-common": "^1.1.0",
		"@fluidframework/eslint-config-fluid": "^2.0.0",
		"@fluidframework/mocha-test-setup": ">=2.0.0-internal.3.1.0 <2.0.0-internal.4.0.0",
		"@fluidframework/test-tools": "^0.2.3074",
		"@rushstack/eslint-config": "^2.5.1",
		"@types/mocha": "^9.1.1",
		"@types/node": "^14.18.36",
		"@types/react": "^17.0.44",
		"@types/react-dom": "^17.0.18",
		"concurrently": "^6.2.0",
		"cross-env": "^7.0.2",
		"eslint": "~8.6.0",
		"mocha": "^10.0.0",
		"nyc": "^15.0.0",
		"prettier": "~2.6.2",
		"rimraf": "^2.6.2",
		"typescript": "~4.5.5"
	},
	"fluid": {
		"browser": {
			"umd": {
				"files": [
					"dist/main.bundle.js"
				],
				"library": "main"
			}
		}
	},
	"jest-junit": {
		"outputDirectory": "nyc",
		"outputName": "jest-junit-report.xml"
	}
=======
  "name": "@fluid-example/bubblebench-common",
  "version": "2.0.0-internal.4.0.0",
  "private": true,
  "description": "Bubblemark inspired DDS benchmark",
  "homepage": "https://fluidframework.com",
  "repository": {
    "type": "git",
    "url": "https://github.com/microsoft/FluidFramework.git",
    "directory": "experimental/examples/bubblebench/common"
  },
  "license": "MIT",
  "author": "Microsoft and contributors",
  "main": "dist/index.js",
  "module": "lib/index.js",
  "types": "dist/index.d.ts",
  "scripts": {
    "build": "concurrently npm:build:compile npm:lint",
    "build:compile": "concurrently npm:tsc npm:build:esnext",
    "build:esnext": "tsc --project ./tsconfig.esnext.json",
    "build:full": "npm run build",
    "build:full:compile": "npm run build:compile",
    "clean": "rimraf dist lib *.tsbuildinfo *.build.log",
    "eslint": "eslint --format stylish src",
    "eslint:fix": "eslint --format stylish src --fix --fix-type problem,suggestion,layout",
    "format": "npm run prettier:fix",
    "lint": "npm run prettier && npm run eslint",
    "lint:fix": "npm run prettier:fix && npm run eslint:fix",
    "prettier": "prettier --check . --ignore-path ../../../../.prettierignore",
    "prettier:fix": "prettier --write . --ignore-path ../../../../.prettierignore",
    "test": "npm run test:mocha",
    "test:coverage": "nyc npm test -- --reporter xunit --reporter-option output=nyc/junit-report.xml",
    "test:mocha": "mocha --recursive dist/test -r node_modules/@fluidframework/mocha-test-setup --unhandled-rejections=strict",
    "test:mocha:verbose": "cross-env FLUID_TEST_VERBOSE=1 npm run test:mocha",
    "tsc": "tsc"
  },
  "nyc": {
    "all": true,
    "cache-dir": "nyc/.cache",
    "exclude": [
      "src/test/**/*.ts",
      "dist/test/**/*.js"
    ],
    "exclude-after-remap": false,
    "include": [
      "src/**/*.ts",
      "dist/**/*.js"
    ],
    "report-dir": "nyc/report",
    "reporter": [
      "cobertura",
      "html",
      "text"
    ],
    "temp-directory": "nyc/.nyc_output"
  },
  "dependencies": {
    "@fluid-experimental/tree": ">=2.0.0-internal.4.0.0 <2.0.0-internal.5.0.0",
    "@fluidframework/aqueduct": ">=2.0.0-internal.4.0.0 <2.0.0-internal.5.0.0",
    "@fluidframework/container-definitions": ">=2.0.0-internal.4.0.0 <2.0.0-internal.5.0.0",
    "@fluidframework/core-interfaces": ">=2.0.0-internal.4.0.0 <2.0.0-internal.5.0.0",
    "@fluidframework/datastore-definitions": ">=2.0.0-internal.4.0.0 <2.0.0-internal.5.0.0",
    "@fluidframework/map": ">=2.0.0-internal.4.0.0 <2.0.0-internal.5.0.0",
    "@fluidframework/view-interfaces": ">=2.0.0-internal.4.0.0 <2.0.0-internal.5.0.0",
    "best-random": "^1.0.0",
    "react": "^17.0.1",
    "react-dom": "^17.0.1",
    "use-resize-observer": "^7.0.0"
  },
  "devDependencies": {
    "@fluid-tools/build-cli": "^0.8.0",
    "@fluidframework/build-common": "^1.1.0",
    "@fluidframework/eslint-config-fluid": "^2.0.0",
    "@fluidframework/mocha-test-setup": ">=2.0.0-internal.4.0.0 <2.0.0-internal.5.0.0",
    "@fluidframework/test-tools": "^0.2.3074",
    "@rushstack/eslint-config": "^2.5.1",
    "@types/mocha": "^9.1.1",
    "@types/node": "^14.18.36",
    "@types/react": "^17.0.44",
    "@types/react-dom": "^17.0.18",
    "concurrently": "^6.2.0",
    "cross-env": "^7.0.2",
    "eslint": "~8.6.0",
    "mocha": "^10.0.0",
    "nyc": "^15.0.0",
    "prettier": "~2.6.2",
    "rimraf": "^2.6.2",
    "typescript": "~4.5.5"
  },
  "fluid": {
    "browser": {
      "umd": {
        "files": [
          "dist/main.bundle.js"
        ],
        "library": "main"
      }
    }
  },
  "jest-junit": {
    "outputDirectory": "nyc",
    "outputName": "jest-junit-report.xml"
  }
>>>>>>> 02f77047
}<|MERGE_RESOLUTION|>--- conflicted
+++ resolved
@@ -1,7 +1,6 @@
 {
-<<<<<<< HEAD
 	"name": "@fluid-example/bubblebench-common",
-	"version": "2.0.0-internal.3.1.0",
+	"version": "2.0.0-internal.4.0.0",
 	"private": true,
 	"description": "Bubblemark inspired DDS benchmark",
 	"homepage": "https://fluidframework.com",
@@ -56,13 +55,13 @@
 		"temp-directory": "nyc/.nyc_output"
 	},
 	"dependencies": {
-		"@fluid-experimental/tree": ">=2.0.0-internal.3.1.0 <2.0.0-internal.4.0.0",
-		"@fluidframework/aqueduct": ">=2.0.0-internal.3.1.0 <2.0.0-internal.4.0.0",
-		"@fluidframework/container-definitions": ">=2.0.0-internal.3.1.0 <2.0.0-internal.4.0.0",
-		"@fluidframework/core-interfaces": ">=2.0.0-internal.3.1.0 <2.0.0-internal.4.0.0",
-		"@fluidframework/datastore-definitions": ">=2.0.0-internal.3.1.0 <2.0.0-internal.4.0.0",
-		"@fluidframework/map": ">=2.0.0-internal.3.1.0 <2.0.0-internal.4.0.0",
-		"@fluidframework/view-interfaces": ">=2.0.0-internal.3.1.0 <2.0.0-internal.4.0.0",
+		"@fluid-experimental/tree": ">=2.0.0-internal.4.0.0 <2.0.0-internal.5.0.0",
+		"@fluidframework/aqueduct": ">=2.0.0-internal.4.0.0 <2.0.0-internal.5.0.0",
+		"@fluidframework/container-definitions": ">=2.0.0-internal.4.0.0 <2.0.0-internal.5.0.0",
+		"@fluidframework/core-interfaces": ">=2.0.0-internal.4.0.0 <2.0.0-internal.5.0.0",
+		"@fluidframework/datastore-definitions": ">=2.0.0-internal.4.0.0 <2.0.0-internal.5.0.0",
+		"@fluidframework/map": ">=2.0.0-internal.4.0.0 <2.0.0-internal.5.0.0",
+		"@fluidframework/view-interfaces": ">=2.0.0-internal.4.0.0 <2.0.0-internal.5.0.0",
 		"best-random": "^1.0.0",
 		"react": "^17.0.1",
 		"react-dom": "^17.0.1",
@@ -72,7 +71,7 @@
 		"@fluid-tools/build-cli": "^0.8.0",
 		"@fluidframework/build-common": "^1.1.0",
 		"@fluidframework/eslint-config-fluid": "^2.0.0",
-		"@fluidframework/mocha-test-setup": ">=2.0.0-internal.3.1.0 <2.0.0-internal.4.0.0",
+		"@fluidframework/mocha-test-setup": ">=2.0.0-internal.4.0.0 <2.0.0-internal.5.0.0",
 		"@fluidframework/test-tools": "^0.2.3074",
 		"@rushstack/eslint-config": "^2.5.1",
 		"@types/mocha": "^9.1.1",
@@ -102,108 +101,4 @@
 		"outputDirectory": "nyc",
 		"outputName": "jest-junit-report.xml"
 	}
-=======
-  "name": "@fluid-example/bubblebench-common",
-  "version": "2.0.0-internal.4.0.0",
-  "private": true,
-  "description": "Bubblemark inspired DDS benchmark",
-  "homepage": "https://fluidframework.com",
-  "repository": {
-    "type": "git",
-    "url": "https://github.com/microsoft/FluidFramework.git",
-    "directory": "experimental/examples/bubblebench/common"
-  },
-  "license": "MIT",
-  "author": "Microsoft and contributors",
-  "main": "dist/index.js",
-  "module": "lib/index.js",
-  "types": "dist/index.d.ts",
-  "scripts": {
-    "build": "concurrently npm:build:compile npm:lint",
-    "build:compile": "concurrently npm:tsc npm:build:esnext",
-    "build:esnext": "tsc --project ./tsconfig.esnext.json",
-    "build:full": "npm run build",
-    "build:full:compile": "npm run build:compile",
-    "clean": "rimraf dist lib *.tsbuildinfo *.build.log",
-    "eslint": "eslint --format stylish src",
-    "eslint:fix": "eslint --format stylish src --fix --fix-type problem,suggestion,layout",
-    "format": "npm run prettier:fix",
-    "lint": "npm run prettier && npm run eslint",
-    "lint:fix": "npm run prettier:fix && npm run eslint:fix",
-    "prettier": "prettier --check . --ignore-path ../../../../.prettierignore",
-    "prettier:fix": "prettier --write . --ignore-path ../../../../.prettierignore",
-    "test": "npm run test:mocha",
-    "test:coverage": "nyc npm test -- --reporter xunit --reporter-option output=nyc/junit-report.xml",
-    "test:mocha": "mocha --recursive dist/test -r node_modules/@fluidframework/mocha-test-setup --unhandled-rejections=strict",
-    "test:mocha:verbose": "cross-env FLUID_TEST_VERBOSE=1 npm run test:mocha",
-    "tsc": "tsc"
-  },
-  "nyc": {
-    "all": true,
-    "cache-dir": "nyc/.cache",
-    "exclude": [
-      "src/test/**/*.ts",
-      "dist/test/**/*.js"
-    ],
-    "exclude-after-remap": false,
-    "include": [
-      "src/**/*.ts",
-      "dist/**/*.js"
-    ],
-    "report-dir": "nyc/report",
-    "reporter": [
-      "cobertura",
-      "html",
-      "text"
-    ],
-    "temp-directory": "nyc/.nyc_output"
-  },
-  "dependencies": {
-    "@fluid-experimental/tree": ">=2.0.0-internal.4.0.0 <2.0.0-internal.5.0.0",
-    "@fluidframework/aqueduct": ">=2.0.0-internal.4.0.0 <2.0.0-internal.5.0.0",
-    "@fluidframework/container-definitions": ">=2.0.0-internal.4.0.0 <2.0.0-internal.5.0.0",
-    "@fluidframework/core-interfaces": ">=2.0.0-internal.4.0.0 <2.0.0-internal.5.0.0",
-    "@fluidframework/datastore-definitions": ">=2.0.0-internal.4.0.0 <2.0.0-internal.5.0.0",
-    "@fluidframework/map": ">=2.0.0-internal.4.0.0 <2.0.0-internal.5.0.0",
-    "@fluidframework/view-interfaces": ">=2.0.0-internal.4.0.0 <2.0.0-internal.5.0.0",
-    "best-random": "^1.0.0",
-    "react": "^17.0.1",
-    "react-dom": "^17.0.1",
-    "use-resize-observer": "^7.0.0"
-  },
-  "devDependencies": {
-    "@fluid-tools/build-cli": "^0.8.0",
-    "@fluidframework/build-common": "^1.1.0",
-    "@fluidframework/eslint-config-fluid": "^2.0.0",
-    "@fluidframework/mocha-test-setup": ">=2.0.0-internal.4.0.0 <2.0.0-internal.5.0.0",
-    "@fluidframework/test-tools": "^0.2.3074",
-    "@rushstack/eslint-config": "^2.5.1",
-    "@types/mocha": "^9.1.1",
-    "@types/node": "^14.18.36",
-    "@types/react": "^17.0.44",
-    "@types/react-dom": "^17.0.18",
-    "concurrently": "^6.2.0",
-    "cross-env": "^7.0.2",
-    "eslint": "~8.6.0",
-    "mocha": "^10.0.0",
-    "nyc": "^15.0.0",
-    "prettier": "~2.6.2",
-    "rimraf": "^2.6.2",
-    "typescript": "~4.5.5"
-  },
-  "fluid": {
-    "browser": {
-      "umd": {
-        "files": [
-          "dist/main.bundle.js"
-        ],
-        "library": "main"
-      }
-    }
-  },
-  "jest-junit": {
-    "outputDirectory": "nyc",
-    "outputName": "jest-junit-report.xml"
-  }
->>>>>>> 02f77047
 }