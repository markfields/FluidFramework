{
  "name": "@fluid-experimental/property-binder",
  "version": "2.0.0-internal.3.0.0",
  "description": "Data Binder for Fluid PropertyDDS",
  "keywords": [],
  "homepage": "https://fluidframework.com",
  "repository": {
    "type": "git",
    "url": "https://github.com/microsoft/FluidFramework.git",
    "directory": "experimental/PropertyDDS/packages/property-binder"
  },
  "license": "MIT",
  "author": "Microsoft and contributors",
  "main": "dist/index.js",
  "module": "lib/index.js",
  "types": "dist/index.d.ts",
  "files": [
    "dist/**/*",
    "lib/**/*",
    "dist/index.d.ts"
  ],
  "scripts": {
    "build": "concurrently npm:build:compile npm:lint",
    "postbuild": "npm run gen:tscdef",
    "build:commonjs": "npm run tsc && npm run build:test",
    "build:compile": "concurrently npm:build:commonjs npm:build:esnext",
    "build:esnext": "tsc --project ./tsconfig.esnext.json",
    "build:full": "npm run build",
    "build:full:compile": "npm run build:compile",
    "build:test": "tsc --project ./src/test/tsconfig.json",
    "clean": "rimraf dist lib *.tsbuildinfo *.build.log",
    "doc": "cross-var appfw-typedoc $npm_package_name",
    "eslint": "eslint --format stylish src",
    "eslint:fix": "eslint --format stylish src --fix --fix-type problem,suggestion,layout",
    "gen:tscdef": "tsc -p tsconfig.json --outDir dist -d",
    "lint": "npm run eslint",
    "lint:fix": "npm run eslint:fix",
    "precit": "bash -c \"npm run test -- --reporters dots; echo '----------Linting----------'; npm run lint; echo '----------Docs----------'; npm run doc\"",
    "prepublishOnly": "npm run test:dist",
    "test": "npm run test:jest",
    "pretest:coverage": "rimraf coverage/",
    "test:coverage": "nyc npm test -- --reporter xunit --reporter-option output=nyc/junit-report.xml",
    "test:jest": "jest",
    "tsc": "tsc"
  },
  "nyc": {
    "all": true,
    "cache-dir": "nyc/.cache",
    "exclude": [
      "src/test/**/*.ts",
      "dist/test/**/*.js"
    ],
    "exclude-after-remap": false,
    "include": [
      "src/**/*.ts",
      "dist/**/*.js"
    ],
    "report-dir": "nyc/report",
    "reporter": [
      "cobertura",
      "html",
      "text"
    ],
    "temp-directory": "nyc/.nyc_output"
  },
  "dependencies": {
    "@babel/runtime": "^7.13.7",
    "@fluid-experimental/property-changeset": ">=2.0.0-internal.3.0.0 <2.0.0-internal.4.0.0",
    "@fluid-experimental/property-dds": ">=2.0.0-internal.3.0.0 <2.0.0-internal.4.0.0",
    "@fluid-experimental/property-properties": ">=2.0.0-internal.3.0.0 <2.0.0-internal.4.0.0",
    "lodash": "^4.17.21"
  },
  "devDependencies": {
    "@babel/core": "^7.12.10",
    "@babel/eslint-parser": "^7.16.5",
    "@babel/plugin-transform-runtime": "^7.2.0",
    "@babel/preset-env": "^7.2.0",
    "@fluid-experimental/property-binder-previous": "npm:@fluid-experimental/property-binder@2.0.0-internal.2.0.0",
<<<<<<< HEAD
    "@fluidframework/build-common": "^1.1.0",
    "@fluidframework/test-runtime-utils": ">=2.0.0-internal.2.1.0 <2.0.0-internal.3.0.0",
    "@fluidframework/test-utils": ">=2.0.0-internal.2.1.0 <2.0.0-internal.3.0.0",
=======
    "@fluidframework/build-common": "^1.0.0",
    "@fluidframework/test-runtime-utils": ">=2.0.0-internal.3.0.0 <2.0.0-internal.4.0.0",
    "@fluidframework/test-utils": ">=2.0.0-internal.3.0.0 <2.0.0-internal.4.0.0",
>>>>>>> 65f8fd5b
    "@rushstack/eslint-config": "^2.5.1",
    "@types/jest": "22.2.3",
    "async": "^3.2.0",
    "babel-eslint": "^10.0.1",
    "babel-loader": "^8.0.5",
    "babel-plugin-istanbul": "^5.1.0",
    "babel-plugin-module-resolver": "^3.1.1",
    "babel-plugin-polyfill-corejs2": "^0.1.10",
    "babel-plugin-polyfill-corejs3": "^0.1.7",
    "babel-plugin-polyfill-regenerator": "^0.1.6",
    "babel-plugin-transform-jsx": "^2.0.0",
    "body-parser": "^1.18.3",
    "chai": "^4.2.0",
    "concurrently": "^6.2.0",
    "eslint": "~8.6.0",
    "jest": "^26.6.3",
    "jest-junit": "^10.0.0",
    "jsdoc": "3.6.7",
    "lighthouse": "^5.2.0",
    "nyc": "^15.0.0",
    "rimraf": "^2.6.2",
    "source-map-loader": "^2.0.0",
    "source-map-support": "^0.5.16",
    "typedoc": "^0.12.0",
    "typescript": "~4.5.5"
  },
  "jest-junit": {
    "outputDirectory": "nyc",
    "outputName": "jest-junit-report.xml"
  },
  "typeValidation": {
    "version": "2.0.0-internal.3.0.0",
    "broken": {}
  }
}<|MERGE_RESOLUTION|>--- conflicted
+++ resolved
@@ -76,15 +76,9 @@
     "@babel/plugin-transform-runtime": "^7.2.0",
     "@babel/preset-env": "^7.2.0",
     "@fluid-experimental/property-binder-previous": "npm:@fluid-experimental/property-binder@2.0.0-internal.2.0.0",
-<<<<<<< HEAD
     "@fluidframework/build-common": "^1.1.0",
-    "@fluidframework/test-runtime-utils": ">=2.0.0-internal.2.1.0 <2.0.0-internal.3.0.0",
-    "@fluidframework/test-utils": ">=2.0.0-internal.2.1.0 <2.0.0-internal.3.0.0",
-=======
-    "@fluidframework/build-common": "^1.0.0",
     "@fluidframework/test-runtime-utils": ">=2.0.0-internal.3.0.0 <2.0.0-internal.4.0.0",
     "@fluidframework/test-utils": ">=2.0.0-internal.3.0.0 <2.0.0-internal.4.0.0",
->>>>>>> 65f8fd5b
     "@rushstack/eslint-config": "^2.5.1",
     "@types/jest": "22.2.3",
     "async": "^3.2.0",
